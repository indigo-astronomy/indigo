--- conflicted
+++ resolved
@@ -2045,11 +2045,7 @@
 					message = strerror(errno);
 				}
 			} else if (use_ser) {
-<<<<<<< HEAD
-				if (!indigo_ser_add_frame((indigo_ser *)(CCD_CONTEXT->video_stream), (char*)data + FITS_HEADER_SIZE, blob_size - sizeof(indigo_raw_header))) {
-=======
-				if (!indigo_ser_add_frame((indigo_ser *)(CCD_CONTEXT->video_stream), data + FITS_HEADER_SIZE - sizeof(indigo_raw_header))) {
->>>>>>> 31b3c1e7
+				if (!indigo_ser_add_frame((indigo_ser *)(CCD_CONTEXT->video_stream), (char*)data + FITS_HEADER_SIZE - sizeof(indigo_raw_header))) {
 					CCD_IMAGE_FILE_PROPERTY->state = INDIGO_ALERT_STATE;
 					message = strerror(errno);
 				}
