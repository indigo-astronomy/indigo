// Copyright (c) 2016-2025 CloudMakers, s. r. o.
// All rights reserved.
//
// You can use this software under the terms of 'INDIGO Astronomy
// open-source license' (see LICENSE.md).
//
// THIS SOFTWARE IS PROVIDED BY THE AUTHORS 'AS IS' AND ANY EXPRESS
// OR IMPLIED WARRANTIES, INCLUDING, BUT NOT LIMITED TO, THE IMPLIED
// WARRANTIES OF MERCHANTABILITY AND FITNESS FOR A PARTICULAR PURPOSE
// ARE DISCLAIMED. IN NO EVENT SHALL THE AUTHOR BE LIABLE FOR ANY
// DIRECT, INDIRECT, INCIDENTAL, SPECIAL, EXEMPLARY, OR CONSEQUENTIAL
// DAMAGES (INCLUDING, BUT NOT LIMITED TO, PROCUREMENT OF SUBSTITUTE
// GOODS OR SERVICES; LOSS OF USE, DATA, OR PROFITS; OR BUSINESS
// INTERRUPTION) HOWEVER CAUSED AND ON ANY THEORY OF LIABILITY,
// WHETHER IN CONTRACT, STRICT LIABILITY, OR TORT (INCLUDING
// NEGLIGENCE OR OTHERWISE) ARISING IN ANY WAY OUT OF THE USE OF THIS
// SOFTWARE, EVEN IF ADVISED OF THE POSSIBILITY OF SUCH DAMAGE.

// version history
// 2.0 by Peter Polakovic <peter.polakovic@cloudmakers.eu>

/** INDIGO CCD Driver base
 \file indigo_ccd_driver.c
 */

#include <setjmp.h>
#include <stdio.h>
#include <stdlib.h>
#include <assert.h>
#include <string.h>
#include <ctype.h>
#include <errno.h>
#include <time.h>
#include <math.h>
#include <sys/stat.h>
#include <jpeglib.h>
#include <limits.h>

#include <indigo/indigo_ccd_driver.h>
#include <indigo/indigo_io.h>
#include <indigo/indigo_tiff.h>
#include <indigo/indigo_avi.h>
#include <indigo/indigo_ser.h>
#include <indigo/indigo_dslr_raw.h>
#include <indigo/indigo_md5.h>
#include <indigo/indigo_stretch.h>

#define OBJECT_LENGTH 41

struct indigo_jpeg_compress_struct {
	struct jpeg_compress_struct pub;
	jmp_buf jpeg_error;
};

static char default_image_path[PATH_MAX]={0};

static void file_remove(char *file_name) {
	struct stat file_stat;
	if (file_name && file_name[0] != '\0' && stat(file_name, &file_stat) >= 0) {
		INDIGO_DEBUG(indigo_debug("Removing file '%s'", file_name));
		remove(file_name);
	}
}

static void jpeg_compress_error_callback(j_common_ptr cinfo) {
	longjmp(((struct indigo_jpeg_compress_struct *)cinfo)->jpeg_error, 1);
}

struct indigo_jpeg_decompress_struct {
	struct jpeg_decompress_struct pub;
	jmp_buf jpeg_error;
};

static void jpeg_decompress_error_callback(j_common_ptr cinfo) {
	longjmp(((struct indigo_jpeg_decompress_struct *)cinfo)->jpeg_error, 1);
}

static double get_time_hd() {
	struct timeval now;
	gettimeofday(&now, NULL);
	return (double)(now.tv_sec) + now.tv_usec/1e6;
}

static void countdown_timer_callback(indigo_device *device) {
	const double step = 0.25;
	double now;
	while(!CCD_CONTEXT->countdown_canceled) {
		now = get_time_hd();
		if (CCD_CONTEXT->countdown_enabled && CCD_CONTEXT->countdown_endtime >= now && CCD_EXPOSURE_PROPERTY->state == INDIGO_BUSY_STATE && CCD_EXPOSURE_ITEM->number.value >= 1) {
			//indigo_error("%lf - %lf = %lf (%f)", CCD_CONTEXT->countdown_endtime, now, CCD_CONTEXT->countdown_endtime - now, ceil(CCD_CONTEXT->countdown_endtime - now));
			double last_reported = CCD_EXPOSURE_ITEM->number.value;
			double time_left = CCD_CONTEXT->countdown_endtime - now;
			CCD_EXPOSURE_ITEM->number.value = ceil(time_left);
			if (time_left <= step) {
				CCD_EXPOSURE_ITEM->number.value = 0;
				CCD_CONTEXT->countdown_endtime = 0;
			}
			if (last_reported != CCD_EXPOSURE_ITEM->number.value) {
				indigo_update_property(device, CCD_EXPOSURE_PROPERTY, NULL);
			}
		}
		indigo_sleep(step);
	}
}

void indigo_ccd_suspend_countdown(indigo_device *device) {
	CCD_CONTEXT->countdown_enabled = false;
	CCD_CONTEXT->countdown_endtime = 0;
}

void indigo_ccd_resume_countdown(indigo_device *device) {
	CCD_CONTEXT->countdown_endtime = get_time_hd() + CCD_EXPOSURE_ITEM->number.value;
	CCD_CONTEXT->countdown_enabled = true;
}

void indigo_use_shortest_exposure_if_bias(indigo_device *device) {
	if (CCD_FRAME_TYPE_BIAS_ITEM->sw.value) {
		CCD_EXPOSURE_ITEM->number.value = CCD_EXPOSURE_ITEM->number.target = CCD_EXPOSURE_ITEM->number.min;
		CCD_STREAMING_EXPOSURE_ITEM->number.value = CCD_STREAMING_EXPOSURE_ITEM->number.target = CCD_EXPOSURE_ITEM->number.min;
	}
}

indigo_result indigo_ccd_attach(indigo_device *device, const char* driver_name, unsigned version) {
	assert(device != NULL);
	if (indigo_is_sandboxed) {
		snprintf(default_image_path, PATH_MAX, "%s%c", indigo_uni_home_folder(), INDIGO_PATH_SEPATATOR);
	} else {
		snprintf(default_image_path, PATH_MAX, "%s%cindigo_image_cache%c", indigo_uni_home_folder(), INDIGO_PATH_SEPATATOR, INDIGO_PATH_SEPATATOR);
	}
	if (CCD_CONTEXT == NULL) {
		device->device_context = indigo_safe_malloc(sizeof(indigo_ccd_context));
	}
	if (CCD_CONTEXT != NULL) {
		if (indigo_device_attach(device, driver_name, version, INDIGO_INTERFACE_CCD) == INDIGO_OK) {
			// -------------------------------------------------------------------------------- CCD_INFO
			CCD_INFO_PROPERTY = indigo_init_number_property(NULL, device->name, CCD_INFO_PROPERTY_NAME, CCD_MAIN_GROUP, "Info", INDIGO_OK_STATE, INDIGO_RO_PERM, 8);
			if (CCD_INFO_PROPERTY == NULL) {
				return INDIGO_FAILED;
			}
			indigo_init_number_item(CCD_INFO_WIDTH_ITEM, CCD_INFO_WIDTH_ITEM_NAME, "Horizontal resolution", 0, 0, 0, 0);
			indigo_init_number_item(CCD_INFO_HEIGHT_ITEM, CCD_INFO_HEIGHT_ITEM_NAME, "Vertical resolution", 0, 0, 0, 0);
			indigo_init_number_item(CCD_INFO_MAX_HORIZONAL_BIN_ITEM, CCD_INFO_MAX_HORIZONTAL_BIN_ITEM_NAME, "Max vertical binning", 0, 0, 0, 1);
			indigo_init_number_item(CCD_INFO_MAX_VERTICAL_BIN_ITEM, CCD_INFO_MAX_VERTICAL_BIN_ITEM_NAME, "Max horizontal binning", 0, 0, 0, 1);
			indigo_init_number_item(CCD_INFO_PIXEL_SIZE_ITEM, CCD_INFO_PIXEL_SIZE_ITEM_NAME, "Pixel size (um)", 0, 0, 0, 0);
			indigo_init_number_item(CCD_INFO_PIXEL_WIDTH_ITEM, CCD_INFO_PIXEL_WIDTH_ITEM_NAME, "Pixel width (um)", 0, 0, 0, 0);
			indigo_init_number_item(CCD_INFO_PIXEL_HEIGHT_ITEM, CCD_INFO_PIXEL_HEIGHT_ITEM_NAME, "Pixel height (um)", 0, 0, 0, 0);
			indigo_init_number_item(CCD_INFO_BITS_PER_PIXEL_ITEM, CCD_INFO_BITS_PER_PIXEL_ITEM_NAME, "Bits/pixel", 0, 0, 0, 0);
			// -------------------------------------------------------------------------------- CCD_LENS
			CCD_LENS_PROPERTY = indigo_init_number_property(NULL, device->name, CCD_LENS_PROPERTY_NAME, CCD_MAIN_GROUP, "Lens profile", INDIGO_IDLE_STATE, INDIGO_RW_PERM, 2);
			if (CCD_LENS_PROPERTY == NULL) {
				return INDIGO_FAILED;
			}
			indigo_init_number_item(CCD_LENS_APERTURE_ITEM, CCD_LENS_APERTURE_ITEM_NAME, "Aperture (cm)", 0, 2000, 1, 0);
			indigo_init_number_item(CCD_LENS_FOCAL_LENGTH_ITEM, CCD_LENS_FOCAL_LENGTH_ITEM_NAME, "Focal length (cm)", 0, 10000, 5, 0);
			// -------------------------------------------------------------------------------- CCD_UPLOAD_MODE
			CCD_UPLOAD_MODE_PROPERTY = indigo_init_switch_property(NULL, device->name, CCD_UPLOAD_MODE_PROPERTY_NAME, CCD_MAIN_GROUP, "Image upload", INDIGO_OK_STATE, INDIGO_RW_PERM, INDIGO_ONE_OF_MANY_RULE, 4);
			if (CCD_UPLOAD_MODE_PROPERTY == NULL) {
				return INDIGO_FAILED;
			}
			indigo_init_switch_item(CCD_UPLOAD_MODE_CLIENT_ITEM, CCD_UPLOAD_MODE_CLIENT_ITEM_NAME, "Upload to client", true);
			indigo_init_switch_item(CCD_UPLOAD_MODE_LOCAL_ITEM, CCD_UPLOAD_MODE_LOCAL_ITEM_NAME, "Save on server", false);
			indigo_init_switch_item(CCD_UPLOAD_MODE_BOTH_ITEM, CCD_UPLOAD_MODE_BOTH_ITEM_NAME, "Upload and save", false);
			indigo_init_switch_item(CCD_UPLOAD_MODE_NONE_ITEM, CCD_UPLOAD_MODE_NONE_ITEM_NAME, "None", false);
			CCD_UPLOAD_MODE_PROPERTY->count = 3;
			// -------------------------------------------------------------------------------- CCD_PREVIEW
			CCD_PREVIEW_PROPERTY = indigo_init_switch_property(NULL, device->name, CCD_PREVIEW_PROPERTY_NAME, CCD_MAIN_GROUP, "Enable preview", INDIGO_OK_STATE, INDIGO_RW_PERM, INDIGO_ONE_OF_MANY_RULE, 3);
			if (CCD_PREVIEW_PROPERTY == NULL) {
				return INDIGO_FAILED;
			}
			indigo_init_switch_item(CCD_PREVIEW_DISABLED_ITEM, CCD_PREVIEW_DISABLED_ITEM_NAME, "Disabled", true);
			indigo_init_switch_item(CCD_PREVIEW_ENABLED_ITEM, CCD_PREVIEW_ENABLED_ITEM_NAME, "Enabled", false);
			indigo_init_switch_item(CCD_PREVIEW_ENABLED_WITH_HISTOGRAM_ITEM, CCD_PREVIEW_ENABLED_WITH_HISTOGRAM_ITEM_NAME, "Enabled with histogram", false);
			// -------------------------------------------------------------------------------- CCD_LOCAL_MODE
			CCD_LOCAL_MODE_PROPERTY = indigo_init_text_property(NULL, device->name, CCD_LOCAL_MODE_PROPERTY_NAME, CCD_MAIN_GROUP, "Save on server", INDIGO_OK_STATE, INDIGO_RW_PERM, 3);
			if (CCD_LOCAL_MODE_PROPERTY == NULL) {
				return INDIGO_FAILED;
			}
			indigo_init_text_item(CCD_LOCAL_MODE_DIR_ITEM, CCD_LOCAL_MODE_DIR_ITEM_NAME, "Directory", default_image_path);
			indigo_init_text_item(CCD_LOCAL_MODE_PREFIX_ITEM, CCD_LOCAL_MODE_PREFIX_ITEM_NAME, "File name template", "IMAGE_XXX");
			indigo_init_text_item(CCD_LOCAL_MODE_OBJECT_ITEM, CCD_LOCAL_MODE_OBJECT_ITEM_NAME, "Object name", "");
			// -------------------------------------------------------------------------------- CCD_MODE
			CCD_MODE_PROPERTY = indigo_init_switch_property(NULL, device->name, CCD_MODE_PROPERTY_NAME, CCD_MAIN_GROUP, "Capture mode", INDIGO_OK_STATE, INDIGO_RW_PERM, INDIGO_ONE_OF_MANY_RULE, 256);
			if (CCD_MODE_PROPERTY == NULL) {
				return INDIGO_FAILED;
			}
			CCD_MODE_PROPERTY->count = 1;
			CCD_MODE_PROPERTY->perm = INDIGO_RW_PERM;
			indigo_init_switch_item(CCD_MODE_ITEM, "DEFAULT_MODE", "Default mode", true);
			// -------------------------------------------------------------------------------- CCD_READ_MODE
			CCD_READ_MODE_PROPERTY = indigo_init_switch_property(NULL, device->name, CCD_READ_MODE_PROPERTY_NAME, CCD_IMAGE_GROUP, "Read mode", INDIGO_OK_STATE, INDIGO_RW_PERM, INDIGO_ONE_OF_MANY_RULE, 2);
			if (CCD_READ_MODE_PROPERTY == NULL) {
				return INDIGO_FAILED;
			}
			indigo_init_switch_item(CCD_READ_MODE_HIGH_SPEED_ITEM, CCD_READ_MODE_HIGH_SPEED_ITEM_NAME, "High speed", false);
			indigo_init_switch_item(CCD_READ_MODE_LOW_NOISE_ITEM, CCD_READ_MODE_LOW_NOISE_ITEM_NAME, "Low noise", true);
			CCD_READ_MODE_PROPERTY->hidden = true;
			// -------------------------------------------------------------------------------- CCD_EXPOSURE
			CCD_EXPOSURE_PROPERTY = indigo_init_number_property(NULL, device->name, CCD_EXPOSURE_PROPERTY_NAME, CCD_MAIN_GROUP, "Start exposure", INDIGO_OK_STATE, INDIGO_RW_PERM, 1);
			if (CCD_EXPOSURE_PROPERTY == NULL) {
				return INDIGO_FAILED;
			}
			indigo_init_number_item(CCD_EXPOSURE_ITEM, CCD_EXPOSURE_ITEM_NAME, "Start exposure", 0, 10000, 1, 0);
			strcpy(CCD_EXPOSURE_ITEM->number.format, "%g");
			// -------------------------------------------------------------------------------- CCD_STREAMING
			CCD_STREAMING_PROPERTY = indigo_init_number_property(NULL, device->name, CCD_STREAMING_PROPERTY_NAME, CCD_MAIN_GROUP, "Start streaming", INDIGO_OK_STATE, INDIGO_RW_PERM, 2);
			if (CCD_STREAMING_PROPERTY == NULL) {
				return INDIGO_FAILED;
			}
			indigo_init_number_item(CCD_STREAMING_EXPOSURE_ITEM, CCD_STREAMING_EXPOSURE_ITEM_NAME, "Shutter time", 0, 10000, 1, 0);
			indigo_init_number_item(CCD_STREAMING_COUNT_ITEM, CCD_STREAMING_COUNT_ITEM_NAME, "Frame count", -1, 100000, 1, -1);
			strcpy(CCD_EXPOSURE_ITEM->number.format, "%g");
			CCD_STREAMING_PROPERTY->hidden = true;
			// -------------------------------------------------------------------------------- CCD_ABORT_EXPOSURE
			CCD_ABORT_EXPOSURE_PROPERTY = indigo_init_switch_property(NULL, device->name, CCD_ABORT_EXPOSURE_PROPERTY_NAME, CCD_MAIN_GROUP, "Abort exposure", INDIGO_OK_STATE, INDIGO_RW_PERM, INDIGO_AT_MOST_ONE_RULE, 1);
			if (CCD_ABORT_EXPOSURE_PROPERTY == NULL) {
				return INDIGO_FAILED;
			}
			indigo_init_switch_item(CCD_ABORT_EXPOSURE_ITEM, CCD_ABORT_EXPOSURE_ITEM_NAME, "Abort exposure", false);
			// -------------------------------------------------------------------------------- CCD_FRAME
			CCD_FRAME_PROPERTY = indigo_init_number_property(NULL, device->name, CCD_FRAME_PROPERTY_NAME, CCD_IMAGE_GROUP, "Frame size", INDIGO_OK_STATE, INDIGO_RW_PERM, 5);
			if (CCD_FRAME_PROPERTY == NULL) {
				return INDIGO_FAILED;
			}
			indigo_init_number_item(CCD_FRAME_LEFT_ITEM, CCD_FRAME_LEFT_ITEM_NAME, "Left", 0, 0, 1, 0);
			indigo_init_number_item(CCD_FRAME_TOP_ITEM, CCD_FRAME_TOP_ITEM_NAME, "Top", 0, 0, 1, 0);
			indigo_init_number_item(CCD_FRAME_WIDTH_ITEM, CCD_FRAME_WIDTH_ITEM_NAME, "Width", 0, 0, 1, 0);
			indigo_init_number_item(CCD_FRAME_HEIGHT_ITEM, CCD_FRAME_HEIGHT_ITEM_NAME, "Height", 0, 0, 1, 0);
			indigo_init_number_item(CCD_FRAME_BITS_PER_PIXEL_ITEM, CCD_FRAME_BITS_PER_PIXEL_ITEM_NAME, "Bits per pixel", 16, 16, 0, 16);
			// -------------------------------------------------------------------------------- CCD_BIN
			CCD_BIN_PROPERTY = indigo_init_number_property(NULL, device->name, CCD_BIN_PROPERTY_NAME, CCD_IMAGE_GROUP, "Binning", INDIGO_OK_STATE, INDIGO_RO_PERM, 2);
			if (CCD_BIN_PROPERTY == NULL) {
				return INDIGO_FAILED;
			}
			indigo_init_number_item(CCD_BIN_HORIZONTAL_ITEM, CCD_BIN_HORIZONTAL_ITEM_NAME, "Horizontal binning", 0, 1, 1, 1);
			indigo_init_number_item(CCD_BIN_VERTICAL_ITEM, CCD_BIN_VERTICAL_ITEM_NAME, "Vertical binning", 0, 1, 1, 1);
			// -------------------------------------------------------------------------------- CCD_GAIN
			CCD_GAIN_PROPERTY = indigo_init_number_property(NULL, device->name, CCD_GAIN_PROPERTY_NAME, CCD_MAIN_GROUP, "Gain", INDIGO_OK_STATE, INDIGO_RW_PERM, 1);
			if (CCD_GAIN_PROPERTY == NULL) {
				return INDIGO_FAILED;
			}
			CCD_GAIN_PROPERTY->hidden = true;
			indigo_init_number_item(CCD_GAIN_ITEM, CCD_GAIN_ITEM_NAME, "Gain", 0, 500, 1, 100);
			// -------------------------------------------------------------------------------- CCD_EGAIN
			CCD_EGAIN_PROPERTY = indigo_init_number_property(NULL, device->name, CCD_EGAIN_PROPERTY_NAME, CCD_MAIN_GROUP, "Electrons per A/D unit", INDIGO_OK_STATE, INDIGO_RO_PERM, 1);
			if (CCD_EGAIN_PROPERTY == NULL) {
				return INDIGO_FAILED;
			}
			CCD_EGAIN_PROPERTY->hidden = true;
			indigo_init_number_item(CCD_EGAIN_ITEM, CCD_EGAIN_ITEM_NAME, "E-gain (e-/ADU)", 0, 10000, 0, 0);
			// -------------------------------------------------------------------------------- CCD_OFFSET
			CCD_OFFSET_PROPERTY = indigo_init_number_property(NULL, device->name, CCD_OFFSET_PROPERTY_NAME, CCD_MAIN_GROUP, "Offset", INDIGO_OK_STATE, INDIGO_RW_PERM, 1);
			if (CCD_OFFSET_PROPERTY == NULL) {
				return INDIGO_FAILED;
			}
			CCD_OFFSET_PROPERTY->hidden = true;
			indigo_init_number_item(CCD_OFFSET_ITEM, CCD_OFFSET_ITEM_NAME, "Offset", 0, 10000, 1, 0);
			// -------------------------------------------------------------------------------- CCD_GAMMA
			CCD_GAMMA_PROPERTY = indigo_init_number_property(NULL, device->name, CCD_GAMMA_PROPERTY_NAME, CCD_MAIN_GROUP, "Gamma", INDIGO_OK_STATE, INDIGO_RW_PERM, 1);
			if (CCD_GAMMA_PROPERTY == NULL) {
				return INDIGO_FAILED;
			}
			CCD_GAMMA_PROPERTY->hidden = true;
			indigo_init_number_item(CCD_GAMMA_ITEM, CCD_GAMMA_ITEM_NAME, "Gamma", 0.5, 2.0, 0.1, 1);
			// -------------------------------------------------------------------------------- CCD_FRAME_TYPE
			CCD_FRAME_TYPE_PROPERTY = indigo_init_switch_property(NULL, device->name, CCD_FRAME_TYPE_PROPERTY_NAME, CCD_IMAGE_GROUP, "Frame type", INDIGO_OK_STATE, INDIGO_RW_PERM, INDIGO_ONE_OF_MANY_RULE, 5);
			if (CCD_FRAME_TYPE_PROPERTY == NULL) {
				return INDIGO_FAILED;
			}
			indigo_init_switch_item(CCD_FRAME_TYPE_LIGHT_ITEM, CCD_FRAME_TYPE_LIGHT_ITEM_NAME, "Light", true);
			indigo_init_switch_item(CCD_FRAME_TYPE_BIAS_ITEM, CCD_FRAME_TYPE_BIAS_ITEM_NAME, "Bias", false);
			indigo_init_switch_item(CCD_FRAME_TYPE_DARK_ITEM, CCD_FRAME_TYPE_DARK_ITEM_NAME, "Dark", false);
			indigo_init_switch_item(CCD_FRAME_TYPE_FLAT_ITEM, CCD_FRAME_TYPE_FLAT_ITEM_NAME, "Flat", false);
			indigo_init_switch_item(CCD_FRAME_TYPE_DARKFLAT_ITEM, CCD_FRAME_TYPE_DARKFLAT_ITEM_NAME, "Dark Flat", false);
			// -------------------------------------------------------------------------------- CCD_IMAGE_FORMAT
			CCD_IMAGE_FORMAT_PROPERTY = indigo_init_switch_property(NULL, device->name, CCD_IMAGE_FORMAT_PROPERTY_NAME, CCD_IMAGE_GROUP, "Image format", INDIGO_OK_STATE, INDIGO_RW_PERM, INDIGO_ONE_OF_MANY_RULE, 7);
			if (CCD_IMAGE_FORMAT_PROPERTY == NULL) {
				return INDIGO_FAILED;
			}
			indigo_init_switch_item(CCD_IMAGE_FORMAT_FITS_ITEM, CCD_IMAGE_FORMAT_FITS_ITEM_NAME, "FITS format", true);
			indigo_init_switch_item(CCD_IMAGE_FORMAT_XISF_ITEM, CCD_IMAGE_FORMAT_XISF_ITEM_NAME, "XISF format", false);
			indigo_init_switch_item(CCD_IMAGE_FORMAT_RAW_ITEM, CCD_IMAGE_FORMAT_RAW_ITEM_NAME, "Raw data", false);
			indigo_init_switch_item(CCD_IMAGE_FORMAT_JPEG_ITEM, CCD_IMAGE_FORMAT_JPEG_ITEM_NAME, "JPEG format", false);
			indigo_init_switch_item(CCD_IMAGE_FORMAT_TIFF_ITEM, CCD_IMAGE_FORMAT_TIFF_ITEM_NAME, "TIFF format", false);
			indigo_init_switch_item(CCD_IMAGE_FORMAT_JPEG_AVI_ITEM, CCD_IMAGE_FORMAT_JPEG_AVI_ITEM_NAME, "JPEG + AVI format", false);
			indigo_init_switch_item(CCD_IMAGE_FORMAT_RAW_SER_ITEM, CCD_IMAGE_FORMAT_RAW_SER_ITEM_NAME, "RAW + SER format", false);
			CCD_IMAGE_FORMAT_PROPERTY->count = 5;
			// -------------------------------------------------------------------------------- CCD_IMAGE
			CCD_IMAGE_PROPERTY = indigo_init_blob_property(NULL, device->name, CCD_IMAGE_PROPERTY_NAME, CCD_IMAGE_GROUP, "Image data", INDIGO_OK_STATE, 1);
			if (CCD_IMAGE_PROPERTY == NULL) {
				return INDIGO_FAILED;
			}
			indigo_init_blob_item(CCD_IMAGE_ITEM, CCD_IMAGE_ITEM_NAME, "Image data");
			// -------------------------------------------------------------------------------- CCD_PREVIEW_IMAGE
			CCD_PREVIEW_IMAGE_PROPERTY = indigo_init_blob_property(NULL, device->name, CCD_PREVIEW_IMAGE_PROPERTY_NAME, CCD_IMAGE_GROUP, "Preview image data", INDIGO_OK_STATE, 1);
			if (CCD_PREVIEW_IMAGE_PROPERTY == NULL) {
				return INDIGO_FAILED;
			}
			CCD_PREVIEW_IMAGE_PROPERTY->hidden = true;
			indigo_init_blob_item(CCD_PREVIEW_IMAGE_ITEM, CCD_PREVIEW_IMAGE_ITEM_NAME, "Image data");
			// -------------------------------------------------------------------------------- CCD_PREVIEW_HISTOGRAM
			CCD_PREVIEW_HISTOGRAM_PROPERTY = indigo_init_blob_property(NULL, device->name, CCD_PREVIEW_HISTOGRAM_PROPERTY_NAME, CCD_IMAGE_GROUP, "Preview image histogram", INDIGO_OK_STATE, 1);
			if (CCD_PREVIEW_HISTOGRAM_PROPERTY == NULL) {
				return INDIGO_FAILED;
			}
			CCD_PREVIEW_HISTOGRAM_PROPERTY->hidden = true;
			indigo_init_blob_item(CCD_PREVIEW_HISTOGRAM_ITEM, CCD_PREVIEW_HISTOGRAM_ITEM_NAME, "Image data");
			// -------------------------------------------------------------------------------- CCD_LOCAL_FILE
			CCD_IMAGE_FILE_PROPERTY = indigo_init_text_property(NULL, device->name, CCD_IMAGE_FILE_PROPERTY_NAME, CCD_IMAGE_GROUP, "Image file info", INDIGO_OK_STATE, INDIGO_RO_PERM, 1);
			if (CCD_IMAGE_FILE_PROPERTY == NULL) {
				return INDIGO_FAILED;
			}
			indigo_init_text_item(CCD_IMAGE_FILE_ITEM, CCD_IMAGE_FILE_ITEM_NAME, "Filename", "None");
			// -------------------------------------------------------------------------------- CCD_COOLER
			CCD_COOLER_PROPERTY = indigo_init_switch_property(NULL, device->name, CCD_COOLER_PROPERTY_NAME, CCD_COOLER_GROUP, "Cooler status", INDIGO_OK_STATE, INDIGO_RW_PERM, INDIGO_ONE_OF_MANY_RULE, 2);
			if (CCD_COOLER_PROPERTY == NULL) {
				return INDIGO_FAILED;
			}
			CCD_COOLER_PROPERTY->hidden = true;
			indigo_init_switch_item(CCD_COOLER_ON_ITEM, CCD_COOLER_ON_ITEM_NAME, "On", false);
			indigo_init_switch_item(CCD_COOLER_OFF_ITEM, CCD_COOLER_OFF_ITEM_NAME, "Off", true);
			// -------------------------------------------------------------------------------- CCD_COOLER_POWER
			CCD_COOLER_POWER_PROPERTY = indigo_init_number_property(NULL, device->name, CCD_COOLER_POWER_PROPERTY_NAME, CCD_COOLER_GROUP, "Cooler power", INDIGO_OK_STATE, INDIGO_RO_PERM, 1);
			if (CCD_COOLER_POWER_PROPERTY == NULL) {
				return INDIGO_FAILED;
			}
			CCD_COOLER_POWER_PROPERTY->hidden = true;
			indigo_init_number_item(CCD_COOLER_POWER_ITEM, CCD_COOLER_POWER_ITEM_NAME, "Power (%)", 0, 100, 1, 0);
			// -------------------------------------------------------------------------------- CCD_TEMPERATURE
			CCD_TEMPERATURE_PROPERTY = indigo_init_number_property(NULL, device->name, CCD_TEMPERATURE_PROPERTY_NAME, CCD_COOLER_GROUP, "Sensor temperature", INDIGO_OK_STATE, INDIGO_RW_PERM, 1);
			if (CCD_TEMPERATURE_PROPERTY == NULL) {
				return INDIGO_FAILED;
			}
			CCD_TEMPERATURE_PROPERTY->hidden = true;
			indigo_init_number_item(CCD_TEMPERATURE_ITEM, CCD_TEMPERATURE_ITEM_NAME, "Temperature (\u00B0C)", -50, 50, 1, 0);
			// -------------------------------------------------------------------------------- CCD_FITS_HEADERS
			CCD_FITS_HEADERS_PROPERTY = indigo_init_text_property(NULL, device->name, CCD_FITS_HEADERS_PROPERTY_NAME, CCD_IMAGE_GROUP, "FITS headers", INDIGO_OK_STATE, INDIGO_RO_PERM, 0);
			if (CCD_FITS_HEADERS_PROPERTY == NULL) {
				return INDIGO_FAILED;
			}
			// -------------------------------------------------------------------------------- CCD_SET_FITS_HEADER
			CCD_SET_FITS_HEADER_PROPERTY = indigo_init_text_property(NULL, device->name, CCD_SET_FITS_HEADER_PROPERTY_NAME, CCD_IMAGE_GROUP, "Set FITS header", INDIGO_OK_STATE, INDIGO_RW_PERM, 2);
			if (CCD_SET_FITS_HEADER_PROPERTY == NULL) {
				return INDIGO_FAILED;
			}
			indigo_init_text_item(CCD_SET_FITS_HEADER_NAME_ITEM, CCD_SET_FITS_HEADER_KEYWORD_ITEM_NAME, "Keyword", "");
			indigo_init_text_item(CCD_SET_FITS_HEADER_VALUE_ITEM, CCD_SET_FITS_HEADER_VALUE_ITEM_NAME, "Value", "");
			// -------------------------------------------------------------------------------- CCD_REMOVE_FITS_HEADER
			CCD_REMOVE_FITS_HEADER_PROPERTY = indigo_init_text_property(NULL, device->name, CCD_REMOVE_FITS_HEADERS_PROPERTY_NAME, CCD_IMAGE_GROUP, "Remove FITS header", INDIGO_OK_STATE, INDIGO_RW_PERM, 1);
			if (CCD_REMOVE_FITS_HEADER_PROPERTY == NULL) {
				return INDIGO_FAILED;
			}
			indigo_init_text_item(CCD_REMOVE_FITS_HEADER_NAME_ITEM, CCD_REMOVE_FITS_HEADER_KEYWORD_ITEM_NAME, "Keyword", "");
			// -------------------------------------------------------------------------------- CCD_JPEG_SETTINGS
			CCD_JPEG_SETTINGS_PROPERTY = indigo_init_number_property(NULL, device->name, CCD_JPEG_SETTINGS_PROPERTY_NAME, CCD_IMAGE_GROUP, "JPEG Settings", INDIGO_OK_STATE, INDIGO_RW_PERM, 4);
			if (CCD_JPEG_SETTINGS_PROPERTY == NULL) {
				return INDIGO_FAILED;
			}
			indigo_init_number_item(CCD_JPEG_SETTINGS_QUALITY_ITEM, CCD_JPEG_SETTINGS_QUALITY_ITEM_NAME, "Conversion quality", 10, 100, 1, 90);
			indigo_init_number_item(CCD_JPEG_SETTINGS_TARGET_BACKGROUND_ITEM, CCD_JPEG_SETTINGS_TARGET_BACKGROUND_ITEM_NAME, "Target mean background", 0, 1, 0.05, ccd_jpeg_stretch_params_lut[CCD_JPEG_STRETCH_NORMAL].target_background);
			indigo_init_number_item(CCD_JPEG_SETTINGS_CLIPPING_POINT_ITEM, CCD_JPEG_SETTINGS_CLIPPING_POINT_ITEM_NAME, "Clipping point", -3, 0, 0.1, ccd_jpeg_stretch_params_lut[CCD_JPEG_STRETCH_NORMAL].clipping_point);
			indigo_init_number_item(CCD_JPEG_SETTINGS_REF_CHANNEL_ITEM, CCD_JPEG_SETTINGS_REF_CHANNEL_ITEM_NAME, "Reference channel (0=AWB, 1=R, 2=G, 3=B)", 0, 3, 1, 0);
			// -------------------------------------------------------------------------------- CCD_RBI_FLUSH_ENABLE
			CCD_JPEG_STRETCH_PRESETS_PROPERTY = indigo_init_switch_property(NULL, device->name, CCD_JPEG_STRETCH_PRESETS_PROPERTY_NAME, CCD_IMAGE_GROUP, "JPEG Stretching Presets", INDIGO_OK_STATE, INDIGO_RW_PERM, INDIGO_AT_MOST_ONE_RULE, 4);
			if (CCD_JPEG_STRETCH_PRESETS_PROPERTY == NULL) {
				return INDIGO_FAILED;
			}
			indigo_init_switch_item(CCD_JPEG_STRETCH_PRESETS_SLIGHT_ITEM, CCD_JPEG_STRETCH_PRESETS_SLIGHT_ITEM_NAME, "Slight", false);
			indigo_init_switch_item(CCD_JPEG_STRETCH_PRESETS_MODERATE_ITEM, CCD_JPEG_STRETCH_PRESETS_MODERATE_ITEM_NAME, "Moderate", false);
			indigo_init_switch_item(CCD_JPEG_STRETCH_PRESETS_NORMAL_ITEM, CCD_JPEG_STRETCH_PRESETS_NORMAL_ITEM_NAME, "Normal", true);
			indigo_init_switch_item(CCD_JPEG_STRETCH_PRESETS_HARD_ITEM, CCD_JPEG_STRETCH_PRESETS_HARD_ITEM_NAME, "Hard", false);
			// -------------------------------------------------------------------------------- CCD_RBI_FLUSH_ENABLE
			CCD_RBI_FLUSH_ENABLE_PROPERTY = indigo_init_switch_property(NULL, device->name, CCD_RBI_FLUSH_ENABLE_PROPERTY_NAME, CCD_ADVANCED_GROUP, "RBI flush", INDIGO_OK_STATE, INDIGO_RW_PERM, INDIGO_ONE_OF_MANY_RULE, 2);
			if (CCD_RBI_FLUSH_ENABLE_PROPERTY == NULL) {
				return INDIGO_FAILED;
			}
			CCD_RBI_FLUSH_ENABLE_PROPERTY->hidden = true;
			indigo_init_switch_item(CCD_RBI_FLUSH_ENABLED_ITEM, CCD_RBI_FLUSH_ENABLED_ITEM_NAME, "Enabled", false);
			indigo_init_switch_item(CCD_RBI_FLUSH_DISABLED_ITEM, CCD_RBI_FLUSH_DISABLED_ITEM_NAME, "Disabled", true);
			// -------------------------------------------------------------------------------- FLI_RBI_FLUSH
			CCD_RBI_FLUSH_PROPERTY = indigo_init_number_property(NULL, device->name, CCD_RBI_FLUSH_PROPERTY_NAME, CCD_ADVANCED_GROUP, "RBI flush params", INDIGO_OK_STATE, INDIGO_RW_PERM, 2);
			if (CCD_RBI_FLUSH_PROPERTY == NULL) {
				return INDIGO_FAILED;
			}
			CCD_RBI_FLUSH_PROPERTY->hidden = true;
			indigo_init_number_item(CCD_RBI_FLUSH_EXPOSURE_ITEM, CCD_RBI_FLUSH_EXPOSURE_ITEM_NAME, "NIR flood time (s)", 0, 16, 0, 1);
			indigo_init_number_item(CCD_RBI_FLUSH_COUNT_ITEM, CCD_RBI_FLUSH_COUNT_ITEM_NAME, "Number of flushes", 1, 10, 1, 3);
			// --------------------------------------------------------------------------------
			CCD_CONTEXT->countdown_canceled = false;
			CCD_CONTEXT->countdown_enabled = false;
			CCD_CONTEXT->countdown_endtime = 0;
			indigo_set_timer(device, 0, countdown_timer_callback, &CCD_CONTEXT->countdown_timer);
			return INDIGO_OK;
		}
	}
	return INDIGO_FAILED;
}

indigo_result indigo_ccd_enumerate_properties(indigo_device *device, indigo_client *client, indigo_property *property) {
	assert(device != NULL);
	assert(DEVICE_CONTEXT != NULL);
	if (IS_CONNECTED) {
		INDIGO_DEFINE_MATCHING_PROPERTY(CCD_INFO_PROPERTY);
		INDIGO_DEFINE_MATCHING_PROPERTY(CCD_LENS_PROPERTY);
		INDIGO_DEFINE_MATCHING_PROPERTY(CCD_LOCAL_MODE_PROPERTY);
		INDIGO_DEFINE_MATCHING_PROPERTY(CCD_IMAGE_FILE_PROPERTY);
		INDIGO_DEFINE_MATCHING_PROPERTY(CCD_MODE_PROPERTY);
		INDIGO_DEFINE_MATCHING_PROPERTY(CCD_READ_MODE_PROPERTY);
		INDIGO_DEFINE_MATCHING_PROPERTY(CCD_EXPOSURE_PROPERTY);
		INDIGO_DEFINE_MATCHING_PROPERTY(CCD_STREAMING_PROPERTY);
		INDIGO_DEFINE_MATCHING_PROPERTY(CCD_ABORT_EXPOSURE_PROPERTY);
		INDIGO_DEFINE_MATCHING_PROPERTY(CCD_FRAME_PROPERTY);
		INDIGO_DEFINE_MATCHING_PROPERTY(CCD_BIN_PROPERTY);
		INDIGO_DEFINE_MATCHING_PROPERTY(CCD_OFFSET_PROPERTY);
		INDIGO_DEFINE_MATCHING_PROPERTY(CCD_GAIN_PROPERTY);
		INDIGO_DEFINE_MATCHING_PROPERTY(CCD_EGAIN_PROPERTY);
		INDIGO_DEFINE_MATCHING_PROPERTY(CCD_GAMMA_PROPERTY);
		INDIGO_DEFINE_MATCHING_PROPERTY(CCD_FRAME_TYPE_PROPERTY);
		INDIGO_DEFINE_MATCHING_PROPERTY(CCD_IMAGE_FORMAT_PROPERTY);
		INDIGO_DEFINE_MATCHING_PROPERTY(CCD_UPLOAD_MODE_PROPERTY);
		INDIGO_DEFINE_MATCHING_PROPERTY(CCD_PREVIEW_PROPERTY);
		INDIGO_DEFINE_MATCHING_PROPERTY(CCD_IMAGE_PROPERTY);
		INDIGO_DEFINE_MATCHING_PROPERTY(CCD_PREVIEW_IMAGE_PROPERTY);
		INDIGO_DEFINE_MATCHING_PROPERTY(CCD_PREVIEW_HISTOGRAM_PROPERTY);
		INDIGO_DEFINE_MATCHING_PROPERTY(CCD_COOLER_PROPERTY);
		INDIGO_DEFINE_MATCHING_PROPERTY(CCD_COOLER_POWER_PROPERTY);
		INDIGO_DEFINE_MATCHING_PROPERTY(CCD_TEMPERATURE_PROPERTY);
		INDIGO_DEFINE_MATCHING_PROPERTY(CCD_FITS_HEADERS_PROPERTY);
		INDIGO_DEFINE_MATCHING_PROPERTY(CCD_SET_FITS_HEADER_PROPERTY);
		INDIGO_DEFINE_MATCHING_PROPERTY(CCD_REMOVE_FITS_HEADER_PROPERTY);
		INDIGO_DEFINE_MATCHING_PROPERTY(CCD_JPEG_SETTINGS_PROPERTY);
		INDIGO_DEFINE_MATCHING_PROPERTY(CCD_JPEG_STRETCH_PRESETS_PROPERTY);
		INDIGO_DEFINE_MATCHING_PROPERTY(CCD_RBI_FLUSH_ENABLE_PROPERTY);
		INDIGO_DEFINE_MATCHING_PROPERTY(CCD_RBI_FLUSH_PROPERTY);
	}
	return indigo_device_enumerate_properties(device, client, property);
}

indigo_result indigo_ccd_failure_cleanup(indigo_device *device) {
	if (CCD_IMAGE_PROPERTY->state == INDIGO_BUSY_STATE) {
		CCD_IMAGE_PROPERTY->state = INDIGO_ALERT_STATE;
		indigo_update_property(device, CCD_IMAGE_PROPERTY, NULL);
	}
	if (CCD_PREVIEW_IMAGE_PROPERTY->state == INDIGO_BUSY_STATE) {
		CCD_PREVIEW_IMAGE_PROPERTY->state = INDIGO_ALERT_STATE;
		indigo_update_property(device, CCD_PREVIEW_IMAGE_PROPERTY, NULL);
	}
	if (CCD_PREVIEW_HISTOGRAM_PROPERTY->state == INDIGO_BUSY_STATE) {
		CCD_PREVIEW_HISTOGRAM_PROPERTY->state = INDIGO_ALERT_STATE;
		indigo_update_property(device, CCD_PREVIEW_HISTOGRAM_PROPERTY, NULL);
	}
	if (CCD_IMAGE_FILE_PROPERTY->state == INDIGO_BUSY_STATE) {
		CCD_IMAGE_FILE_PROPERTY->state = INDIGO_ALERT_STATE;
		indigo_update_property(device, CCD_IMAGE_FILE_PROPERTY, NULL);
	}
	return INDIGO_OK;
}

indigo_result indigo_ccd_abort_exposure_cleanup(indigo_device *device) {
	indigo_ccd_failure_cleanup(device);
	if (CCD_EXPOSURE_PROPERTY->state == INDIGO_BUSY_STATE) {
		CCD_EXPOSURE_PROPERTY->state = INDIGO_ALERT_STATE;
		CCD_CONTEXT->countdown_endtime = 0;
		CCD_EXPOSURE_ITEM->number.value = 0;
		indigo_update_property(device, CCD_EXPOSURE_PROPERTY, NULL);
		CCD_ABORT_EXPOSURE_PROPERTY->state = INDIGO_OK_STATE;
	} else if (CCD_STREAMING_PROPERTY->state == INDIGO_BUSY_STATE) {
		if (CCD_STREAMING_COUNT_ITEM->number.target < 0) {
			CCD_STREAMING_PROPERTY->state = INDIGO_OK_STATE;
		} else {
			CCD_STREAMING_PROPERTY->state = INDIGO_ALERT_STATE;
		}
		CCD_STREAMING_COUNT_ITEM->number.value = 0;
		CCD_STREAMING_EXPOSURE_ITEM->number.value = 0;
		indigo_update_property(device, CCD_STREAMING_PROPERTY, NULL);
		CCD_ABORT_EXPOSURE_PROPERTY->state = INDIGO_OK_STATE;
	} else {
		CCD_ABORT_EXPOSURE_PROPERTY->state = INDIGO_ALERT_STATE;
	}
	CCD_ABORT_EXPOSURE_ITEM->sw.value = false;
	indigo_update_property(device, CCD_ABORT_EXPOSURE_PROPERTY, NULL);
	return INDIGO_OK;
}

indigo_result indigo_ccd_change_property(indigo_device *device, indigo_client *client, indigo_property *property) {
	assert(device != NULL);
	assert(DEVICE_CONTEXT != NULL);
	assert(property != NULL);
	if (indigo_property_match_changeable(CONNECTION_PROPERTY, property)) {
		// -------------------------------------------------------------------------------- CONNECTION
		if (IS_CONNECTED) {
			CCD_ABORT_EXPOSURE_ITEM->sw.value = false;
			CCD_ABORT_EXPOSURE_PROPERTY->state = INDIGO_OK_STATE;
			indigo_define_property(device, CCD_INFO_PROPERTY, NULL);
			indigo_define_property(device, CCD_LENS_PROPERTY, NULL);
			indigo_define_property(device, CCD_UPLOAD_MODE_PROPERTY, NULL);
			indigo_define_property(device, CCD_PREVIEW_PROPERTY, NULL);
			indigo_define_property(device, CCD_LOCAL_MODE_PROPERTY, NULL);
			indigo_define_property(device, CCD_MODE_PROPERTY, NULL);
			indigo_define_property(device, CCD_READ_MODE_PROPERTY, NULL);
			indigo_define_property(device, CCD_EXPOSURE_PROPERTY, NULL);
			indigo_define_property(device, CCD_STREAMING_PROPERTY, NULL);
			indigo_define_property(device, CCD_ABORT_EXPOSURE_PROPERTY, NULL);
			indigo_define_property(device, CCD_FRAME_PROPERTY, NULL);
			indigo_define_property(device, CCD_BIN_PROPERTY, NULL);
			indigo_define_property(device, CCD_OFFSET_PROPERTY, NULL);
			indigo_define_property(device, CCD_GAIN_PROPERTY, NULL);
			indigo_define_property(device, CCD_EGAIN_PROPERTY, NULL);
			indigo_define_property(device, CCD_GAMMA_PROPERTY, NULL);
			indigo_define_property(device, CCD_FRAME_TYPE_PROPERTY, NULL);
			indigo_define_property(device, CCD_IMAGE_FORMAT_PROPERTY, NULL);
			indigo_define_property(device, CCD_IMAGE_FILE_PROPERTY, NULL);
			indigo_define_property(device, CCD_IMAGE_PROPERTY, NULL);
			indigo_define_property(device, CCD_PREVIEW_IMAGE_PROPERTY, NULL);
			indigo_define_property(device, CCD_PREVIEW_HISTOGRAM_PROPERTY, NULL);
			indigo_define_property(device, CCD_COOLER_PROPERTY, NULL);
			indigo_define_property(device, CCD_COOLER_POWER_PROPERTY, NULL);
			indigo_define_property(device, CCD_TEMPERATURE_PROPERTY, NULL);
			indigo_define_property(device, CCD_FITS_HEADERS_PROPERTY, NULL);
			indigo_define_property(device, CCD_SET_FITS_HEADER_PROPERTY, NULL);
			indigo_define_property(device, CCD_REMOVE_FITS_HEADER_PROPERTY, NULL);
			indigo_define_property(device, CCD_JPEG_SETTINGS_PROPERTY, NULL);
			indigo_define_property(device, CCD_JPEG_STRETCH_PRESETS_PROPERTY, NULL);
			indigo_define_property(device, CCD_RBI_FLUSH_ENABLE_PROPERTY, NULL);
			indigo_define_property(device, CCD_RBI_FLUSH_PROPERTY, NULL);
			CCD_CONTEXT->countdown_enabled = true;
			CCD_CONTEXT->countdown_endtime = 0;
		} else {
			CCD_CONTEXT->countdown_enabled = false;
			CCD_CONTEXT->countdown_endtime = 0;
			CCD_STREAMING_COUNT_ITEM->number.value = 0;
			CCD_EXPOSURE_ITEM->number.value = 0;
			CCD_STREAMING_PROPERTY->state = INDIGO_OK_STATE;
			CCD_EXPOSURE_PROPERTY->state = INDIGO_OK_STATE;
			CCD_IMAGE_PROPERTY->state = INDIGO_OK_STATE;
			CCD_COOLER_POWER_PROPERTY->state = INDIGO_OK_STATE;
			CCD_TEMPERATURE_PROPERTY->state = INDIGO_OK_STATE;
			indigo_delete_property(device, CCD_INFO_PROPERTY, NULL);
			indigo_delete_property(device, CCD_LENS_PROPERTY, NULL);
			indigo_delete_property(device, CCD_UPLOAD_MODE_PROPERTY, NULL);
			indigo_delete_property(device, CCD_PREVIEW_PROPERTY, NULL);
			indigo_delete_property(device, CCD_LOCAL_MODE_PROPERTY, NULL);
			indigo_delete_property(device, CCD_MODE_PROPERTY, NULL);
			indigo_delete_property(device, CCD_READ_MODE_PROPERTY, NULL);
			indigo_delete_property(device, CCD_EXPOSURE_PROPERTY, NULL);
			indigo_delete_property(device, CCD_STREAMING_PROPERTY, NULL);
			indigo_delete_property(device, CCD_ABORT_EXPOSURE_PROPERTY, NULL);
			indigo_delete_property(device, CCD_FRAME_PROPERTY, NULL);
			indigo_delete_property(device, CCD_BIN_PROPERTY, NULL);
			indigo_delete_property(device, CCD_OFFSET_PROPERTY, NULL);
			indigo_delete_property(device, CCD_GAIN_PROPERTY, NULL);
			indigo_delete_property(device, CCD_EGAIN_PROPERTY, NULL);
			indigo_delete_property(device, CCD_GAMMA_PROPERTY, NULL);
			indigo_delete_property(device, CCD_FRAME_TYPE_PROPERTY, NULL);
			indigo_delete_property(device, CCD_IMAGE_FORMAT_PROPERTY, NULL);
			indigo_delete_property(device, CCD_IMAGE_FILE_PROPERTY, NULL);
			indigo_delete_property(device, CCD_IMAGE_PROPERTY, NULL);
			indigo_delete_property(device, CCD_PREVIEW_IMAGE_PROPERTY, NULL);
			indigo_delete_property(device, CCD_PREVIEW_HISTOGRAM_PROPERTY, NULL);
			indigo_delete_property(device, CCD_COOLER_PROPERTY, NULL);
			indigo_delete_property(device, CCD_COOLER_POWER_PROPERTY, NULL);
			indigo_delete_property(device, CCD_TEMPERATURE_PROPERTY, NULL);
			indigo_delete_property(device, CCD_FITS_HEADERS_PROPERTY, NULL);
			indigo_delete_property(device, CCD_SET_FITS_HEADER_PROPERTY, NULL);
			indigo_delete_property(device, CCD_REMOVE_FITS_HEADER_PROPERTY, NULL);
			indigo_delete_property(device, CCD_JPEG_SETTINGS_PROPERTY, NULL);
			indigo_delete_property(device, CCD_JPEG_STRETCH_PRESETS_PROPERTY, NULL);
			indigo_delete_property(device, CCD_RBI_FLUSH_ENABLE_PROPERTY, NULL);
			indigo_delete_property(device, CCD_RBI_FLUSH_PROPERTY, NULL);
		}
	} else if (indigo_property_match_changeable(CONFIG_PROPERTY, property)) {
		// -------------------------------------------------------------------------------- CONFIG
		if (indigo_switch_match(CONFIG_SAVE_ITEM, property)) {
			indigo_save_property(device, NULL, CCD_LENS_PROPERTY);
			indigo_save_property(device, NULL, CCD_MODE_PROPERTY);
			indigo_save_property(device, NULL, CCD_READ_MODE_PROPERTY);
			indigo_save_property(device, NULL, CCD_UPLOAD_MODE_PROPERTY);
			indigo_save_property(device, NULL, CCD_LOCAL_MODE_PROPERTY);
			indigo_save_property(device, NULL, CCD_FRAME_PROPERTY);
			indigo_save_property(device, NULL, CCD_BIN_PROPERTY);
			indigo_save_property(device, NULL, CCD_OFFSET_PROPERTY);
			indigo_save_property(device, NULL, CCD_GAMMA_PROPERTY);
			indigo_save_property(device, NULL, CCD_GAIN_PROPERTY);
			indigo_save_property(device, NULL, CCD_FRAME_TYPE_PROPERTY);
			char name_backup[INDIGO_VALUE_SIZE], value_backup[INDIGO_VALUE_SIZE];
			strcpy(name_backup, CCD_SET_FITS_HEADER_NAME_ITEM->text.value);
			strcpy(value_backup, CCD_SET_FITS_HEADER_VALUE_ITEM->text.value);
			for (int i = 0; i < CCD_FITS_HEADERS_PROPERTY->count; i++) {
				indigo_item *item = CCD_FITS_HEADERS_PROPERTY->items + i;
				strcpy(CCD_SET_FITS_HEADER_NAME_ITEM->text.value, item->name);
				strcpy(CCD_SET_FITS_HEADER_VALUE_ITEM->text.value, item->text.value);
				indigo_save_property(device, NULL, CCD_SET_FITS_HEADER_PROPERTY);
			}
			strcpy(CCD_SET_FITS_HEADER_NAME_ITEM->text.value, name_backup);
			strcpy(CCD_SET_FITS_HEADER_VALUE_ITEM->text.value,value_backup);
			indigo_save_property(device, NULL, CCD_JPEG_SETTINGS_PROPERTY);
			indigo_save_property(device, NULL, CCD_JPEG_STRETCH_PRESETS_PROPERTY);
			indigo_save_property(device, NULL, CCD_RBI_FLUSH_ENABLE_PROPERTY);
			indigo_save_property(device, NULL, CCD_RBI_FLUSH_PROPERTY);
		}
	} else if (indigo_property_match_changeable(CCD_LENS_PROPERTY, property)) {
		indigo_property_copy_values(CCD_LENS_PROPERTY, property, false);
		CCD_LENS_PROPERTY->state = INDIGO_OK_STATE;
		if (CCD_LENS_FOCAL_LENGTH_ITEM->number.value == 0 && CCD_LENS_APERTURE_ITEM->number.value == 0) {
			CCD_LENS_PROPERTY->state = INDIGO_IDLE_STATE;
		}
		indigo_update_property(device, CCD_LENS_PROPERTY, NULL);
		return INDIGO_OK;
	} else if (indigo_property_match_changeable(CCD_EXPOSURE_PROPERTY, property)) {
		// -------------------------------------------------------------------------------- CCD_EXPOSURE
		if (CCD_EXPOSURE_PROPERTY->state == INDIGO_BUSY_STATE) {
			if (CCD_UPLOAD_MODE_LOCAL_ITEM->sw.value || CCD_UPLOAD_MODE_BOTH_ITEM->sw.value) {
				if (CCD_IMAGE_FILE_PROPERTY->state != INDIGO_BUSY_STATE) {
					CCD_IMAGE_FILE_PROPERTY->state = INDIGO_BUSY_STATE;
					indigo_update_property(device, CCD_IMAGE_FILE_PROPERTY, NULL);
				}
			}
			if (CCD_UPLOAD_MODE_CLIENT_ITEM->sw.value || CCD_UPLOAD_MODE_BOTH_ITEM->sw.value) {
				if (CCD_IMAGE_PROPERTY->state != INDIGO_BUSY_STATE) {
					CCD_IMAGE_PROPERTY->state = INDIGO_BUSY_STATE;
					indigo_update_property(device, CCD_IMAGE_PROPERTY, NULL);
				}
			}
			if (CCD_EXPOSURE_ITEM->number.value >= 1) {
				CCD_CONTEXT->countdown_endtime = get_time_hd() + CCD_EXPOSURE_ITEM->number.target;
			}
		}
		return INDIGO_OK;
	} else if (indigo_property_match_changeable(CCD_ABORT_EXPOSURE_PROPERTY, property)) {
		// -------------------------------------------------------------------------------- CCD_ABORT_EXPOSURE
		indigo_ccd_abort_exposure_cleanup(device);
		return INDIGO_OK;
	} else if (indigo_property_match_changeable(CCD_FRAME_PROPERTY, property)) {
		// -------------------------------------------------------------------------------- CCD_FRAME
		indigo_property_copy_values(CCD_FRAME_PROPERTY, property, false);
		CCD_FRAME_WIDTH_ITEM->number.value = ((int)CCD_FRAME_WIDTH_ITEM->number.value / (int)CCD_BIN_HORIZONTAL_ITEM->number.value) * (int)CCD_BIN_HORIZONTAL_ITEM->number.value;
		CCD_FRAME_HEIGHT_ITEM->number.value = ((int)CCD_FRAME_HEIGHT_ITEM->number.value / (int)CCD_BIN_VERTICAL_ITEM->number.value) * (int)CCD_BIN_VERTICAL_ITEM->number.value;
		CCD_FRAME_PROPERTY->state = INDIGO_OK_STATE;
		if (CCD_FRAME_LEFT_ITEM->number.value + CCD_FRAME_WIDTH_ITEM->number.value > CCD_INFO_WIDTH_ITEM->number.value) {
			CCD_FRAME_WIDTH_ITEM->number.value = CCD_INFO_WIDTH_ITEM->number.value - CCD_FRAME_LEFT_ITEM->number.value;
			CCD_FRAME_PROPERTY->state = INDIGO_ALERT_STATE;
		}
		if (CCD_FRAME_TOP_ITEM->number.value + CCD_FRAME_HEIGHT_ITEM->number.value > CCD_INFO_HEIGHT_ITEM->number.value) {
			CCD_FRAME_HEIGHT_ITEM->number.value = CCD_INFO_HEIGHT_ITEM->number.value - CCD_FRAME_TOP_ITEM->number.value;
			CCD_FRAME_PROPERTY->state = INDIGO_ALERT_STATE;
		}
		indigo_update_property(device, CCD_FRAME_PROPERTY, NULL);
		return INDIGO_OK;
	} else if (indigo_property_match_changeable(CCD_BIN_PROPERTY, property)) {
		// -------------------------------------------------------------------------------- CCD_BIN
		indigo_property_copy_values(CCD_BIN_PROPERTY, property, false);
		char name[32];
		snprintf(name, 32, "BIN_%dx%d", (int)CCD_BIN_HORIZONTAL_ITEM->number.value, (int)CCD_BIN_VERTICAL_ITEM->number.value);
		for (int i = 0; i < CCD_MODE_PROPERTY->count; i++) {
			indigo_item *item = &CCD_MODE_PROPERTY->items[i];
			item->sw.value = !strcmp(item->name, name);
		}
		CCD_MODE_PROPERTY->state = INDIGO_OK_STATE;
		indigo_update_property(device, CCD_MODE_PROPERTY, NULL);
		CCD_BIN_PROPERTY->state = INDIGO_OK_STATE;
		indigo_update_property(device, CCD_BIN_PROPERTY, NULL);
		return INDIGO_OK;
	} else if (indigo_property_match_changeable(CCD_MODE_PROPERTY, property)) {
		// -------------------------------------------------------------------------------- CCD_MODE
		indigo_property_copy_values(CCD_MODE_PROPERTY, property, false);
		for (int i = 0; i < CCD_MODE_PROPERTY->count; i++) {
			indigo_item *item = &CCD_MODE_PROPERTY->items[i];
			if (item->sw.value) {
				int h, v;
				if (sscanf(item->name, "BIN_%dx%d", &h, &v) == 2) {
					CCD_BIN_HORIZONTAL_ITEM->number.value = CCD_BIN_HORIZONTAL_ITEM->number.target = h;
					CCD_BIN_VERTICAL_ITEM->number.value = CCD_BIN_VERTICAL_ITEM->number.target = v;
					CCD_FRAME_TOP_ITEM->number.value = CCD_FRAME_LEFT_ITEM->number.value = 0;
					CCD_FRAME_WIDTH_ITEM->number.value = ((int)CCD_INFO_WIDTH_ITEM->number.value / (int)CCD_BIN_HORIZONTAL_ITEM->number.value) * (int)CCD_BIN_HORIZONTAL_ITEM->number.value;
					CCD_FRAME_HEIGHT_ITEM->number.value = ((int)CCD_INFO_HEIGHT_ITEM->number.value / (int)CCD_BIN_VERTICAL_ITEM->number.value) * (int)CCD_BIN_VERTICAL_ITEM->number.value;
				}
				break;
			}
		}
		CCD_FRAME_PROPERTY->state = INDIGO_OK_STATE;
		indigo_update_property(device, CCD_FRAME_PROPERTY, NULL);
		CCD_BIN_PROPERTY->state = INDIGO_OK_STATE;
		indigo_update_property(device, CCD_BIN_PROPERTY, NULL);
		CCD_MODE_PROPERTY->state = INDIGO_OK_STATE;
		indigo_update_property(device, CCD_MODE_PROPERTY, NULL);
		return INDIGO_OK;
	} else if (indigo_property_match_changeable(CCD_OFFSET_PROPERTY, property)) {
		// -------------------------------------------------------------------------------- CCD_OFFSET
		indigo_property_copy_values(CCD_OFFSET_PROPERTY, property, false);
		CCD_OFFSET_PROPERTY->state = INDIGO_OK_STATE;
		indigo_update_property(device, CCD_OFFSET_PROPERTY, NULL);
		return INDIGO_OK;
	} else if (indigo_property_match_changeable(CCD_READ_MODE_PROPERTY, property)) {
		// -------------------------------------------------------------------------------- CCD_READ_MODE
		indigo_property_copy_values(CCD_READ_MODE_PROPERTY, property, false);
		CCD_READ_MODE_PROPERTY->state = INDIGO_OK_STATE;
		indigo_update_property(device, CCD_READ_MODE_PROPERTY, NULL);
		return INDIGO_OK;
	} else if (indigo_property_match_changeable(CCD_GAIN_PROPERTY, property)) {
		// -------------------------------------------------------------------------------- CCD_GAIN
		indigo_property_copy_values(CCD_GAIN_PROPERTY, property, false);
		CCD_GAIN_PROPERTY->state = INDIGO_OK_STATE;
		indigo_update_property(device, CCD_GAIN_PROPERTY, NULL);
		return INDIGO_OK;
	} else if (indigo_property_match_changeable(CCD_GAMMA_PROPERTY, property)) {
		// -------------------------------------------------------------------------------- CCD_GAMMA
		indigo_property_copy_values(CCD_GAMMA_PROPERTY, property, false);
		CCD_GAMMA_PROPERTY->state = INDIGO_OK_STATE;
		indigo_update_property(device, CCD_GAMMA_PROPERTY, NULL);
		return INDIGO_OK;
	} else if (indigo_property_match_changeable(CCD_FRAME_TYPE_PROPERTY, property)) {
		// -------------------------------------------------------------------------------- CCD_FRAME_TYPE
		indigo_property_copy_values(CCD_FRAME_TYPE_PROPERTY, property, false);
		CCD_FRAME_TYPE_PROPERTY->state = INDIGO_OK_STATE;
		indigo_update_property(device, CCD_FRAME_TYPE_PROPERTY, NULL);
		return INDIGO_OK;
	} else if (indigo_property_match_changeable(CCD_IMAGE_FORMAT_PROPERTY, property)) {
		// -------------------------------------------------------------------------------- CCD_IMAGE_FORMAT
		indigo_property_copy_values(CCD_IMAGE_FORMAT_PROPERTY, property, false);
		CCD_IMAGE_FORMAT_PROPERTY->state = INDIGO_OK_STATE;
		indigo_update_property(device, CCD_IMAGE_FORMAT_PROPERTY, NULL);
		return INDIGO_OK;
	} else if (indigo_property_match_changeable(CCD_UPLOAD_MODE_PROPERTY, property)) {
		// -------------------------------------------------------------------------------- CCD_IMAGE_UPLOAD_MODE
		indigo_property_copy_values(CCD_UPLOAD_MODE_PROPERTY, property, false);
		CCD_UPLOAD_MODE_PROPERTY->state = INDIGO_OK_STATE;
		indigo_update_property(device, CCD_UPLOAD_MODE_PROPERTY, NULL);
		return INDIGO_OK;
	} else if (indigo_property_match_changeable(CCD_PREVIEW_PROPERTY, property)) {
		// -------------------------------------------------------------------------------- CCD_PREVIEW
		indigo_property_copy_values(CCD_PREVIEW_PROPERTY, property, false);
		if (CCD_PREVIEW_ENABLED_WITH_HISTOGRAM_ITEM->sw.value) {
			if (CCD_PREVIEW_IMAGE_PROPERTY->hidden) {
				CCD_PREVIEW_IMAGE_PROPERTY->hidden = false;
				indigo_define_property(device, CCD_PREVIEW_IMAGE_PROPERTY, NULL);
			}
			if (CCD_PREVIEW_HISTOGRAM_PROPERTY->hidden) {
				CCD_PREVIEW_HISTOGRAM_PROPERTY->hidden = false;
				indigo_define_property(device, CCD_PREVIEW_HISTOGRAM_PROPERTY, NULL);
			}
		} else if (CCD_PREVIEW_ENABLED_ITEM->sw.value) {
			if (CCD_PREVIEW_IMAGE_PROPERTY->hidden) {
				CCD_PREVIEW_IMAGE_PROPERTY->hidden = false;
				indigo_define_property(device, CCD_PREVIEW_IMAGE_PROPERTY, NULL);
			}
			if (!CCD_PREVIEW_HISTOGRAM_PROPERTY->hidden) {
				indigo_delete_property(device, CCD_PREVIEW_HISTOGRAM_PROPERTY, NULL);
				CCD_PREVIEW_HISTOGRAM_PROPERTY->hidden = true;
			}
		} else {
			if (!CCD_PREVIEW_IMAGE_PROPERTY->hidden) {
				indigo_delete_property(device, CCD_PREVIEW_IMAGE_PROPERTY, NULL);
				CCD_PREVIEW_IMAGE_PROPERTY->hidden = true;
			}
			if (!CCD_PREVIEW_HISTOGRAM_PROPERTY->hidden) {
				indigo_delete_property(device, CCD_PREVIEW_HISTOGRAM_PROPERTY, NULL);
				CCD_PREVIEW_HISTOGRAM_PROPERTY->hidden = true;
			}
		}
		CCD_PREVIEW_PROPERTY->state = INDIGO_OK_STATE;
		indigo_update_property(device, CCD_PREVIEW_PROPERTY, NULL);
		return INDIGO_OK;
	} else if (indigo_property_match_changeable(CCD_LOCAL_MODE_PROPERTY, property)) {
		// -------------------------------------------------------------------------------- CCD_LOCAL_MODE
		indigo_property_copy_values(CCD_LOCAL_MODE_PROPERTY, property, false);
		CCD_LOCAL_MODE_OBJECT_ITEM->text.value[OBJECT_LENGTH - 1] = '\0';
		long len = (long)strlen(CCD_LOCAL_MODE_DIR_ITEM->text.value);
		if (len == 0) {
			strncpy(CCD_LOCAL_MODE_DIR_ITEM->text.value, default_image_path, INDIGO_VALUE_SIZE);
		} else {
			if (CCD_LOCAL_MODE_DIR_ITEM->text.value[len - 1] != INDIGO_PATH_SEPATATOR) {
				int len = (int)strlen(CCD_LOCAL_MODE_DIR_ITEM->text.value);
				CCD_LOCAL_MODE_DIR_ITEM->text.value[len] = INDIGO_PATH_SEPATATOR;
				CCD_LOCAL_MODE_DIR_ITEM->text.value[len + 1] = 0;
			}
		}
		if (indigo_uni_is_writable(CCD_LOCAL_MODE_DIR_ITEM->text.value)) {
			CCD_LOCAL_MODE_PROPERTY->state = INDIGO_OK_STATE;
		} else {
			indigo_send_message(device, "Folder \"%s\" is not writtable", CCD_LOCAL_MODE_DIR_ITEM->text.value);
			CCD_LOCAL_MODE_PROPERTY->state = INDIGO_ALERT_STATE;
		}
		indigo_update_property(device, CCD_LOCAL_MODE_PROPERTY, NULL);
		return INDIGO_OK;
	} else if (indigo_property_match_changeable(CCD_SET_FITS_HEADER_PROPERTY, property)) {
		// -------------------------------------------------------------------------------- CCD_SET_FITS_HEADER
		indigo_property_copy_values(CCD_SET_FITS_HEADER_PROPERTY, property, false);
		if (strlen(CCD_SET_FITS_HEADER_NAME_ITEM->text.value) > 8) {
			CCD_SET_FITS_HEADER_PROPERTY->state = INDIGO_ALERT_STATE;
			indigo_update_property(device, CCD_SET_FITS_HEADER_PROPERTY, "Keyword is too long");
			return INDIGO_OK;
		}
		if (strlen(CCD_SET_FITS_HEADER_VALUE_ITEM->text.value) > 58) {
			CCD_SET_FITS_HEADER_PROPERTY->state = INDIGO_ALERT_STATE;
			indigo_update_property(device, CCD_SET_FITS_HEADER_PROPERTY, "Keyword value is too long");
			return INDIGO_OK;
		}
		bool found = false;
		for (int i = 0; i < CCD_FITS_HEADERS_PROPERTY->count; i++) {
			indigo_item *item = CCD_FITS_HEADERS_PROPERTY->items + i;
			if (!strcmp(item->name, CCD_SET_FITS_HEADER_NAME_ITEM->text.value)) {
				strcpy(item->text.value, CCD_SET_FITS_HEADER_VALUE_ITEM->text.value);
				found = true;
			}
		}
		if (found) {
			CCD_FITS_HEADERS_PROPERTY->state = INDIGO_OK_STATE;
			indigo_update_property(device, CCD_FITS_HEADERS_PROPERTY, NULL);
		} else {
			indigo_delete_property(device, CCD_FITS_HEADERS_PROPERTY, NULL);
			int index = CCD_FITS_HEADERS_PROPERTY->count;
			CCD_FITS_HEADERS_PROPERTY = indigo_resize_property(CCD_FITS_HEADERS_PROPERTY, index + 1);
			indigo_init_text_item(CCD_FITS_HEADERS_PROPERTY->items + index, CCD_SET_FITS_HEADER_NAME_ITEM->text.value, CCD_SET_FITS_HEADER_NAME_ITEM->text.value, CCD_SET_FITS_HEADER_VALUE_ITEM->text.value);
			indigo_define_property(device, CCD_FITS_HEADERS_PROPERTY, NULL);
		}
		CCD_SET_FITS_HEADER_PROPERTY->state = INDIGO_OK_STATE;
		indigo_update_property(device, CCD_SET_FITS_HEADER_PROPERTY, NULL);
		return INDIGO_OK;
	} else if (indigo_property_match_changeable(CCD_REMOVE_FITS_HEADER_PROPERTY, property)) {
		// -------------------------------------------------------------------------------- CCD_REMOVE_FITS_HEADER
		indigo_property_copy_values(CCD_REMOVE_FITS_HEADER_PROPERTY, property, false);
		CCD_REMOVE_FITS_HEADER_PROPERTY->state = INDIGO_ALERT_STATE;
		for (int i = 0; i < CCD_FITS_HEADERS_PROPERTY->count; i++) {
			indigo_item *item = CCD_FITS_HEADERS_PROPERTY->items + i;
			if (!strcmp(item->name, CCD_REMOVE_FITS_HEADER_NAME_ITEM->text.value)) {
				indigo_delete_property(device, CCD_FITS_HEADERS_PROPERTY, NULL);
				memmove(item, item + 1, (CCD_FITS_HEADERS_PROPERTY->count - i - 1) * sizeof(indigo_item));
				CCD_FITS_HEADERS_PROPERTY->count--;
				indigo_define_property(device, CCD_FITS_HEADERS_PROPERTY, NULL);
				CCD_REMOVE_FITS_HEADER_PROPERTY->state = INDIGO_OK_STATE;
				break;
			}
		}
		indigo_update_property(device, CCD_REMOVE_FITS_HEADER_PROPERTY, NULL);
		return INDIGO_OK;
	} else if (indigo_property_match_changeable(CCD_JPEG_SETTINGS_PROPERTY, property)) {
		// -------------------------------------------------------------------------------- CCD_JPEG_SETTINGS
		indigo_property_copy_values(CCD_JPEG_SETTINGS_PROPERTY, property, false);
		CCD_JPEG_SETTINGS_PROPERTY->state = INDIGO_OK_STATE;
		CCD_JPEG_STRETCH_PRESETS_PROPERTY->state = INDIGO_OK_STATE;
		if (fabs(CCD_JPEG_SETTINGS_CLIPPING_POINT_ITEM->number.value - ccd_jpeg_stretch_params_lut[CCD_JPEG_STRETCH_SLIGHT].clipping_point) < 0.001 && fabs(CCD_JPEG_SETTINGS_TARGET_BACKGROUND_ITEM->number.value - ccd_jpeg_stretch_params_lut[CCD_JPEG_STRETCH_SLIGHT].target_background) < 0.001) {
			indigo_set_switch(CCD_JPEG_STRETCH_PRESETS_PROPERTY, CCD_JPEG_STRETCH_PRESETS_SLIGHT_ITEM, true);
		} else if (fabs(CCD_JPEG_SETTINGS_CLIPPING_POINT_ITEM->number.value - ccd_jpeg_stretch_params_lut[CCD_JPEG_STRETCH_MODERATE].clipping_point) < 0.001 && fabs(CCD_JPEG_SETTINGS_TARGET_BACKGROUND_ITEM->number.value - ccd_jpeg_stretch_params_lut[CCD_JPEG_STRETCH_MODERATE].target_background) < 0.001) {
			indigo_set_switch(CCD_JPEG_STRETCH_PRESETS_PROPERTY, CCD_JPEG_STRETCH_PRESETS_MODERATE_ITEM, true);
		} else if (fabs(CCD_JPEG_SETTINGS_CLIPPING_POINT_ITEM->number.value - ccd_jpeg_stretch_params_lut[CCD_JPEG_STRETCH_NORMAL].clipping_point) < 0.001 && fabs(CCD_JPEG_SETTINGS_TARGET_BACKGROUND_ITEM->number.value - ccd_jpeg_stretch_params_lut[CCD_JPEG_STRETCH_NORMAL].target_background) < 0.001) {
			indigo_set_switch(CCD_JPEG_STRETCH_PRESETS_PROPERTY, CCD_JPEG_STRETCH_PRESETS_NORMAL_ITEM, true);
		} else if (fabs(CCD_JPEG_SETTINGS_CLIPPING_POINT_ITEM->number.value - ccd_jpeg_stretch_params_lut[CCD_JPEG_STRETCH_HARD].clipping_point) < 0.001 && fabs(CCD_JPEG_SETTINGS_TARGET_BACKGROUND_ITEM->number.value - ccd_jpeg_stretch_params_lut[CCD_JPEG_STRETCH_HARD].target_background) < 0.001) {
			indigo_set_switch(CCD_JPEG_STRETCH_PRESETS_PROPERTY, CCD_JPEG_STRETCH_PRESETS_HARD_ITEM, true);
		} else {
			CCD_JPEG_STRETCH_PRESETS_SLIGHT_ITEM->sw.value =
			CCD_JPEG_STRETCH_PRESETS_MODERATE_ITEM->sw.value =
			CCD_JPEG_STRETCH_PRESETS_NORMAL_ITEM->sw.value =
			CCD_JPEG_STRETCH_PRESETS_HARD_ITEM->sw.value = false;
		}
		CCD_JPEG_SETTINGS_REF_CHANNEL_ITEM->number.value = (int)CCD_JPEG_SETTINGS_REF_CHANNEL_ITEM->number.value;
		indigo_update_property(device, CCD_JPEG_SETTINGS_PROPERTY, NULL);
		indigo_update_property(device, CCD_JPEG_STRETCH_PRESETS_PROPERTY, NULL);
		return INDIGO_OK;
	} else if (indigo_property_match_changeable(CCD_JPEG_STRETCH_PRESETS_PROPERTY, property)) {
		// -------------------------------------------------------------------------------- CCD_JPEG_STRETCH_PRESETS
		indigo_property_copy_values(CCD_JPEG_STRETCH_PRESETS_PROPERTY, property, false);
		CCD_JPEG_SETTINGS_PROPERTY->state = INDIGO_OK_STATE;
		CCD_JPEG_STRETCH_PRESETS_PROPERTY->state = INDIGO_OK_STATE;
		if (CCD_JPEG_STRETCH_PRESETS_SLIGHT_ITEM->sw.value) {
			CCD_JPEG_SETTINGS_CLIPPING_POINT_ITEM->number.value =
			CCD_JPEG_SETTINGS_CLIPPING_POINT_ITEM->number.target = ccd_jpeg_stretch_params_lut[CCD_JPEG_STRETCH_SLIGHT].clipping_point;
			CCD_JPEG_SETTINGS_TARGET_BACKGROUND_ITEM->number.value =
			CCD_JPEG_SETTINGS_TARGET_BACKGROUND_ITEM->number.target = ccd_jpeg_stretch_params_lut[CCD_JPEG_STRETCH_SLIGHT].target_background;
		} else if (CCD_JPEG_STRETCH_PRESETS_MODERATE_ITEM->sw.value) {
			CCD_JPEG_SETTINGS_CLIPPING_POINT_ITEM->number.value =
			CCD_JPEG_SETTINGS_CLIPPING_POINT_ITEM->number.target = ccd_jpeg_stretch_params_lut[CCD_JPEG_STRETCH_MODERATE].clipping_point;
			CCD_JPEG_SETTINGS_TARGET_BACKGROUND_ITEM->number.value =
			CCD_JPEG_SETTINGS_TARGET_BACKGROUND_ITEM->number.target = ccd_jpeg_stretch_params_lut[CCD_JPEG_STRETCH_MODERATE].target_background;
		} else if (CCD_JPEG_STRETCH_PRESETS_NORMAL_ITEM->sw.value) {
			CCD_JPEG_SETTINGS_CLIPPING_POINT_ITEM->number.value =
			CCD_JPEG_SETTINGS_CLIPPING_POINT_ITEM->number.target = ccd_jpeg_stretch_params_lut[CCD_JPEG_STRETCH_NORMAL].clipping_point;
			CCD_JPEG_SETTINGS_TARGET_BACKGROUND_ITEM->number.value =
			CCD_JPEG_SETTINGS_TARGET_BACKGROUND_ITEM->number.target = ccd_jpeg_stretch_params_lut[CCD_JPEG_STRETCH_NORMAL].target_background;
		} else if (CCD_JPEG_STRETCH_PRESETS_HARD_ITEM->sw.value) {
			CCD_JPEG_SETTINGS_CLIPPING_POINT_ITEM->number.value =
			CCD_JPEG_SETTINGS_CLIPPING_POINT_ITEM->number.target = ccd_jpeg_stretch_params_lut[CCD_JPEG_STRETCH_HARD].clipping_point;
			CCD_JPEG_SETTINGS_TARGET_BACKGROUND_ITEM->number.value =
			CCD_JPEG_SETTINGS_TARGET_BACKGROUND_ITEM->number.target = ccd_jpeg_stretch_params_lut[CCD_JPEG_STRETCH_HARD].target_background;
		}
		indigo_update_property(device, CCD_JPEG_STRETCH_PRESETS_PROPERTY, NULL);
		indigo_update_property(device, CCD_JPEG_SETTINGS_PROPERTY, NULL);
		return INDIGO_OK;
		// -------------------------------------------------------------------------------- CCD_RBI_FLUSH_ENABLE
	} else if (indigo_property_match_changeable(CCD_RBI_FLUSH_ENABLE_PROPERTY, property)) {
		if (CCD_EXPOSURE_PROPERTY->state == INDIGO_BUSY_STATE) {
			CCD_RBI_FLUSH_ENABLE_PROPERTY->state = INDIGO_ALERT_STATE;
			indigo_update_property(device, CCD_RBI_FLUSH_ENABLE_PROPERTY, "Exposure in progress, RBI flush can not be changed.");
			return INDIGO_OK;
		}
		indigo_property_copy_values(CCD_RBI_FLUSH_ENABLE_PROPERTY, property, false);
		CCD_RBI_FLUSH_ENABLE_PROPERTY->state = INDIGO_OK_STATE;
		indigo_update_property(device, CCD_RBI_FLUSH_ENABLE_PROPERTY, NULL);
		return INDIGO_OK;
		// -------------------------------------------------------------------------------- FLI_RBI_FLUSH
	} else if (indigo_property_match_changeable(CCD_RBI_FLUSH_PROPERTY, property)) {
		if (CCD_EXPOSURE_PROPERTY->state == INDIGO_BUSY_STATE) {
			CCD_RBI_FLUSH_PROPERTY->state = INDIGO_ALERT_STATE;
			indigo_update_property(device, CCD_RBI_FLUSH_PROPERTY, "Exposure in progress, RBI flush can not be changed.");
			return INDIGO_OK;
		}
		indigo_property_copy_values(CCD_RBI_FLUSH_PROPERTY, property, false);
		CCD_RBI_FLUSH_PROPERTY->state = INDIGO_OK_STATE;
		indigo_update_property(device, CCD_RBI_FLUSH_PROPERTY, NULL);
		return INDIGO_OK;
		// --------------------------------------------------------------------------------
	}
	return indigo_device_change_property(device, client, property);
}

indigo_result indigo_ccd_detach(indigo_device *device) {
	assert(device != NULL);
	CCD_CONTEXT->countdown_canceled = true;
	indigo_cancel_timer_sync(device, &CCD_CONTEXT->countdown_timer);
	indigo_release_property(CCD_INFO_PROPERTY);
	indigo_release_property(CCD_LENS_PROPERTY);
	indigo_release_property(CCD_UPLOAD_MODE_PROPERTY);
	indigo_release_property(CCD_PREVIEW_PROPERTY);
	indigo_release_property(CCD_LOCAL_MODE_PROPERTY);
	indigo_release_property(CCD_MODE_PROPERTY);
	indigo_release_property(CCD_READ_MODE_PROPERTY);
	indigo_release_property(CCD_EXPOSURE_PROPERTY);
	indigo_release_property(CCD_STREAMING_PROPERTY);
	indigo_release_property(CCD_ABORT_EXPOSURE_PROPERTY);
	indigo_release_property(CCD_FRAME_PROPERTY);
	indigo_release_property(CCD_BIN_PROPERTY);
	indigo_release_property(CCD_GAIN_PROPERTY);
	indigo_release_property(CCD_EGAIN_PROPERTY);
	indigo_release_property(CCD_GAMMA_PROPERTY);
	indigo_release_property(CCD_OFFSET_PROPERTY);
	indigo_release_property(CCD_FRAME_TYPE_PROPERTY);
	indigo_release_property(CCD_IMAGE_FORMAT_PROPERTY);
	indigo_release_property(CCD_IMAGE_FILE_PROPERTY);
	indigo_release_property(CCD_IMAGE_PROPERTY);
	indigo_release_property(CCD_PREVIEW_IMAGE_PROPERTY);
	indigo_release_property(CCD_PREVIEW_HISTOGRAM_PROPERTY);
	indigo_release_property(CCD_TEMPERATURE_PROPERTY);
	indigo_release_property(CCD_COOLER_PROPERTY);
	indigo_release_property(CCD_COOLER_POWER_PROPERTY);
	indigo_release_property(CCD_FITS_HEADERS_PROPERTY);
	indigo_release_property(CCD_SET_FITS_HEADER_PROPERTY);
	indigo_release_property(CCD_REMOVE_FITS_HEADER_PROPERTY);
	indigo_release_property(CCD_JPEG_SETTINGS_PROPERTY);
	indigo_release_property(CCD_JPEG_STRETCH_PRESETS_PROPERTY);
	indigo_release_property(CCD_RBI_FLUSH_ENABLE_PROPERTY);
	indigo_release_property(CCD_RBI_FLUSH_PROPERTY);
	if (CCD_CONTEXT->preview_image) {
		free(CCD_CONTEXT->preview_image);
	}
	return indigo_device_detach(device);
}

#define STRECH_SAMPLE_SIZE	0x1FF

static inline void use_reference_channel(double *shadows, double *midtones, double *highlights, unsigned long *totals, int reference_channel) {
	if (reference_channel < 1 || reference_channel > 3) {
		return;
	}
	shadows[0] = shadows[1] = shadows[2] =  shadows[reference_channel - 1];
	midtones[0] = midtones[1] = midtones[2] = midtones[reference_channel - 1];
	highlights[0] = highlights[1] = highlights[2] = highlights[reference_channel - 1];
	totals[0] = totals[1] = totals[2] = totals[reference_channel - 1];
}

void indigo_raw_to_jpeg(indigo_device *device, void *data_in, int frame_width, int frame_height, int bpp, const char *bayerpat, void **data_out, unsigned long *size_out, void **histogram_data, unsigned long *histogram_size, double B, double C, int reference_channel) {
	INDIGO_DEBUG(clock_t start = clock());
	size_t size_in = frame_width * frame_height;
	int sample_by = frame_width < STRECH_SAMPLE_SIZE ? 1 : frame_width / STRECH_SAMPLE_SIZE;
	void *copy = indigo_safe_malloc(3 * size_in * bpp / 8);
	unsigned char *mem = NULL;
	unsigned long mem_size = 0;
	unsigned long *histo[3] = { NULL, NULL, NULL }, totals[3] = { 0, 0, 0 };
	double shadows[3], midtones[3], highlights[3];
	struct indigo_jpeg_compress_struct cinfo;
	struct jpeg_error_mgr jerr;
	cinfo.pub.err = jpeg_std_error(&jerr);
	/* override default exit() and return 2 lines below */
	jerr.error_exit = jpeg_compress_error_callback;
	/* Jump here in case of a decmpression error */
	if (setjmp(cinfo.jpeg_error)) {
		jpeg_destroy_compress(&cinfo.pub);
		indigo_safe_free(copy);
		indigo_safe_free(histo[0]);
		indigo_safe_free(histo[1]);
		indigo_safe_free(histo[2]);
		INDIGO_ERROR(indigo_error("JPEG compression failed"));
		return;
	}
	jpeg_create_compress(&cinfo.pub);
	jpeg_mem_dest(&cinfo.pub, &mem, &mem_size);
	cinfo.pub.image_width = frame_width;
	cinfo.pub.image_height = frame_height;
	cinfo.pub.input_components = 3;
	if (bpp == 8) {
		if (bayerpat) {
			if (!strcmp(bayerpat, "RGGB")) {
				if (B != 0 && C != 0) {
					indigo_compute_stretch_params_8_rggb((uint8_t *)(data_in), frame_width, frame_height, sample_by, shadows, midtones, highlights, histo, totals, B, C);
					use_reference_channel(shadows, midtones, highlights, totals, reference_channel);
					indigo_stretch_8_rggb((uint8_t *)(data_in), frame_width, frame_height, copy, shadows, midtones, highlights, totals);
				} else {
					indigo_debayer_8_rggb((uint8_t *)(data_in), frame_width, frame_height, copy);
				}
			} else if (!strcmp(bayerpat, "GBRG")) {
				if (B != 0 && C != 0) {
					indigo_compute_stretch_params_8_gbrg((uint8_t *)(data_in), frame_width, frame_height, sample_by, shadows, midtones, highlights, histo, totals, B, C);
					use_reference_channel(shadows, midtones, highlights, totals, reference_channel);
					indigo_stretch_8_gbrg((uint8_t *)(data_in), frame_width, frame_height, copy, shadows, midtones, highlights, totals);
				} else {
					indigo_debayer_8_gbrg((uint8_t *)(data_in), frame_width, frame_height, copy);
				}
			} else if (!strcmp(bayerpat, "GRBG")) {
				if (B != 0 && C != 0) {
					indigo_compute_stretch_params_8_grbg((uint8_t *)(data_in), frame_width, frame_height, sample_by, shadows, midtones, highlights, histo, totals, B, C);
					use_reference_channel(shadows, midtones, highlights, totals, reference_channel);
					indigo_stretch_8_grbg((uint8_t *)(data_in), frame_width, frame_height, copy, shadows, midtones, highlights, totals);
				} else {
					indigo_debayer_8_grbg((uint8_t *)(data_in), frame_width, frame_height, copy);
				}
			} else if (!strcmp(bayerpat, "BGGR")) {
				if (B != 0 && C != 0) {
					indigo_compute_stretch_params_8_bggr((uint8_t *)(data_in), frame_width, frame_height, sample_by, shadows, midtones, highlights, histo, totals, B, C);
					use_reference_channel(shadows, midtones, highlights, totals, reference_channel);
					indigo_stretch_8_bggr((uint8_t *)(data_in), frame_width, frame_height, copy, shadows, midtones, highlights, totals);
				} else {
					indigo_debayer_8_bggr((uint8_t *)(data_in), frame_width, frame_height, copy);
				}
			} else {
				assert(false);
			}
		} else {
			if (B != 0 && C != 0) {
				indigo_compute_stretch_params_8((uint8_t *)(data_in), frame_width, frame_height, sample_by, shadows, midtones, highlights, histo, B, C);
				indigo_stretch_8((uint8_t *)(data_in), frame_width, frame_height, copy, shadows, midtones, highlights);
			} else {
				memcpy(copy, (uint8_t *)(data_in), size_in);
			}
			cinfo.pub.input_components = 1;
		}
	} else if (bpp == 16) {
		if (bayerpat) {
			if (!strcmp(bayerpat, "RGGB")) {
				if (B != 0 && C != 0) {
					indigo_compute_stretch_params_16_rggb((uint16_t *)(data_in), frame_width, frame_height, sample_by, shadows, midtones, highlights, histo, totals, B, C);
					use_reference_channel(shadows, midtones, highlights, totals, reference_channel);
					indigo_stretch_16_rggb((uint16_t *)(data_in), frame_width, frame_height, copy, shadows, midtones, highlights, totals);
				} else {
					indigo_debayer_16_rggb((uint16_t *)(data_in), frame_width, frame_height, copy);
				}
			} else if (!strcmp(bayerpat, "GBRG")) {
				if (B != 0 && C != 0) {
					indigo_compute_stretch_params_16_gbrg((uint16_t *)(data_in), frame_width, frame_height, sample_by, shadows, midtones, highlights, histo, totals, B, C);
					use_reference_channel(shadows, midtones, highlights, totals, reference_channel);
					indigo_stretch_16_gbrg((uint16_t *)(data_in), frame_width, frame_height, copy, shadows, midtones, highlights, totals);
				} else {
					indigo_debayer_16_gbrg((uint16_t *)(data_in), frame_width, frame_height, copy);
				}
			} else if (!strcmp(bayerpat, "GRBG")) {
				if (B != 0 && C != 0) {
					indigo_compute_stretch_params_16_grbg((uint16_t *)(data_in), frame_width, frame_height, sample_by, shadows, midtones, highlights, histo, totals, B, C);
					use_reference_channel(shadows, midtones, highlights, totals, reference_channel);
					indigo_stretch_16_grbg((uint16_t *)(data_in), frame_width, frame_height, copy, shadows, midtones, highlights, totals);
				} else {
					indigo_debayer_16_grbg((uint16_t *)(data_in), frame_width, frame_height, copy);
				}
			} else if (!strcmp(bayerpat, "BGGR")) {
				if (B != 0 && C != 0) {
					indigo_compute_stretch_params_16_bggr((uint16_t *)(data_in), frame_width, frame_height, sample_by, shadows, midtones, highlights, histo, totals, B, C);
					use_reference_channel(shadows, midtones, highlights, totals, reference_channel);
					indigo_stretch_16_bggr((uint16_t *)(data_in), frame_width, frame_height, copy, shadows, midtones, highlights, totals);
				} else {
					indigo_debayer_16_bggr((uint16_t *)(data_in), frame_width, frame_height, copy);
				}
			} else {
				assert(false);
			}
		} else {
			if (B != 0 && C != 0) {
				indigo_compute_stretch_params_16((uint16_t *)(data_in), frame_width, frame_height, sample_by, shadows, midtones, highlights, histo, B, C);
				indigo_stretch_16((uint16_t *)(data_in), frame_width, frame_height, copy, shadows, midtones, highlights);
			} else {
				for (size_t i = 0; i < size_in; i++) {
					((uint8_t *)copy)[i] = ((uint16_t *)data_in)[i] >> 8;
				}
			}
			cinfo.pub.input_components = 1;
		}
	} else if (bpp == 24) {
		if (B != 0 && C != 0) {
			indigo_compute_stretch_params_24((uint8_t *)(data_in), frame_width, frame_height, sample_by, shadows, midtones, highlights, histo, totals, B, C);
			use_reference_channel(shadows, midtones, highlights, totals, reference_channel);
			indigo_stretch_24((uint8_t *)(data_in), frame_width, frame_height, copy, shadows, midtones, highlights, totals);
		} else {
			memcpy(copy, data_in, 3 * frame_width * frame_height);
		}
	} else if (bpp == 48) {
		if (B != 0 && C != 0) {
			indigo_compute_stretch_params_48((uint16_t *)(data_in), frame_width, frame_height, sample_by, shadows, midtones, highlights, histo, totals, B, C);
			use_reference_channel(shadows, midtones, highlights, totals, reference_channel);
			indigo_stretch_48((uint16_t *)(data_in), frame_width, frame_height, copy, shadows, midtones, highlights, totals);
		} else {
			for (size_t i = 0; i < 3 * size_in; i++) {
				((uint8_t *)copy)[i] = ((uint16_t *)data_in)[i] >> 8;
			}
		}
	} else {
		assert(false);
	}
	if (cinfo.pub.input_components == 1) {
		cinfo.pub.in_color_space = JCS_GRAYSCALE;
	} else {
		cinfo.pub.in_color_space = JCS_RGB;
	}
	jpeg_set_defaults(&cinfo.pub);
	jpeg_set_quality(&cinfo.pub, (int)CCD_JPEG_SETTINGS_QUALITY_ITEM->number.target, true);
	JSAMPROW row_pointer[1];
	jpeg_start_compress(&cinfo.pub, TRUE);
	while (cinfo.pub.next_scanline < cinfo.pub.image_height) {
		row_pointer[0] = &((JSAMPROW)copy)[cinfo.pub.next_scanline * cinfo.pub.image_width *  cinfo.pub.input_components];
		jpeg_write_scanlines(&cinfo.pub, row_pointer, 1);
	}
	jpeg_finish_compress(&cinfo.pub);
	jpeg_destroy_compress(&cinfo.pub);
	*data_out = mem;
	*size_out = mem_size;
	indigo_safe_free(copy);
	if (histogram_data != NULL) {
		uint8_t raw[128 * 256 * 3];
		memset(raw, 0, sizeof(raw));
		if (histo[0]) {
			unsigned long histo_max = 1;
			for (int i = 0; i < 256; i++) {
				if (histo_max < histo[0][i]) {
					histo_max = histo[0][i];
				}
				if (histo[1]) {
					if (histo_max < histo[1][i]) {
						histo_max = histo[1][i];
					}
				}
				if (histo[2]) {
					if (histo_max < histo[2][i]) {
						histo_max = histo[2][i];
					}
				}
			}
			double max = (log(histo_max + 1) + 1) / 127;
			for (int i = 0; i < 256; i++) {
				double val = log(histo[0][i] + 1) / max + 1;
				for (int j = 0; j < val; j++) {
					int k = ((127 - j) * 256 + i) * 3;
					if (histo[1] && histo[2]) {
						raw[k] = 0xF0;
					} else {
						raw[k] = raw[k + 1] = raw[k + 2] = 0xF0;
					}
				}
				if (histo[1]) {
					val = log(histo[1][i] + 1) / max + 1;
					for (int j = 0; j < val; j++) {
						raw[((127 - j) * 256 + i) * 3 + 1] = 0xF0;
					}
				}
				if (histo[2]) {
					val = log(histo[2][i] + 1) / max + 1;
					for (int j = 0; j < val; j++) {
						raw[((127 - j) * 256 + i) * 3 + 2] = 0xF0;
					}
				}
			}
		}
		mem = NULL;
		mem_size = 0;
		jpeg_create_compress(&cinfo.pub);
		jpeg_mem_dest(&cinfo.pub, &mem, &mem_size);
		cinfo.pub.image_width = 256;
		cinfo.pub.image_height = 128;
		cinfo.pub.input_components = 3;
		cinfo.pub.in_color_space = JCS_RGB;
		jpeg_set_defaults(&cinfo.pub);
		JSAMPROW row_pointer[1];
		jpeg_start_compress(&cinfo.pub, TRUE);
		while (cinfo.pub.next_scanline < cinfo.pub.image_height) {
			row_pointer[0] = ((JSAMPROW)((uint8_t *)raw + cinfo.pub.next_scanline * 256 * 3));
			jpeg_write_scanlines(&cinfo.pub, row_pointer, 1);
		}
		jpeg_finish_compress(&cinfo.pub);
		jpeg_destroy_compress(&cinfo.pub);
		*histogram_data = mem;
		*histogram_size = mem_size;
	}
	indigo_safe_free(histo[0]);
	indigo_safe_free(histo[1]);
	indigo_safe_free(histo[2]);
	INDIGO_DEBUG(indigo_debug("RAW to preview conversion in %gs", (clock() - start) / (double)CLOCKS_PER_SEC));
}

static void add_key(char **header, bool fits, char *format, ...) {
	char *buffer = *header;
	va_list argList;
	va_start(argList, format);
	int length = vsnprintf(buffer, 80, format, argList);
	va_end(argList);
	indigo_fix_locale(buffer);
	if (fits) {
		buffer[length] = ' ';
		length = 80;
	} else {
		buffer[length++] = '\n';
		buffer[length] = 0;
	}
	*header = buffer + length;
}

static void raw_to_tiff(indigo_device *device, void *data_in, int frame_width, int frame_height, int bpp, void **data_out, unsigned long *size_out, indigo_fits_keyword *keywords) {
	indigo_tiff_memory_handle *memory_handle = indigo_safe_malloc(sizeof(indigo_tiff_memory_handle));
	memory_handle->data = indigo_safe_malloc(memory_handle->size = 10240);
	memory_handle->file_length = memory_handle->file_offset = 0;
	TIFF *tiff = TIFFClientOpen("", "wl", (thandle_t)memory_handle, indigo_tiff_read, indigo_tiff_write, indigo_tiff_seek, indigo_tiff_close, indigo_tiff_size, NULL, NULL);
	TIFFSetField(tiff, TIFFTAG_COMPRESSION, COMPRESSION_LZW);
	time_t timer;
	struct tm* tm_info;
	char date_time_start[20];
	time(&timer);
	timer -= (time_t)CCD_EXPOSURE_ITEM->number.target;
	tm_info = gmtime(&timer);
	strftime(date_time_start, 20, "%Y-%m-%dT%H:%M:%S", tm_info);
	int horizontal_bin = (int)CCD_BIN_HORIZONTAL_ITEM->number.value;
	int vertical_bin = (int)CCD_BIN_VERTICAL_ITEM->number.value;
	char *fits_header = malloc(FITS_HEADER_SIZE);
	char *next_key = fits_header;
	add_key(&next_key, false, "SIMPLE  =                    T / file conforms to FITS standard");
	if (bpp == 8 || bpp == 16) {
		add_key(&next_key, false, "BITPIX  = %20d / number of bits per data pixel", bpp);
		add_key(&next_key, false, "NAXIS   =                    %d / number of data axes", 2);
		add_key(&next_key, false, "NAXIS1  = %20d / length of data axis 1 [pixels]", frame_width);
		add_key(&next_key, false, "NAXIS2  = %20d / length of data axis 2 [pixels]", frame_height);
	} else {
		add_key(&next_key, false, "BITPIX  = %20d / number of bits per data pixel", bpp / 3);
		add_key(&next_key, false, "NAXIS   =                    %d / number of data axes", 3);
		add_key(&next_key, false, "NAXIS1  = %20d / length of data axis 1 [pixels]", frame_width);
		add_key(&next_key, false, "NAXIS2  = %20d / length of data axis 2 [pixels]", frame_height);
		add_key(&next_key, false, "NAXIS3  = %20d / length of data axis 3 [RGB]", 3);
	}
	add_key(&next_key, false, "EXTEND  =                    T / FITS dataset may contain extensions");
	if (bpp == 16 || bpp == 48) {
		add_key(&next_key, false, "BZERO   =                32768 / offset data range to that of unsigned short");
		add_key(&next_key, false, "BSCALE  =                    1 / default scaling factor");
	}
	add_key(&next_key, false, "XBINNING= %20d / horizontal binning [pixels]", horizontal_bin);
	add_key(&next_key, false, "YBINNING= %20d / vertical binning [pixels]", vertical_bin);
	if (CCD_INFO_PIXEL_WIDTH_ITEM->number.value > 0 && CCD_INFO_PIXEL_HEIGHT_ITEM->number.value) {
		add_key(&next_key, false, "XPIXSZ  = %20.2f / pixel width [microns]", CCD_INFO_PIXEL_WIDTH_ITEM->number.value * horizontal_bin);
		add_key(&next_key, false, "YPIXSZ  = %20.2f / pixel height [microns]", CCD_INFO_PIXEL_HEIGHT_ITEM->number.value * vertical_bin);
	}
	add_key(&next_key, false, "EXPTIME = %20.2f / exposure time [s]", CCD_EXPOSURE_ITEM->number.target);
	if (!CCD_TEMPERATURE_PROPERTY->hidden) {
		add_key(&next_key, false, "CCD-TEMP= %20.2f / CCD temperature [C]", CCD_TEMPERATURE_ITEM->number.value);
	}
	if (CCD_FRAME_TYPE_LIGHT_ITEM->sw.value) {
		add_key(&next_key, false, "IMAGETYP= 'Light'               / frame type");
	} else if (CCD_FRAME_TYPE_FLAT_ITEM->sw.value)
		add_key(&next_key, false, "IMAGETYP= 'Flat'                / frame type");
	else if (CCD_FRAME_TYPE_BIAS_ITEM->sw.value)
		add_key(&next_key, false, "IMAGETYP= 'Bias'                / frame type");
	else if (CCD_FRAME_TYPE_DARK_ITEM->sw.value)
		add_key(&next_key, false, "IMAGETYP= 'Dark'                / frame type");
	else if (CCD_FRAME_TYPE_DARKFLAT_ITEM->sw.value)
		add_key(&next_key, false, "IMAGETYP= 'DarkFlat'            / frame type");
	if (!CCD_GAIN_PROPERTY->hidden) {
		add_key(&next_key, false, "GAIN    = %20.2f / Sensor gain", CCD_GAIN_ITEM->number.value);
	}
	if (!CCD_EGAIN_PROPERTY->hidden && CCD_EGAIN_ITEM->number.value > 0) {
		add_key(&next_key, false, "EGAIN   = %20.4f / Electrons per A/D unit [e-/ADU]", CCD_EGAIN_ITEM->number.value);
	}
	if (!CCD_OFFSET_PROPERTY->hidden) {
		add_key(&next_key, false, "OFFSET  = %20.2f / Offset", CCD_OFFSET_ITEM->number.value);
	}
	if (!CCD_GAMMA_PROPERTY->hidden) {
		add_key(&next_key, false, "GAMMA   = %20.2f / Gamma", CCD_GAMMA_ITEM->number.value);
	}
	add_key(&next_key, false, "JD      = %20.8f / JD when exposure started", UT2JD(timer));
	add_key(&next_key, false, "DATE-OBS= '%s' / UTC when exposure started", date_time_start);
	add_key(&next_key, false, "INSTRUME= '%s'%*c / instrument name", device->name, (int)(19 - strlen(device->name)), ' ');
	if (CCD_LOCAL_MODE_OBJECT_ITEM->text.value[0] != '\0') {
		add_key(&next_key, false, "OBJECT  = '%s' / object name", CCD_LOCAL_MODE_OBJECT_ITEM->text.value);
	}
	add_key(&next_key, false, "ROWORDER= 'TOP-DOWN'           / Image row order");
	add_key(&next_key, false, "SWCREATE= 'INDIGO 2.0-%s'     / Capture software", INDIGO_BUILD);
	if (keywords) {
		while (keywords->type && (next_key - fits_header) < (FITS_HEADER_SIZE - 80)) {
			switch (keywords->type) {
				case INDIGO_FITS_NUMBER:
					add_key(&next_key, false, "%-8s= %20f / %s", keywords->name, keywords->number, keywords->comment);
					break;
				case INDIGO_FITS_STRING:
					add_key(&next_key, false, "%-8s= '%s'%*c / %s", keywords->name, keywords->string, (int)(18 - strlen(keywords->string)), ' ', keywords->comment);
					if (!strcmp(keywords->name, "BAYERPAT")) {
						if (!strcmp(keywords->string, "RGGB")) {
							add_key(&next_key, true, "%-8s= %20d / %s", "XBAYROFF", 0, "X offset of Bayer array");
							add_key(&next_key, true, "%-8s= %20d / %s", "YBAYROFF", 0, "Y offset of Bayer array");
						} else if (!strcmp(keywords->string, "GBRG")) {
							add_key(&next_key, true, "%-8s= %20d / %s", "XBAYROFF", 0, "X offset of Bayer array");
							add_key(&next_key, true, "%-8s= %20d / %s", "YBAYROFF", 1, "Y offset of Bayer array");
						} else if (!strcmp(keywords->string, "GRBG")) {
							add_key(&next_key, true, "%-8s= %20d / %s", "XBAYROFF", 1, "X offset of Bayer array");
							add_key(&next_key, true, "%-8s= %20d / %s", "YBAYROFF", 0, "Y offset of Bayer array");
						} else if (!strcmp(keywords->string, "BGGR")) {
							add_key(&next_key, true, "%-8s= %20d / %s", "XBAYROFF", 1, "X offset of Bayer array");
							add_key(&next_key, true, "%-8s= %20d / %s", "YBAYROFF", 1, "Y offset of Bayer array");
						}
					}
					break;
				case INDIGO_FITS_LOGICAL:
					add_key(&next_key, false, "%-8s=                    %c / %s", keywords->name, keywords->logical ? 'T' : 'F', keywords->comment);
					break;
			}
			keywords++;
		}
	}
	for (int i = 0; i < CCD_FITS_HEADERS_PROPERTY->count; i++) {
		indigo_item *item = CCD_FITS_HEADERS_PROPERTY->items + i;
		if ((next_key - fits_header) < (FITS_HEADER_SIZE - 80))
			add_key(&next_key, false, "%-8s= %s", item->name, item->text.value);
	}
	add_key(&next_key, false, "END");
	TIFFSetField(tiff, TIFFTAG_IMAGEDESCRIPTION, fits_header);
	TIFFSetField(tiff, TIFFTAG_IMAGEWIDTH, frame_width);
	TIFFSetField(tiff, TIFFTAG_IMAGELENGTH, frame_height);
	if (bpp == 8) {
		TIFFSetField(tiff, TIFFTAG_SAMPLESPERPIXEL, 1);
		TIFFSetField(tiff, TIFFTAG_BITSPERSAMPLE, 8);
		TIFFSetField(tiff, TIFFTAG_PLANARCONFIG, PLANARCONFIG_CONTIG);
		TIFFSetField(tiff, TIFFTAG_PHOTOMETRIC, PHOTOMETRIC_MINISBLACK);
	} else if (bpp == 16) {
		TIFFSetField(tiff, TIFFTAG_SAMPLESPERPIXEL, 1);
		TIFFSetField(tiff, TIFFTAG_BITSPERSAMPLE, 16);
		TIFFSetField(tiff, TIFFTAG_PLANARCONFIG, PLANARCONFIG_CONTIG);
		TIFFSetField(tiff, TIFFTAG_PHOTOMETRIC, PHOTOMETRIC_MINISBLACK);
	} else if (bpp == 24) {
		TIFFSetField(tiff, TIFFTAG_SAMPLESPERPIXEL, 3);
		TIFFSetField(tiff, TIFFTAG_BITSPERSAMPLE, 8);
		TIFFSetField(tiff, TIFFTAG_PHOTOMETRIC, PHOTOMETRIC_RGB);
	} else if (bpp == 48) {
		TIFFSetField(tiff, TIFFTAG_SAMPLESPERPIXEL, 3);
		TIFFSetField(tiff, TIFFTAG_BITSPERSAMPLE, 16);
		TIFFSetField(tiff, TIFFTAG_PHOTOMETRIC, PHOTOMETRIC_RGB);
	}
	TIFFSetField(tiff, TIFFTAG_SAMPLEFORMAT, SAMPLEFORMAT_UINT);
	TIFFSetField(tiff, TIFFTAG_ORIENTATION, ORIENTATION_TOPLEFT);
	TIFFSetField(tiff, TIFFTAG_PLANARCONFIG, PLANARCONFIG_CONTIG);
	TIFFSetField(tiff, TIFFTAG_ROWSPERSTRIP, frame_height);
	TIFFSetField(tiff, TIFFTAG_SOFTWARE, "INDIGO");
	TIFFWriteEncodedStrip(tiff, 0, (char *)data_in + FITS_HEADER_SIZE, frame_width * frame_height * bpp / 8);
	TIFFWriteDirectory(tiff);
	indigo_tiff_close(tiff);
	*data_out = memory_handle->data;
	*size_out = (unsigned long)memory_handle->file_length;
	free(memory_handle);
}

static void sanitise(char *buffer) {
	for (char *p = buffer; *p; p++) {
		if (isalnum(*p) || isdigit(*p))
			continue;
		if (*p == '-' || *p == '.' || *p == '_' || *p == '$' || *p == '%' || *p == '#' || *p == ' ' || *p == '+' || *p == '@') {
  continue;
}
		*p = '_';
	}
}

static bool create_file_name(indigo_device *device, void *blob_value, long blob_size, char *dir, char *prefix, char *suffix, char *file_name) {
	char format[PATH_MAX], tmp[PATH_MAX];
	strcpy(format, dir);
	sanitise(prefix);
	if (strchr(prefix, '%') == NULL) { // No %, INDI style
		char *placeholder = strstr(prefix, "XXX");
		if (placeholder == NULL) {
			strcat(format, prefix);
		} else if (!strncmp(placeholder, "XXXX", 4)) {
			strncat(format, prefix, placeholder - prefix);
			strcat(format, "%4S");
			strcat(format, placeholder + 4);
		} else {
			strncat(format, prefix, placeholder - prefix);
			strcat(format, "%3S");
			strcat(format, placeholder + 3);
		}
	} else { // contains some %, INDIGO style
		strcat(format, prefix);
	}
	strcat(format, suffix);

	time_t current_time;
	time(&current_time);

	char *fs = strchr(format, '%');
	while (fs) {
		memset(tmp, 0, PATH_MAX);
		if (fs[1] == 'M') { // %M - MD5 hash from the first INDIGO_PARTIAL_MD5_LEN bytes of BLOB
			char md5_digest[33];
			strncpy(tmp, format, fs - format);
			indigo_md5_partial(md5_digest, blob_value, blob_size, INDIGO_PARTIAL_MD5_LEN);
			strcat(tmp, md5_digest);
			strcat(tmp, fs + 2);
			strcpy(format, tmp);
		} else if (fs[1] == 'o') { // %o - Object name
			char buffer[OBJECT_LENGTH] = "unknown";
			strncpy(tmp, format, fs - format);
			if (CCD_LOCAL_MODE_OBJECT_ITEM->text.value[0] != '\0') {
				strncpy(buffer, CCD_LOCAL_MODE_OBJECT_ITEM->text.value, sizeof(buffer));
			}
			strcat(tmp, buffer);
			strcat(tmp, fs + 2);
			strcpy(format, tmp);
		} else if (fs[1] == 'E' || (isdigit(fs[1]) && fs[2] == 'E')) { // %E or %nE - exposure time
			char buffer[16];
			int digits = 0;
			if (fs[1] == 'E') {
				if (CCD_EXPOSURE_ITEM->number.target < 0.001) {
					digits = 4;
				} else if (CCD_EXPOSURE_ITEM->number.target < 0.01)
					digits = 3;
				else if (CCD_EXPOSURE_ITEM->number.target < 0.1)
					digits = 2;
				else if (CCD_EXPOSURE_ITEM->number.target < 1)
					digits = 1;
			} else {
				digits = fs[1] - '0';
			}
			sprintf(buffer, "%.*f", digits, CCD_EXPOSURE_ITEM->number.target);
			strncpy(tmp, format, fs - format);
			strcat(tmp, buffer);
			if (fs[1] == 'E') {
				strcat(tmp, fs + 2);
			} else {
				strcat(tmp, fs + 3);
			}
			strcpy(format, tmp);
		} else if (fs[1] == 'T') { // %T - temperature
			char t[16];
			sprintf(t, "%.0fC", CCD_TEMPERATURE_ITEM->number.value);
			strncpy(tmp, format, fs - format);
			strcat(tmp, t);
			strcat(tmp, fs + 2);
			strcpy(format, tmp);
		} else if (fs[1] == 'F') { // %F - frame type
			strncpy(tmp, format, fs - format);
			for(int i = 0; i < CCD_FRAME_TYPE_PROPERTY->count; i++) {
				if (CCD_FRAME_TYPE_PROPERTY->items[i].sw.value) {
					strcat(tmp, CCD_FRAME_TYPE_PROPERTY->items[i].label);
				}
			}
			strncpy(tmp, format, fs - format);
			strcat(tmp, fs + 2);
			strcpy(format, tmp);
		} else if ((fs[1] == 'D' || fs[1] == 'H') || ((fs[1] == '.' || fs[1] == '-') && (fs[2] == 'D' || fs[2] == 'H'))) { // %D, %.D, %-D - date, %H, %.H, %-H - time
			struct tm * time_info;
			char buffer[15];
			time_info = localtime(&current_time);
			if (fs[1] == 'H') {
				strftime(buffer, 15, "%H%M%S", time_info);
			} else if (fs[1] == 'D') {
				strftime(buffer, 15, "%Y%m%d", time_info);
			} else if (fs[2] == 'H') {
				if (fs[1] == '.') {
					strftime(buffer, 15, "%H.%M.%S", time_info);
				} else if (fs[1] == '-')
					strftime(buffer, 15, "%H-%M-%S", time_info);
			} else if (fs[2] == 'D') {
				if (fs[1] == '.') {
					strftime(buffer, 15, "%Y.%m.%d", time_info);
				} else if (fs[1] == '-')
					strftime(buffer, 15, "%Y-%m-%d", time_info);
			}
			strncpy(tmp, format, fs - format);
			strcat(tmp, buffer);
			if (fs[1] == 'D' || fs[1] == 'H') {
				strcat(tmp, fs + 2);
			} else {
				strcat(tmp, fs + 3);
			}
			strcpy(format, tmp);
		} else if (fs[1] == 'C') { // %C - colour filter, R G B Ha etc.
			char buffer[50] = "NA";
			for (int i = 0; i < CCD_FITS_HEADERS_PROPERTY->count; i++) {
				indigo_item *item = CCD_FITS_HEADERS_PROPERTY->items + i;
				if (!strcmp(item->name, "FILTER") && item->text.value[0] == '\'') {
					strcpy(buffer, item->text.value + 1);
					buffer[strlen(buffer) - 1] = 0;
					sanitise(buffer);
				}
			}
			strncpy(tmp, format, fs - format);
			strcat(tmp, buffer);
			strcat(tmp, fs + 2);
			strcpy(format, tmp);
		} else if (fs[1] == 'P') { // %P - focuser position
			char buffer[15] = "NA";
			for (int i = 0; i < CCD_FITS_HEADERS_PROPERTY->count; i++) {
				indigo_item *item = CCD_FITS_HEADERS_PROPERTY->items + i;
				if (!strcmp(item->name, "FOCUSPOS")) {
					strncpy(buffer, item->text.value, sizeof(buffer));
					break;
				}
			}
			strncpy(tmp, format, fs - format);
			strcat(tmp, buffer);
			strcat(tmp, fs + 2);
			strcpy(format, tmp);
		} else if (fs[1] == 'G') { // %G - gain
			char buffer[15];
			sprintf(buffer, "%.0f", CCD_GAIN_ITEM->number.value);
			strncpy(tmp, format, fs - format);
			strcat(tmp, buffer);
			strcat(tmp, fs + 2);
			strcpy(format, tmp);
		} else if (fs[1] == 'O') { // %O - offset
			char buffer[15];
			sprintf(buffer, "%.0f", CCD_OFFSET_ITEM->number.value);
			strncpy(tmp, format, fs - format);
			strcat(tmp, buffer);
			strcat(tmp, fs + 2);
			strcpy(format, tmp);
		} else if (fs[1] == 'R') { // %R - resolution
			char buffer[15];
			sprintf(buffer, "%.0fx%.0f", CCD_FRAME_WIDTH_ITEM->number.value, CCD_FRAME_HEIGHT_ITEM->number.value);
			strncpy(tmp, format, fs - format);
			strcat(tmp, buffer);
			strcat(tmp, fs + 2);
			strcpy(format, tmp);
		} else if (fs[1] == 'B') { // %B - binning
			char buffer[15];
			if (CCD_BIN_HORIZONTAL_ITEM->number.value == CCD_BIN_VERTICAL_ITEM->number.value) {
				sprintf(buffer, "BIN%.0f", CCD_BIN_HORIZONTAL_ITEM->number.value);
			} else {
				sprintf(buffer, "BIN%.0fx%.0f", CCD_BIN_HORIZONTAL_ITEM->number.value, CCD_BIN_HORIZONTAL_ITEM->number.value);
			}
			strncpy(tmp, format, fs - format);
			strcat(tmp, buffer);
			strcat(tmp, fs + 2);
			strcpy(format, tmp);
		} else if (isdigit(fs[1]) && fs[2] == 'S') { // %nS - sequence number in %0nd format
			char *next = strchr(fs + 1, '%');
			if (next) { // make sure %nS is processed as the last one
				fs = next;
				continue;
			}
			strncpy(tmp, format, fs - format + 1);
			switch (fs[1]) {
				case '1':
					strcat(tmp, "01d");
					break;
				case '2':
					strcat(tmp, "02d");
					break;
				case '4':
					strcat(tmp, "04d");
					break;
				case '5':
					strcat(tmp, "05d");
					break;
				default:
					strcat(tmp, "03d");
					break;
			}
			strcat(tmp, fs + 3);
			for (int i = 1; i < 100000; i++) {
				snprintf(format, PATH_MAX, tmp, i);
				if (indigo_uni_is_readable(format)) {
					continue;;
				}
				strcpy(file_name, format);
				return true;
			}
			return false;
		} else if (isdigit(fs[1]) && fs[2] == 'I') { // %nI - prefix and extension-based sequence index counter (makes sure the bigger the number, the later the file)
<<<<<<< HEAD
			char* next = strchr(fs + 1, '%');
=======
			char *next = strchr(fs + 1, '%');
>>>>>>> 5bcd4fe0
			if (next) { // make sure %nI is processed as the last one
				fs = next;
				continue;
			}

			char dir_path[PATH_MAX] = {0};
			strncpy(dir_path, CCD_LOCAL_MODE_DIR_ITEM->text.value, sizeof(dir_path) - 1);

<<<<<<< HEAD
=======
			// Extract the prefix (everything before %nI)
>>>>>>> 5bcd4fe0
			char prefix[PATH_MAX] = {0};
			strncpy(prefix, format, fs - format);

			char* filename_start = strstr(prefix, CCD_LOCAL_MODE_DIR_ITEM->text.value);
			char* actual_prefix;
			if (filename_start) {
				actual_prefix = filename_start + strlen(CCD_LOCAL_MODE_DIR_ITEM->text.value);
			} else {
				actual_prefix = prefix;
			}

<<<<<<< HEAD
			char* extension = strrchr(format, '.');
			int max_index = 0;

			char** list;
			int count = indigo_uni_scandir(dir_path, &list, NULL);
			if (count >= 0) {
				for (int i = 0; i < count; i++) {
					char* file_ext = strrchr(list[i], '.');
					if (file_ext && extension && strcmp(file_ext, extension) == 0) {
						if (strlen(actual_prefix) == 0 || strncmp(list[i], actual_prefix, strlen(actual_prefix)) == 0) {
							char* index_start = list[i] + strlen(actual_prefix);
							char* index_end = file_ext;
=======
			char *extension = strrchr(format, '.');

			int max_index = 0;
			DIR *dir = opendir(dir_path);
			if (dir) {
				struct dirent *entry;
				while ((entry = readdir(dir)) != NULL) {
					if (strcmp(entry->d_name, ".") == 0 || strcmp(entry->d_name, "..") == 0) {
						continue;
					}

					char *file_ext = strrchr(entry->d_name, '.');
					if (file_ext && strcmp(file_ext, extension) == 0) {
						if (strlen(actual_prefix) == 0 || strncmp(entry->d_name, actual_prefix, strlen(actual_prefix)) == 0) {
							char *index_start = entry->d_name + strlen(actual_prefix);
							char *index_end = strrchr(entry->d_name, '.');
>>>>>>> 5bcd4fe0

							if (index_end > index_start) {
								int len = index_end - index_start;
								char index_str[10] = {0};
<<<<<<< HEAD

								strncpy(index_str, index_start, len < 9 ? len : 9);
=======
								strncpy(index_str, index_start, len < 9 ? len : 9);

>>>>>>> 5bcd4fe0
								int current_index = atoi(index_str);
								if (current_index > max_index) {
									max_index = current_index;
								}
							}
						}
					}
					free(list[i]);
				}
				free(list);
			}

			strncpy(tmp, format, fs - format + 1);
			switch (fs[1]) {
				case '1':
					strcat(tmp, "01d");
					break;
				case '2':
					strcat(tmp, "02d");
					break;
				case '4':
					strcat(tmp, "04d");
					break;
				case '5':
					strcat(tmp, "05d");
					break;
				default:
					strcat(tmp, "03d");
				break;
			}
			strcat(tmp, fs + 3);
			snprintf(format, PATH_MAX, tmp, max_index + 1);
			strcpy(file_name, format);
			return true;
		} else {
			*fs = '_';
		}
		fs = strchr(format, '%');
	}
	strcpy(file_name, format);
	return true;
}

void indigo_process_image(indigo_device *device, void *data, int frame_width, int frame_height, int bpp, bool little_endian, bool byte_order_rgb, indigo_fits_keyword *keywords, bool streaming) {
	assert(device != NULL);
	assert(data != NULL);

	INDIGO_DEBUG(clock_t start = clock());
	int horizontal_bin = (int)CCD_BIN_HORIZONTAL_ITEM->number.value;
	int vertical_bin = (int)CCD_BIN_VERTICAL_ITEM->number.value;
	int byte_per_pixel = bpp / 8;
	int naxis = 2;
	unsigned long size = frame_width * frame_height;
	unsigned long blobsize = byte_per_pixel * size;
	if (byte_per_pixel == 3) {
		byte_per_pixel = 1;
		naxis = 3;
	} else if (byte_per_pixel == 6) {
		byte_per_pixel = 2;
		naxis = 3;
	}
	if (byte_per_pixel == 2 && !little_endian) {
		uint16_t *raw = (uint16_t *)((char*)data + FITS_HEADER_SIZE);
		for (unsigned long i = 0; i < size; i++) {
			uint16_t value = *raw;
			*raw++ = (value & 0xff) << 8 | (value & 0xff00) >> 8;
		}
	}
	if (naxis == 3 && !byte_order_rgb) {
		if (byte_per_pixel == 1) {
			unsigned char *b8 = (unsigned char *)data + FITS_HEADER_SIZE;
			for (unsigned long i = 0; i < size; i++) {
				unsigned char b = *b8;
				unsigned char r = *(b8 + 2);
				*b8 = r;
				*(b8 + 2) = b;
				b8 += 3;
			}
		} else if (byte_per_pixel == 2) {
			unsigned char *b16 = (unsigned char *)data + FITS_HEADER_SIZE;
			for (unsigned long i = 0; i < size; i++) {
				unsigned char b = *b16;
				unsigned char r = *(b16 + 2);
				*b16 = r;
				*(b16 + 2) = b;
				b16 += 3;
			}
		}
	}
	unsigned header_size = 0;
	void *jpeg_data = NULL;
	unsigned long jpeg_size = 0;
	void *histogram_data = NULL;
	unsigned long histogram_size = 0;
	const char *bayerpat = NULL;
	if (keywords) {
		for (int i = 0;; i++) {
			indigo_fits_keyword *keyword = keywords + i;
			if (keyword->type == 0) {
				break;
			}
			if (keyword->type == INDIGO_FITS_STRING && !strcmp(keyword->name, "BAYERPAT")) {
				bayerpat = keyword->string;
				break;
			}
		}
	}
	if (CCD_IMAGE_FORMAT_JPEG_ITEM->sw.value || CCD_IMAGE_FORMAT_JPEG_AVI_ITEM->sw.value || CCD_PREVIEW_ENABLED_ITEM->sw.value || CCD_PREVIEW_ENABLED_WITH_HISTOGRAM_ITEM->sw.value) {
		double B = CCD_JPEG_SETTINGS_TARGET_BACKGROUND_ITEM->number.target;
		double C = CCD_JPEG_SETTINGS_CLIPPING_POINT_ITEM->number.target;
		int reference_channel = (int)CCD_JPEG_SETTINGS_REF_CHANNEL_ITEM->number.target;
		indigo_raw_to_jpeg(device, (char*)data + FITS_HEADER_SIZE, frame_width, frame_height, bpp, bayerpat, &jpeg_data, &jpeg_size,  CCD_PREVIEW_ENABLED_WITH_HISTOGRAM_ITEM->sw.value ? &histogram_data : NULL, CCD_PREVIEW_ENABLED_WITH_HISTOGRAM_ITEM->sw.value ? &histogram_size : NULL, B, C, reference_channel);
		if (CCD_PREVIEW_ENABLED_ITEM->sw.value || CCD_PREVIEW_ENABLED_WITH_HISTOGRAM_ITEM->sw.value) {
			CCD_PREVIEW_IMAGE_PROPERTY->state = INDIGO_BUSY_STATE;
			indigo_update_property(device, CCD_PREVIEW_IMAGE_PROPERTY, NULL);
			if (jpeg_data) {
				if (CCD_CONTEXT->preview_image) {
					if (CCD_CONTEXT->preview_image_size < jpeg_size) {
						CCD_CONTEXT->preview_image = indigo_safe_realloc(CCD_CONTEXT->preview_image, CCD_CONTEXT->preview_image_size = jpeg_size);
					}
				} else {
					CCD_CONTEXT->preview_image = indigo_safe_malloc(CCD_CONTEXT->preview_image_size = jpeg_size);
				}
				memcpy(CCD_CONTEXT->preview_image, jpeg_data, jpeg_size);
				CCD_PREVIEW_IMAGE_ITEM->blob.value = CCD_CONTEXT->preview_image;
				CCD_PREVIEW_IMAGE_ITEM->blob.size = jpeg_size;
				strcpy(CCD_PREVIEW_IMAGE_ITEM->blob.format, ".jpeg");
				CCD_PREVIEW_IMAGE_PROPERTY->state = INDIGO_OK_STATE;
			} else {
				CCD_PREVIEW_IMAGE_PROPERTY->state = INDIGO_ALERT_STATE;
			}
			indigo_update_property(device, CCD_PREVIEW_IMAGE_PROPERTY, NULL);
			if (CCD_PREVIEW_ENABLED_WITH_HISTOGRAM_ITEM->sw.value) {
				CCD_PREVIEW_HISTOGRAM_PROPERTY->state = INDIGO_BUSY_STATE;
				indigo_update_property(device, CCD_PREVIEW_HISTOGRAM_PROPERTY, NULL);
				if (histogram_data) {
					if (CCD_CONTEXT->preview_histogram) {
						if (CCD_CONTEXT->preview_histogram_size < histogram_size) {
							CCD_CONTEXT->preview_histogram = indigo_safe_realloc(CCD_CONTEXT->preview_histogram, CCD_CONTEXT->preview_histogram_size = histogram_size);
						}
					} else {
						CCD_CONTEXT->preview_histogram = indigo_safe_malloc(CCD_CONTEXT->preview_histogram_size = histogram_size);
					}
					memcpy(CCD_CONTEXT->preview_histogram, histogram_data, histogram_size);
					CCD_PREVIEW_HISTOGRAM_ITEM->blob.value = CCD_CONTEXT->preview_histogram;
					CCD_PREVIEW_HISTOGRAM_ITEM->blob.size = histogram_size;
					strcpy(CCD_PREVIEW_HISTOGRAM_ITEM->blob.format, ".jpeg");
					CCD_PREVIEW_HISTOGRAM_PROPERTY->state = INDIGO_OK_STATE;
				} else {
					CCD_PREVIEW_HISTOGRAM_PROPERTY->state = INDIGO_ALERT_STATE;
				}
				indigo_update_property(device, CCD_PREVIEW_HISTOGRAM_PROPERTY, NULL);
			}
		}
	}
	if (CCD_IMAGE_FORMAT_FITS_ITEM->sw.value) {
		INDIGO_DEBUG(clock_t start = clock());
		struct timeval tv;
		char date_time[32], date_time_end[32];
		gettimeofday(&tv, NULL);
		int millisec = (int)lrint(tv.tv_usec/1000.0);
		if (millisec >= 1000) {
			millisec -= 1000;
			tv.tv_sec++;
		}
		if (CCD_STREAMING_PROPERTY->state == INDIGO_BUSY_STATE) {
			double secs = floor(CCD_STREAMING_EXPOSURE_ITEM->number.target);
			millisec -= (int)((CCD_STREAMING_EXPOSURE_ITEM->number.target - secs) * 1000);
			if (millisec < 0) {
				millisec += 1000;
				tv.tv_sec--;
			}
			tv.tv_sec -= (int)secs;
		} else {
			double secs = floor(CCD_EXPOSURE_ITEM->number.target);
			millisec -= (int)((CCD_EXPOSURE_ITEM->number.target - secs) * 1000);
			if (millisec < 0) {
				millisec += 1000;
				tv.tv_sec--;
			}
			tv.tv_sec -= (int)secs;
		}
#if defined(INDIGO_LINUX) || defined(INDIGO_MACOS)
		indigo_timetoisogm(tv.tv_sec, date_time, sizeof(date_time));
#elif defined(INDIGO_WINDOWS)
		indigo_timetoisogm((time_t)tv.tv_sec, date_time, sizeof(date_time));
#else
#pragma message ("TODO: indigo_process_image()")
#endif
		snprintf(date_time_end, sizeof(date_time_end), "%s.%03d", date_time, millisec);
		char *header = data;
		memset(header, ' ', FITS_HEADER_SIZE);
		add_key(&header, true,  "SIMPLE  =                    T / file conforms to FITS standard");
		if (bpp == 8 || bpp == 16) {
			add_key(&header, true,  "BITPIX  = %20d / number of bits per data pixel", bpp);
			add_key(&header, true,  "NAXIS   =                    %d / number of data axes", 2);
			add_key(&header, true,  "NAXIS1  = %20d / length of data axis 1 [pixels]", frame_width);
			add_key(&header, true,  "NAXIS2  = %20d / length of data axis 2 [pixels]", frame_height);
		} else {
			add_key(&header, true,  "BITPIX  = %20d / number of bits per data pixel", bpp / 3);
			add_key(&header, true,  "NAXIS   =                    %d / number of data axes", 3);
			add_key(&header, true,  "NAXIS1  = %20d / length of data axis 1 [pixels]", frame_width);
			add_key(&header, true,  "NAXIS2  = %20d / length of data axis 2 [pixels]", frame_height);
			add_key(&header, true,  "NAXIS3  = %20d / length of data axis 3 [RGB]\n", 3);
		}
		add_key(&header, true,  "EXTEND  =                    T / FITS dataset may contain extensions");
		if (bpp == 16 || bpp == 48) {
			add_key(&header, true,  "BZERO   =                32768 / offset data range to that of unsigned short");
			add_key(&header, true,  "BSCALE  =                    1 / default scaling factor");
		}
		add_key(&header, true,  "XBINNING= %20d / horizontal binning [pixels]", horizontal_bin);
		add_key(&header, true,  "YBINNING= %20d / vertical binning [pixels]", vertical_bin);
		if (CCD_INFO_PIXEL_WIDTH_ITEM->number.value > 0 && CCD_INFO_PIXEL_HEIGHT_ITEM->number.value) {
			add_key(&header, true,  "XPIXSZ  = %20.2f / pixel width [microns]", CCD_INFO_PIXEL_WIDTH_ITEM->number.value * horizontal_bin);
			add_key(&header, true,  "YPIXSZ  = %20.2f / pixel height [microns]", CCD_INFO_PIXEL_HEIGHT_ITEM->number.value * vertical_bin);
		}
		if (CCD_STREAMING_PROPERTY->state == INDIGO_BUSY_STATE) {
			if (CCD_STREAMING_EXPOSURE_ITEM->number.target >= 1.0) {
				add_key(&header, true,  "EXPTIME = %20.2f / exposure time [s]", CCD_STREAMING_EXPOSURE_ITEM->number.target);
			} else {
				add_key(&header, true,  "EXPTIME = %20.4f / exposure time [s]", CCD_STREAMING_EXPOSURE_ITEM->number.target);
			}
		} else {
			if (CCD_EXPOSURE_ITEM->number.target >= 1.0) {
				add_key(&header, true,  "EXPTIME = %20.2f / exposure time [s]", CCD_EXPOSURE_ITEM->number.target);
			} else {
				add_key(&header, true,  "EXPTIME = %20.4f / exposure time [s]", CCD_EXPOSURE_ITEM->number.target);
			}
		}
		if (!CCD_TEMPERATURE_PROPERTY->hidden) {
			add_key(&header, true,  "CCD-TEMP= %20.2f / CCD temperature [C]", CCD_TEMPERATURE_ITEM->number.value);
		}
		if (CCD_FRAME_TYPE_LIGHT_ITEM->sw.value) {
			add_key(&header, true,  "IMAGETYP= 'Light'               / frame type");
		} else if (CCD_FRAME_TYPE_FLAT_ITEM->sw.value)
			add_key(&header, true,  "IMAGETYP= 'Flat'                / frame type");
		else if (CCD_FRAME_TYPE_BIAS_ITEM->sw.value)
			add_key(&header, true,  "IMAGETYP= 'Bias'                / frame type");
		else if (CCD_FRAME_TYPE_DARK_ITEM->sw.value)
			add_key(&header, true,  "IMAGETYP= 'Dark'                / frame type");
		else if (CCD_FRAME_TYPE_DARKFLAT_ITEM->sw.value)
			add_key(&header, true,  "IMAGETYP= 'DarkFlat'            / frame type");
		if (!CCD_GAIN_PROPERTY->hidden) {
			add_key(&header, true,  "GAIN    = %20.2f / Sensor gain", CCD_GAIN_ITEM->number.value);
		}
		if (!CCD_EGAIN_PROPERTY->hidden && CCD_EGAIN_ITEM->number.value > 0) {
			add_key(&header, true,  "EGAIN   = %20.4f / Electrons per A/D unit [e-/ADU]", CCD_EGAIN_ITEM->number.value);
		}
		if (!CCD_OFFSET_PROPERTY->hidden) {
			add_key(&header, true,  "OFFSET  = %20.2f / Offset", CCD_OFFSET_ITEM->number.value);
		}
		if (!CCD_GAMMA_PROPERTY->hidden) {
			add_key(&header, true,  "GAMMA   = %20.2f / Gamma", CCD_GAMMA_ITEM->number.value);
		}
		add_key(&header, true,  "JD      = %20.8f / JD when the FITS file was created", UT2JD(tv.tv_sec + tv.tv_usec / 1e6));
		add_key(&header, true,  "DATE-OBS= '%s' / UTC when the FITS file was created", date_time_end);
		add_key(&header, true,  "INSTRUME= '%s'%*c / instrument name", device->name, (int)(19 - strlen(device->name)), ' ');
		if (CCD_LOCAL_MODE_OBJECT_ITEM->text.value[0] != '\0') {
			add_key(&header, true,  "OBJECT  = '%s' / object name", CCD_LOCAL_MODE_OBJECT_ITEM->text.value);
		}
		add_key(&header, true,  "ROWORDER= 'TOP-DOWN'           / Image row order");
		add_key(&header, true,  "SWCREATE= 'INDIGO 2.0-%s'     / Capture software", INDIGO_BUILD);
		if (!CCD_LENS_PROPERTY->hidden) {
			// https://indico.esa.int/event/124/attachments/711/771/06_ESA-SSA-NEO-RS-0003_1_6_FITS_keyword_requirements_2014-08-01.pdf
			// 5.4 Telescope information
			if (CCD_LENS_APERTURE_ITEM->number.value > 0) {
				add_key(&header, true,  "APTDIA  = %20.2f / Aperture diameter (mm)", CCD_LENS_APERTURE_ITEM->number.value * 10);
			}
			if (CCD_LENS_FOCAL_LENGTH_ITEM->number.value > 0) {
				add_key(&header, true,  "FOCALLEN= %20.2f / Focal length (mm)", CCD_LENS_FOCAL_LENGTH_ITEM->number.value * 10);
			}
		}
		if (keywords) {
			while (keywords->type && (header - (char *)data) < (FITS_HEADER_SIZE - 80)) {
				switch (keywords->type) {
					case INDIGO_FITS_NUMBER:
						if (keywords->number == (int)keywords->number) {
							add_key(&header, true,  "%-8s= %20d / %s", keywords->name, (int)keywords->number, keywords->comment);
						} else {
							add_key(&header, true,  "%-8s= %20f / %s", keywords->name, keywords->number, keywords->comment);
						}
						break;
					case INDIGO_FITS_STRING:
						add_key(&header, true,  "%-8s= '%s'%*c / %s", keywords->name, keywords->string, (int)(18 - strlen(keywords->string)), ' ', keywords->comment);
						if (!strcmp(keywords->name, "BAYERPAT")) {
							if (!strcmp(keywords->string, "RGGB")) {
								add_key(&header, true, "%-8s= %20d / %s", "XBAYROFF", 0, "X offset of Bayer array");
								add_key(&header, true, "%-8s= %20d / %s", "YBAYROFF", 0, "Y offset of Bayer array");
							} else if (!strcmp(keywords->string, "GBRG")) {
								add_key(&header, true, "%-8s= %20d / %s", "XBAYROFF", 0, "X offset of Bayer array");
								add_key(&header, true, "%-8s= %20d / %s", "YBAYROFF", 1, "Y offset of Bayer array");
							} else if (!strcmp(keywords->string, "GRBG")) {
								add_key(&header, true, "%-8s= %20d / %s", "XBAYROFF", 1, "X offset of Bayer array");
								add_key(&header, true, "%-8s= %20d / %s", "YBAYROFF", 0, "Y offset of Bayer array");
							} else if (!strcmp(keywords->string, "BGGR")) {
								add_key(&header, true, "%-8s= %20d / %s", "XBAYROFF", 1, "X offset of Bayer array");
								add_key(&header, true, "%-8s= %20d / %s", "YBAYROFF", 1, "Y offset of Bayer array");
							}
						}
						break;
					case INDIGO_FITS_LOGICAL:
						add_key(&header, true,  "%-8s=                    %c / %s", keywords->name, keywords->logical ? 'T' : 'F', keywords->comment);
						break;
				}
				keywords++;
			}
		}
		for (int i = 0; i < CCD_FITS_HEADERS_PROPERTY->count; i++) {
			indigo_item *item = CCD_FITS_HEADERS_PROPERTY->items + i;
			if ((header - (char *)data) < (FITS_HEADER_SIZE - 80))
				add_key(&header, true, "%-8s= %s", item->name, item->text.value);
		}
		add_key(&header, true,  "END");
		header_size = (unsigned)(header - (char *)data);
		if (header_size % FITS_LOGICAL_RECORD_LENGTH != 0) {
			header_size = (header_size / FITS_LOGICAL_RECORD_LENGTH + 1) * FITS_LOGICAL_RECORD_LENGTH;
		}
		if (header_size < FITS_HEADER_SIZE) {
			memmove((char *)data + FITS_HEADER_SIZE - header_size, data, header_size);
		}
		if (byte_per_pixel == 2 && naxis == 2) {
			uint16_t *raw = (uint16_t *)((char*)data + FITS_HEADER_SIZE);
			for (unsigned long i = 0; i < size; i++) {
				int value = *raw - 32768;
				*raw++ = (value & 0xff) << 8 | (value & 0xff00) >> 8;
			}
		} else if (byte_per_pixel == 1 && naxis == 3) {
			unsigned char *raw = indigo_safe_malloc(3 * size);
			unsigned char *red = raw;
			unsigned char *green = raw + size;
			unsigned char *blue = raw + 2 * size;
			unsigned char *tmp = (unsigned char *)data + FITS_HEADER_SIZE;
			for (unsigned long i = 0; i < size; i++) {
				*red++ = *tmp++;
				*green++ = *tmp++;
				*blue++ = *tmp++;
			}
			memcpy((char*)data + FITS_HEADER_SIZE, raw, 3 * size);
			free(raw);
		} else if (byte_per_pixel == 2 && naxis == 3) {
			uint16_t *raw = indigo_safe_malloc(6 * size);
			uint16_t *red = raw;
			uint16_t *green = raw + size;
			uint16_t *blue = raw + 2 * size;
			uint16_t *tmp = (uint16_t *)((char*)data + FITS_HEADER_SIZE);
			for (unsigned long i = 0; i < size; i++) {
				int value = *tmp++ - 32768;
				*red++ = (value & 0xff) << 8 | (value & 0xff00) >> 8;
				value = *tmp++ - 32768;
				*green++ = (value & 0xff) << 8 | (value & 0xff00) >> 8;
				value = *tmp++ - 32768;
				*blue++ = (value & 0xff) << 8 | (value & 0xff00) >> 8;
			}
			memcpy((char*)data + FITS_HEADER_SIZE, raw, 6 * size);
			free(raw);
		}
		int mod2880 = blobsize % 2880;
		if (mod2880) {
			int padding = 2880 - mod2880;
			if (padding) {
				memset((char*)data + FITS_HEADER_SIZE + blobsize, 0, padding);
				blobsize += padding;
			}
		}
		INDIGO_DEBUG(indigo_debug("RAW to FITS conversion in %gs", (clock() - start) / (double)CLOCKS_PER_SEC));
	} else if (CCD_IMAGE_FORMAT_XISF_ITEM->sw.value) {
		INDIGO_DEBUG(clock_t start = clock());
		time_t timer;
		struct tm* tm_info;
		char date_time_end[21], date_time_start[21], fits_date_obs[21];
		time(&timer);
		tm_info = gmtime(&timer);
		strftime(date_time_end, 21, "%Y-%m-%dT%H:%M:%SZ", tm_info);
		timer -= (time_t)CCD_EXPOSURE_ITEM->number.target;
		tm_info = gmtime(&timer);
		strftime(date_time_start, 21, "%Y-%m-%dT%H:%M:%SZ", tm_info);
		strftime(fits_date_obs, 21, "%Y-%m-%dT%H:%M:%S", tm_info);
		char *header = data;
		strcpy(header, "XISF0100");
		header += 16;
		memset(header, 0, FITS_HEADER_SIZE);
		// https://pixinsight.com/doc/docs/XISF-1.0-spec/XISF-1.0-spec.html
		header += sprintf(header, "<?xml version='1.0' encoding='UTF-8'?><xisf xmlns='http://www.pixinsight.com/xisf' xmlns:xsi='http://www.w3.org/2001/XMLSchema-instance' version='1.0' xsi:schemaLocation='http://www.pixinsight.com/xisf http://pixinsight.com/xisf/xisf-1.0.xsd'>");
		char *frame_type = "Light";
		char b1[32], b2[32];
		if (CCD_FRAME_TYPE_FLAT_ITEM->sw.value) {
			frame_type ="Flat";
		} else if (CCD_FRAME_TYPE_BIAS_ITEM->sw.value)
			frame_type ="Bias";
		else if (CCD_FRAME_TYPE_DARK_ITEM->sw.value)
			frame_type ="Dark";
		else if (CCD_FRAME_TYPE_DARKFLAT_ITEM->sw.value)
			frame_type ="DarkFlat";
		if (naxis == 2 && byte_per_pixel == 1) {
			header += sprintf(header, "<Image geometry='%d:%d:1' imageType='%s' sampleFormat='UInt8' colorSpace='Gray' location='attachment:%d:%lu'>", frame_width, frame_height, frame_type, FITS_HEADER_SIZE, blobsize);
		} else if (naxis == 2 && byte_per_pixel == 2) {
			header += sprintf(header, "<Image geometry='%d:%d:1' imageType='%s' sampleFormat='UInt16' colorSpace='Gray' location='attachment:%d:%lu'>", frame_width, frame_height, frame_type, FITS_HEADER_SIZE, blobsize);
		} else if (naxis == 3 && byte_per_pixel == 1) {
			header += sprintf(header, "<Image geometry='%d:%d:3' imageType='%s' pixelStorage='Normal' sampleFormat='UInt8' colorSpace='RGB' location='attachment:%d:%lu'>", frame_width, frame_height, frame_type, FITS_HEADER_SIZE, blobsize);
		} else if (naxis == 3 && byte_per_pixel == 2) {
			header += sprintf(header, "<Image geometry='%d:%d:3' imageType='%s' pixelStorage='Normal' sampleFormat='UInt16' colorSpace='RGB' location='attachment:%d:%lu'>", frame_width, frame_height, frame_type, FITS_HEADER_SIZE, blobsize);
		}
		header += sprintf(header, "<FITSKeyword name='IMAGETYP' value='%s' comment='Frame type'/>", frame_type);
		header += sprintf(header, "<Property id='Observation:Time:Start' type='TimePoint' value='%s'/><Property id='Observation:Time:End' type='TimePoint' value='%s'/>", date_time_start ,date_time_end);
		header += sprintf(header, "<FITSKeyword name='DATE-OBS' value='%s' comment='Observation start time, UT'/>", fits_date_obs);
		header += sprintf(header, "<Property id='Instrument:Camera:Name' type='String'>%s</Property>", device->name);
		header += sprintf(header, "<FITSKeyword name='INSTRUME' value='%s' comment='Instrument'/>", device->name);
		header += sprintf(header, "<Property id='Instrument:Camera:XBinning' type='Int32' value='%d'/><Property id='Instrument:Camera:YBinning' type='Int32' value='%d'/>", horizontal_bin, vertical_bin);
		header += sprintf(header, "<FITSKeyword name='XBINNING' value='%d' comment='Binning factor, X-axis'/><FITSKeyword name='YBINNING' value='%d' comment='Binning factor, Y-axis'/>", horizontal_bin, vertical_bin);
		header += sprintf(header, "<Property id='Instrument:ExposureTime' type='Float32' value='%s'/>", indigo_dtoa(CCD_EXPOSURE_ITEM->number.target, b1));
		if (CCD_EXPOSURE_ITEM->number.target >= 1.0) {
			header += sprintf(header, "<FITSKeyword name='EXPTIME'  value='%20.2f' comment='Exposure time in seconds'/>", CCD_EXPOSURE_ITEM->number.target);
		} else {
			header += sprintf(header, "<FITSKeyword name='EXPTIME'  value='%20.4f' comment='Exposure time in seconds'/>", CCD_EXPOSURE_ITEM->number.target);
		}
		header += sprintf(header, "<Property id='Instrument:Sensor:XPixelSize' type='Float32' value='%s'/><Property id='Instrument:Sensor:YPixelSize' type='Float32' value='%s'/>", indigo_dtoa(CCD_INFO_PIXEL_WIDTH_ITEM->number.value * horizontal_bin, b1), indigo_dtoa(CCD_INFO_PIXEL_HEIGHT_ITEM->number.value * vertical_bin, b2));
		header += sprintf(header, "<FITSKeyword name='XPIXSZ'  value='%20.2f' comment='Pixel horizontal width in microns'/><FITSKeyword name='YPIXSZ' value='%20.2f' comment='Pixel vertical width in microns'/>", CCD_INFO_PIXEL_WIDTH_ITEM->number.value * horizontal_bin, CCD_INFO_PIXEL_HEIGHT_ITEM->number.value * vertical_bin);

		if (!CCD_TEMPERATURE_PROPERTY->hidden) {
			header += sprintf(header, "<Property id='Instrument:Sensor:Temperature' type='Float32' value='%s'/><Property id='Instrument:Sensor:TargetTemperature' type='Float32' value='%s'/>", indigo_dtoa(CCD_TEMPERATURE_ITEM->number.value, b1), indigo_dtoa(CCD_TEMPERATURE_ITEM->number.target, b2));
			header += sprintf(header, "<FITSKeyword name='CCD-TEMP' value='%20.2f' comment='CCD chip temperature in celsius'/>", CCD_TEMPERATURE_ITEM->number.value);
		}
		if (!CCD_GAIN_PROPERTY->hidden) {
			header += sprintf(header, "<Property id='Instrument:Camera:Gain' type='Float32' value='%s'/>", indigo_dtoa(CCD_GAIN_ITEM->number.value, b1));
			header += sprintf(header, "<FITSKeyword name='GAIN' value='%20.2f' comment='Gain'/>", CCD_GAIN_ITEM->number.value);
		}
		if (!CCD_OFFSET_PROPERTY->hidden) {
			header += sprintf(header, "<Property id='Instrument:Camera:Offset' type='Float32' value='%s'/>", indigo_dtoa(CCD_OFFSET_ITEM->number.value, b1));
			header += sprintf(header, "<FITSKeyword name='OFFSET' value='%20.2f' comment='Offset'/>", CCD_OFFSET_ITEM->number.value);
		}
		if (!CCD_GAMMA_PROPERTY->hidden) {
			header += sprintf(header, "<Property id='Instrument:Camera:Gamma' type='Float32' value='%s'/>", indigo_dtoa(CCD_GAMMA_ITEM->number.value, b1));
			header += sprintf(header, "<FITSKeyword name='GAMMA' value='%20.2f' comment='Gamma'/>", CCD_GAMMA_ITEM->number.value);
		}
		if (!CCD_LENS_PROPERTY->hidden) {
			if (CCD_LENS_APERTURE_ITEM->number.value > 0) {
				header += sprintf(header, "<Property id='Instrument:Camera:Aperture' type='Float32' value='%s'/>", indigo_dtoa(CCD_LENS_APERTURE_ITEM->number.value / 100, b1));
				header += sprintf(header, "<FITSKeyword name='APTDIA' value='%20.2f' comment='Aperture diameter (mm)'/>", CCD_LENS_APERTURE_ITEM->number.value * 10);
			}
			if (CCD_LENS_FOCAL_LENGTH_ITEM->number.value > 0) {
				header += sprintf(header, "<Property id='Instrument:Camera:FocalLength' type='Float32' value='%s'/>", indigo_dtoa(CCD_LENS_FOCAL_LENGTH_ITEM->number.value / 100, b1));
				header += sprintf(header, "<FITSKeyword name='FOCALLEN' value='%20.2f' comment='Focal length (mm)'/>", CCD_LENS_FOCAL_LENGTH_ITEM->number.value * 10);
			}
		}
		for (int i = 0; i < CCD_FITS_HEADERS_PROPERTY->count; i++) {
			indigo_item *item = CCD_FITS_HEADERS_PROPERTY->items + i;
			if (!strcmp(item->name, "FILTER")) {
				header += sprintf(header, "<Property id='Instrument:Filter:Name' type='String' value=%s/>", item->text.value);
				header += sprintf(header, "<FITSKeyword name='FILTER' value=%s comment='Name of the used filter'/>", item->text.value);
			} else if (!strcmp(item->name, "FOCUSPOS")) {
				header += sprintf(header, "<Property id='Instrument:Focuser:Position' type='String' value='%s'/>", item->text.value);
				header += sprintf(header, "<FITSKeyword name='FOCUSPOS' value='%s' comment='Focuser position'/>", item->text.value);
			}
		}
		if (keywords) {
			while (keywords->type) {
				if (!strcmp(keywords->name, "BAYERPAT")) {
					header += sprintf(header, "<ColorFilterArray pattern='%s' width='2' height='2'/>", keywords->string);
				}
				keywords++;
			}
		}
		header += sprintf(header, "</Image><Metadata><Property id='XISF:CreationTime' type='String'>%s</Property><Property id='XISF:CreatorApplication' type='String'>INDIGO 2.0-%s</Property>", date_time_end, INDIGO_BUILD);
#ifdef INDIGO_LINUX
		header += sprintf(header, "<Property id='XISF:CreatorOS' type='String'>Linux</Property>");
#endif
#ifdef INDIGO_MACOS
		header += sprintf(header, "<Property id='XISF:CreatorOS' type='String'>macOS</Property>");
#endif
#ifdef INDIGO_WINDOWS
		header += sprintf(header, "<Property id='XISF:CreatorOS' type='String'>Windows</Property>");
#endif
		header += sprintf(header, "<Property id='XISF:BlockAlignmentSize' type='UInt16' value='2880'/></Metadata></xisf>");
		*(uint32_t *)((char*)data + 8) = (uint32_t)(header - (char *)data) - 16;
		INDIGO_DEBUG(indigo_debug("RAW to XISF conversion in %gs", (clock() - start) / (double)CLOCKS_PER_SEC));
	} else if (CCD_IMAGE_FORMAT_RAW_ITEM->sw.value || CCD_IMAGE_FORMAT_RAW_SER_ITEM->sw.value) {
		indigo_raw_header *header = (indigo_raw_header *)((char*)data + FITS_HEADER_SIZE - sizeof(indigo_raw_header));
		if (naxis == 2 && byte_per_pixel == 1) {
			header->signature = INDIGO_RAW_MONO8;
		} else if (naxis == 2 && byte_per_pixel == 2) {
			header->signature = INDIGO_RAW_MONO16;
		} else if (naxis == 3 && byte_per_pixel == 1) {
			header->signature = INDIGO_RAW_RGB24;
		} else if (naxis == 3 && byte_per_pixel == 2) {
			header->signature = INDIGO_RAW_RGB48;
		}
		header->width = frame_width;
		header->height = frame_height;
		char *appendix = (char*)data + FITS_HEADER_SIZE + blobsize;
		if (bayerpat) {
			blobsize += sprintf(appendix, "SIMPLE=T;BAYERPAT='%s';", bayerpat);
		}
		// use semicolon as separator to append other items later
	} else if (CCD_IMAGE_FORMAT_JPEG_ITEM->sw.value || CCD_IMAGE_FORMAT_JPEG_AVI_ITEM->sw.value) {
		if (jpeg_data && jpeg_size < blobsize + FITS_HEADER_SIZE) {
			memcpy(data, jpeg_data, jpeg_size);
			blobsize = jpeg_size;
		} else {
			indigo_error("JPEG Size > BLOB Size");
		}
	} else if (CCD_IMAGE_FORMAT_TIFF_ITEM->sw.value) {
		void *tiff_data = NULL;
		unsigned long tiff_size = 0;
		raw_to_tiff(device, data, frame_width, frame_height, bpp, &tiff_data, &tiff_size, keywords);
		if (tiff_data) {
			if (tiff_size < blobsize + FITS_HEADER_SIZE) {
				memcpy(data, tiff_data, tiff_size);
				blobsize = tiff_size;
			} else {
				indigo_error("TIFF Size > BLOB Size");
			}
			free(tiff_data);
		}
	}
	void *blob_value = NULL;
	long blob_size = 0;
	if (CCD_IMAGE_FORMAT_FITS_ITEM->sw.value) {
		blob_value = (char*)data + FITS_HEADER_SIZE - header_size;
		blob_size = header_size + blobsize;
	} else if (CCD_IMAGE_FORMAT_XISF_ITEM->sw.value) {
		blob_value = data;
		blob_size = FITS_HEADER_SIZE + blobsize;
	} else if (CCD_IMAGE_FORMAT_RAW_ITEM->sw.value || CCD_IMAGE_FORMAT_RAW_SER_ITEM->sw.value) {
		blob_value = (char*)data + FITS_HEADER_SIZE - sizeof(indigo_raw_header);
		blob_size = blobsize + sizeof(indigo_raw_header);
	} else if (CCD_IMAGE_FORMAT_JPEG_ITEM->sw.value || CCD_IMAGE_FORMAT_JPEG_AVI_ITEM->sw.value) {
		blob_value = data;
		blob_size = blobsize;
	} else if (CCD_IMAGE_FORMAT_TIFF_ITEM->sw.value) {
		blob_value = data;
		blob_size = blobsize;
	}
	if (CCD_UPLOAD_MODE_LOCAL_ITEM->sw.value || CCD_UPLOAD_MODE_BOTH_ITEM->sw.value) {
		char *suffix = "";
		bool use_avi = false;
		bool use_ser = false;
		if (CCD_IMAGE_FORMAT_FITS_ITEM->sw.value) {
			suffix = ".fits";
		} else if (CCD_IMAGE_FORMAT_XISF_ITEM->sw.value) {
			suffix = ".xisf";
		} else if (CCD_IMAGE_FORMAT_RAW_ITEM->sw.value) {
			suffix = ".raw";
		} else if (CCD_IMAGE_FORMAT_JPEG_ITEM->sw.value) {
			suffix = ".jpeg";
		} else if (CCD_IMAGE_FORMAT_TIFF_ITEM->sw.value) {
			suffix = ".tiff";
		} else if (CCD_IMAGE_FORMAT_JPEG_AVI_ITEM->sw.value) {
			if (streaming) {
				suffix = ".avi";
				use_avi = true;
			} else {
				suffix = ".jpeg";
			}
		} else if (CCD_IMAGE_FORMAT_RAW_SER_ITEM->sw.value) {
			if (streaming) {
				suffix = ".ser";
				use_ser = true;
			} else {
				suffix = ".raw";
			}
		}
		char *message = NULL;
		indigo_uni_handle *handle = { 0 };
		char file_name[INDIGO_VALUE_SIZE] = { 0 };
		if (!(use_avi || use_ser) || CCD_CONTEXT->video_stream == NULL) {
			if (indigo_is_sandboxed || indigo_uni_mkdir(CCD_LOCAL_MODE_DIR_ITEM->text.value)) {
				if (create_file_name(device, blob_value, blob_size, CCD_LOCAL_MODE_DIR_ITEM->text.value, CCD_LOCAL_MODE_PREFIX_ITEM->text.value, suffix, file_name)) {
					INDIGO_COPY_VALUE(CCD_IMAGE_FILE_ITEM->text.value, file_name);
					CCD_IMAGE_FILE_PROPERTY->state = INDIGO_OK_STATE;
					if (use_avi) {
						CCD_CONTEXT->video_stream = gwavi_open(file_name, frame_width, frame_height, "MJPG", 5);
					} else if (use_ser) {
						CCD_CONTEXT->video_stream = indigo_ser_open(file_name, (char*)data + FITS_HEADER_SIZE - sizeof(indigo_raw_header));
					} else {
						handle = indigo_uni_create_file(file_name, -INDIGO_LOG_TRACE);
					}
				} else {
					CCD_IMAGE_FILE_PROPERTY->state = INDIGO_ALERT_STATE;
					message = "Failed to create file name";
				}
			} else {
				CCD_IMAGE_FILE_PROPERTY->state = INDIGO_ALERT_STATE;
				message = "Failed to create storage directory, image can not be saved on server";
			}
		}
		if (CCD_CONTEXT->video_stream != NULL) {
			if (use_avi) {
				if (!gwavi_add_frame((struct gwavi_t *)(CCD_CONTEXT->video_stream), data, blobsize)) {
					CCD_IMAGE_FILE_PROPERTY->state = INDIGO_ALERT_STATE;
					message = strerror(errno);
				}
			} else if (use_ser) {
				if (!indigo_ser_add_frame((indigo_ser *)(CCD_CONTEXT->video_stream), (char*)data + FITS_HEADER_SIZE - sizeof(indigo_raw_header))) {
					CCD_IMAGE_FILE_PROPERTY->state = INDIGO_ALERT_STATE;
					message = strerror(errno);
				}
			}
		} else if (handle != NULL) {
			if (!indigo_uni_write(handle, blob_value, blob_size)) {
				CCD_IMAGE_FILE_PROPERTY->state = INDIGO_ALERT_STATE;
				message = strerror(errno);
			}
			indigo_uni_close(&handle);
			if (CCD_IMAGE_FILE_PROPERTY->state == INDIGO_ALERT_STATE) {
				file_remove(file_name);
			}
		} else if (message == NULL) {
			CCD_IMAGE_FILE_PROPERTY->state = INDIGO_ALERT_STATE;
			message = strerror(errno);
		}
		indigo_update_property(device, CCD_IMAGE_FILE_PROPERTY, message);
		INDIGO_DEBUG(indigo_debug("Local save in %gs", (clock() - start) / (double)CLOCKS_PER_SEC));
	}
	if (CCD_UPLOAD_MODE_CLIENT_ITEM->sw.value || CCD_UPLOAD_MODE_BOTH_ITEM->sw.value) {
		*CCD_IMAGE_ITEM->blob.url = 0;
		CCD_IMAGE_ITEM->blob.value = blob_value;
		CCD_IMAGE_ITEM->blob.size = blob_size;
		if (CCD_IMAGE_FORMAT_FITS_ITEM->sw.value) {
			strcpy(CCD_IMAGE_ITEM->blob.format, ".fits");
		} else if (CCD_IMAGE_FORMAT_XISF_ITEM->sw.value)
			strcpy(CCD_IMAGE_ITEM->blob.format, ".xisf");
		else if (CCD_IMAGE_FORMAT_RAW_ITEM->sw.value || CCD_IMAGE_FORMAT_RAW_SER_ITEM->sw.value)
			strcpy(CCD_IMAGE_ITEM->blob.format, ".raw");
		else if (CCD_IMAGE_FORMAT_JPEG_ITEM->sw.value || CCD_IMAGE_FORMAT_JPEG_AVI_ITEM->sw.value)
			strcpy(CCD_IMAGE_ITEM->blob.format, ".jpeg");
		else if (CCD_IMAGE_FORMAT_TIFF_ITEM->sw.value)
			strcpy(CCD_IMAGE_ITEM->blob.format, ".tiff");
		CCD_IMAGE_PROPERTY->state = INDIGO_OK_STATE;
		indigo_update_property(device, CCD_IMAGE_PROPERTY, NULL);
		INDIGO_DEBUG(indigo_debug("Client upload in %gs", (clock() - start) / (double)CLOCKS_PER_SEC));
	}
	if (jpeg_data) {
		free(jpeg_data);
	}
	if (histogram_data) {
		free(histogram_data);
	}
}

void indigo_process_dslr_image(indigo_device *device, void *data, unsigned long data_size, const char *suffix, bool streaming) {
	assert(device != NULL);
	assert(data != NULL);
	INDIGO_DEBUG(clock_t start = clock());
	char standard_suffix[16];
	strncpy(standard_suffix, suffix, sizeof(standard_suffix));
	for (char *pnt = standard_suffix; *pnt; pnt++) {
		*pnt = tolower(*pnt);
	}
	if (!strcmp(standard_suffix, ".jpg"))
		strcpy(standard_suffix, ".jpeg");
	if (CCD_IMAGE_FORMAT_RAW_ITEM->sw.value && !strcmp(standard_suffix, ".jpeg")) {
		void *image = NULL;
		struct indigo_jpeg_decompress_struct cinfo;
		struct jpeg_error_mgr jerr;
		cinfo.pub.err = jpeg_std_error(&jerr);
		/* override default exit() and return 2 lines below */
		jerr.error_exit = jpeg_decompress_error_callback;
		/* Jump here in case of a decmpression error */
		if (setjmp(cinfo.jpeg_error)) {
			if (image) {
				free(image);
				image = NULL;
			}
			jpeg_destroy_decompress(&cinfo.pub);
			INDIGO_ERROR(indigo_error("JPEG decompression failed"));
			CCD_IMAGE_PROPERTY->state = INDIGO_ALERT_STATE;
			indigo_update_property(device, CCD_IMAGE_PROPERTY, "JPEG decompression failed");
			return;
		}
		jpeg_create_decompress(&cinfo.pub);
		jpeg_mem_src(&cinfo.pub, data, data_size);
		if (jpeg_read_header(&cinfo.pub, TRUE) == 1) {
			jpeg_start_decompress(&cinfo.pub);
			int components = cinfo.pub.output_components;
			int frame_width = cinfo.pub.output_width;
			int frame_height = cinfo.pub.output_height;
			int row_stride = frame_width * components;
			int image_size = frame_height * row_stride;
			image = indigo_safe_malloc(image_size + FITS_HEADER_SIZE);
			while (cinfo.pub.output_scanline < cinfo.pub.output_height) {
				unsigned char *buffer_array[1];
				buffer_array[0] = (unsigned char *)image + FITS_HEADER_SIZE + (cinfo.pub.output_scanline) * row_stride;
				jpeg_read_scanlines(&cinfo.pub, buffer_array, 1);
			}
			jpeg_finish_decompress(&cinfo.pub);
			jpeg_destroy_decompress(&cinfo.pub);
			//indigo_process_image(device, intermediate_image, frame_width, frame_height, components * 8, true, true, NULL, streaming);
			indigo_raw_header *header = (indigo_raw_header *)((char*)image + FITS_HEADER_SIZE - sizeof(indigo_raw_header));
			header->signature = INDIGO_RAW_RGB24;
			header->width = frame_width;
			header->height = frame_height;
			if (CCD_UPLOAD_MODE_LOCAL_ITEM->sw.value || CCD_UPLOAD_MODE_BOTH_ITEM->sw.value) {
				char file_name[INDIGO_VALUE_SIZE] = {0};
				char *message = NULL;
				if (indigo_is_sandboxed || indigo_uni_mkdir(CCD_LOCAL_MODE_DIR_ITEM->text.value)) {
					if (create_file_name(device, data, data_size, CCD_LOCAL_MODE_DIR_ITEM->text.value, CCD_LOCAL_MODE_PREFIX_ITEM->text.value, ".raw", file_name)) {
						INDIGO_COPY_VALUE(CCD_IMAGE_FILE_ITEM->text.value, file_name);
						CCD_IMAGE_FILE_PROPERTY->state = INDIGO_OK_STATE;
						indigo_uni_handle *handle = indigo_uni_create_file(file_name, -INDIGO_LOG_TRACE);
						if (handle != NULL) {
							if (!indigo_uni_write(handle, (char*)image + FITS_HEADER_SIZE - sizeof(indigo_raw_header), image_size + sizeof(indigo_raw_header))) {
								CCD_IMAGE_FILE_PROPERTY->state = INDIGO_ALERT_STATE;
								message = strerror(errno);
							}
							indigo_uni_close(&handle);
							if (CCD_IMAGE_FILE_PROPERTY->state == INDIGO_ALERT_STATE) {
								file_remove(file_name);
							}
						} else {
							CCD_IMAGE_FILE_PROPERTY->state = INDIGO_ALERT_STATE;
							message = strerror(errno);
						}
					} else {
						CCD_IMAGE_FILE_PROPERTY->state = INDIGO_ALERT_STATE;
						message = "Failed to create file name";
					}
				} else {
					CCD_IMAGE_FILE_PROPERTY->state = INDIGO_ALERT_STATE;
					message = "Failed to create storage directory, image can not be saved on server";
				}
				indigo_update_property(device, CCD_IMAGE_FILE_PROPERTY, message);
				INDIGO_DEBUG(indigo_debug("Local save in %gs", (clock() - start) / (double)CLOCKS_PER_SEC));
			}
			if (CCD_UPLOAD_MODE_CLIENT_ITEM->sw.value || CCD_UPLOAD_MODE_BOTH_ITEM->sw.value) {
				*CCD_IMAGE_ITEM->blob.url = 0;
				CCD_IMAGE_ITEM->blob.value = (char*)image + FITS_HEADER_SIZE - sizeof(indigo_raw_header);
				CCD_IMAGE_ITEM->blob.size = image_size + sizeof(indigo_raw_header);
				INDIGO_COPY_NAME(CCD_IMAGE_ITEM->blob.format, ".raw");
				CCD_IMAGE_PROPERTY->state = INDIGO_OK_STATE;
				indigo_update_property(device, CCD_IMAGE_PROPERTY, NULL);
				INDIGO_DEBUG(indigo_debug("Client upload in %gs", (clock() - start) / (double)CLOCKS_PER_SEC));
			}
			free(image);
			return;
		}
	} else if (CCD_IMAGE_FORMAT_FITS_ITEM->sw.value || CCD_IMAGE_FORMAT_XISF_ITEM->sw.value || CCD_IMAGE_FORMAT_RAW_ITEM->sw.value) {
		void *image = NULL;
		indigo_dslr_raw_image_s output_image = {0};
		indigo_dslr_raw_image_info_s image_info;
		int rc;
		rc = indigo_dslr_raw_image_info((void *)data, data_size, &image_info);
		if (rc == LIBRAW_SUCCESS) {
			rc = indigo_dslr_raw_process_image((void *)data, data_size, &output_image);
		}
		if (rc != LIBRAW_SUCCESS) {
			if (output_image.data != NULL) {
				free(output_image.data);
			}
			INDIGO_ERROR(indigo_error("Selected source format cannot be converted"));
			CCD_IMAGE_PROPERTY->state = INDIGO_ALERT_STATE;
			indigo_update_property(device, CCD_IMAGE_PROPERTY, "Selected source format cannot be converted, please use camera RAW as a source");
			return;
		}
		indigo_fits_keyword keywords[] = {
			{ INDIGO_FITS_STRING, "BAYERPAT", .string = output_image.bayer_pattern, "Bayer color pattern" },
			{ INDIGO_FITS_NUMBER, "ISOSPEED", .number = image_info.iso_speed, "ISO camera setting" },
			{ 0 }, //Placeholder for trmerature
			{ 0 }
		};
		int index = 1;
		if (image_info.temperature > -273.15f) {
			keywords[index++] = (indigo_fits_keyword) { INDIGO_FITS_NUMBER, "CCD-TEMP", .number = image_info.temperature, "CCD temperature [celcius]"};
		}
		image = indigo_alloc_blob_buffer((long)output_image.size + FITS_HEADER_SIZE);
		memcpy((char*)image + FITS_HEADER_SIZE, output_image.data, output_image.size);
		free(output_image.data);
		indigo_process_image(device, image, output_image.width, output_image.height, output_image.bits, true, true, keywords, streaming);
		free(image);
		return;
	}
	if (CCD_UPLOAD_MODE_LOCAL_ITEM->sw.value || CCD_UPLOAD_MODE_BOTH_ITEM->sw.value) {
		bool use_avi = false;
		indigo_uni_handle *handle = { 0 };
		char *message = NULL;
		char file_name[INDIGO_VALUE_SIZE] = {0};
		if (CCD_IMAGE_FORMAT_NATIVE_AVI_ITEM->sw.value && !strcmp(standard_suffix, ".jpeg") && streaming) {
			strcpy(standard_suffix, ".avi");
			use_avi = true;
		}
		if (!use_avi || CCD_CONTEXT->video_stream == NULL) {
			if (indigo_is_sandboxed || indigo_uni_mkdir(CCD_LOCAL_MODE_DIR_ITEM->text.value)) {
				if (create_file_name(device, data, data_size, CCD_LOCAL_MODE_DIR_ITEM->text.value, CCD_LOCAL_MODE_PREFIX_ITEM->text.value, standard_suffix, file_name)) {
					INDIGO_COPY_VALUE(CCD_IMAGE_FILE_ITEM->text.value, file_name);
					CCD_IMAGE_FILE_PROPERTY->state = INDIGO_OK_STATE;
					if (use_avi) {
						struct indigo_jpeg_decompress_struct cinfo;
						struct jpeg_error_mgr jerr;
						cinfo.pub.err = jpeg_std_error(&jerr);
						/* override default exit() and return 2 lines below */
						jerr.error_exit = jpeg_decompress_error_callback;
						/* Jump here in case of a decmpression error */
						if (setjmp(cinfo.jpeg_error)) {
							jpeg_destroy_decompress(&cinfo.pub);
							INDIGO_ERROR(indigo_error("JPEG decompression failed"));
							CCD_IMAGE_FILE_PROPERTY->state = INDIGO_ALERT_STATE;
							indigo_update_property(device, CCD_IMAGE_FILE_PROPERTY, "JPEG decompression failed");
							return;
						}
						jpeg_create_decompress(&cinfo.pub);
						jpeg_mem_src(&cinfo.pub, data, data_size);
						jpeg_read_header(&cinfo.pub, TRUE);
						jpeg_destroy_decompress(&cinfo.pub);
						CCD_CONTEXT->video_stream = gwavi_open(file_name, cinfo.pub.image_width, cinfo.pub.image_height, "MJPG", 5);
					} else {
						handle = indigo_uni_create_file(file_name, -INDIGO_LOG_TRACE);
					}
				} else {
					CCD_IMAGE_FILE_PROPERTY->state = INDIGO_ALERT_STATE;
					message = "Failed to create file name";
				}
			} else {
				CCD_IMAGE_FILE_PROPERTY->state = INDIGO_ALERT_STATE;
				message = "Failed to create storage directory, image can not be saved on server";
			}
		}
		if (CCD_CONTEXT->video_stream != NULL) {
			if (use_avi) {
				if (!gwavi_add_frame((struct gwavi_t *)(CCD_CONTEXT->video_stream), data, data_size)) {
					CCD_IMAGE_FILE_PROPERTY->state = INDIGO_ALERT_STATE;
					message = strerror(errno);
				}
			}
		} else if (handle != NULL) {
			if (!indigo_uni_write(handle, data, data_size)) {
				CCD_IMAGE_FILE_PROPERTY->state = INDIGO_ALERT_STATE;
				message = strerror(errno);
			}
			indigo_uni_close(&handle);
			if (CCD_IMAGE_FILE_PROPERTY->state == INDIGO_ALERT_STATE) {
				file_remove(file_name);
			}
		} else {
			CCD_IMAGE_FILE_PROPERTY->state = INDIGO_ALERT_STATE;
			message = strerror(errno);
		}
		indigo_update_property(device, CCD_IMAGE_FILE_PROPERTY, message);
		INDIGO_DEBUG(indigo_debug("Local save in %gs", (clock() - start) / (double)CLOCKS_PER_SEC));
	}
	if (CCD_UPLOAD_MODE_CLIENT_ITEM->sw.value || CCD_UPLOAD_MODE_BOTH_ITEM->sw.value) {
		*CCD_IMAGE_ITEM->blob.url = 0;
		CCD_IMAGE_ITEM->blob.value = data;
		CCD_IMAGE_ITEM->blob.size = data_size;
		INDIGO_COPY_NAME(CCD_IMAGE_ITEM->blob.format, standard_suffix);
		CCD_IMAGE_PROPERTY->state = INDIGO_OK_STATE;
		indigo_update_property(device, CCD_IMAGE_PROPERTY, NULL);
		INDIGO_DEBUG(indigo_debug("Client upload in %gs", (clock() - start) / (double)CLOCKS_PER_SEC));
	}
}

void indigo_process_dslr_preview_image(indigo_device* device, void* data, unsigned long blobsize) {
	if (CCD_CONTEXT->preview_image) {
		if (CCD_CONTEXT->preview_image_size < blobsize) {
			CCD_CONTEXT->preview_image = indigo_safe_realloc(CCD_CONTEXT->preview_image, CCD_CONTEXT->preview_image_size = blobsize);
		}
	} else {
		CCD_CONTEXT->preview_image = indigo_safe_malloc(CCD_CONTEXT->preview_image_size = blobsize);
	}
	memcpy(CCD_CONTEXT->preview_image, data, blobsize);
	CCD_PREVIEW_IMAGE_ITEM->blob.value = CCD_CONTEXT->preview_image;
	CCD_PREVIEW_IMAGE_ITEM->blob.size = blobsize;
	strcpy(CCD_PREVIEW_IMAGE_ITEM->blob.format, ".jpeg");
	CCD_PREVIEW_IMAGE_PROPERTY->state = INDIGO_OK_STATE;
	indigo_update_property(device, CCD_PREVIEW_IMAGE_PROPERTY, NULL);
}

void indigo_finalize_video_stream(indigo_device *device) {
	if (CCD_CONTEXT->video_stream) {
		if (CCD_IMAGE_FORMAT_JPEG_AVI_ITEM->sw.value) {
			gwavi_close((struct gwavi_t *)(CCD_CONTEXT->video_stream));
			CCD_CONTEXT->video_stream = NULL;
			CCD_IMAGE_FILE_PROPERTY->state = INDIGO_OK_STATE;
			indigo_update_property(device, CCD_IMAGE_FILE_PROPERTY, NULL);
		} else if (CCD_IMAGE_FORMAT_RAW_SER_ITEM->sw.value) {
			indigo_ser_close((indigo_ser *)(CCD_CONTEXT->video_stream));
			CCD_CONTEXT->video_stream = NULL;
			CCD_IMAGE_FILE_PROPERTY->state = INDIGO_OK_STATE;
			indigo_update_property(device, CCD_IMAGE_FILE_PROPERTY, NULL);
		}
	}
}

void indigo_finalize_dslr_video_stream(indigo_device *device) {
	if (CCD_CONTEXT->video_stream) {
		if (CCD_IMAGE_FORMAT_NATIVE_AVI_ITEM->sw.value) {
			gwavi_close((struct gwavi_t *)(CCD_CONTEXT->video_stream));
			CCD_CONTEXT->video_stream = NULL;
			CCD_IMAGE_FILE_PROPERTY->state = INDIGO_OK_STATE;
			indigo_update_property(device, CCD_IMAGE_FILE_PROPERTY, NULL);
		}
	}
}

// use formats like this:
//	..., "%%20d", int_value);
//	..., "%%20f", double_value);
//	..., "%'%s'", string);
//	..., "%20c", bool_value ? 'T' : 'F');
//	..., "%%20d / comment", int_value);
//	..., "%%20f / comment", double_value);
//	..., "%'%s'%*c / comment", string, (int)(18 - strlen(string)), ' ');
//	..., "%20c / comment", bool_value ? 'T' : 'F');

indigo_result indigo_set_fits_header(indigo_client *client, char *device, char *name, char *format, ...) {
	char key[9] = "";
	char value[71] = "";
	strncpy(key, name, 8);
	va_list args;
	va_start(args, format);
	vsnprintf(value, 70, format, args);
	va_end(args);
	char *names[] = { CCD_SET_FITS_HEADER_KEYWORD_ITEM_NAME, CCD_SET_FITS_HEADER_VALUE_ITEM_NAME };
	char *values[] = { NULL, NULL };
	values[0] = key;
	values[1] = value;
	return indigo_change_text_property(client, device, CCD_SET_FITS_HEADER_PROPERTY_NAME, 2, (const char **)names, (const char **)values);
}

indigo_result indigo_remove_fits_header(indigo_client *client, char *device, char *name) {
	return indigo_change_text_property_1(client, device, CCD_REMOVE_FITS_HEADERS_PROPERTY_NAME, CCD_REMOVE_FITS_HEADER_KEYWORD_ITEM_NAME, name);
}<|MERGE_RESOLUTION|>--- conflicted
+++ resolved
@@ -1579,11 +1579,7 @@
 			}
 			return false;
 		} else if (isdigit(fs[1]) && fs[2] == 'I') { // %nI - prefix and extension-based sequence index counter (makes sure the bigger the number, the later the file)
-<<<<<<< HEAD
 			char* next = strchr(fs + 1, '%');
-=======
-			char *next = strchr(fs + 1, '%');
->>>>>>> 5bcd4fe0
 			if (next) { // make sure %nI is processed as the last one
 				fs = next;
 				continue;
@@ -1592,10 +1588,7 @@
 			char dir_path[PATH_MAX] = {0};
 			strncpy(dir_path, CCD_LOCAL_MODE_DIR_ITEM->text.value, sizeof(dir_path) - 1);
 
-<<<<<<< HEAD
-=======
 			// Extract the prefix (everything before %nI)
->>>>>>> 5bcd4fe0
 			char prefix[PATH_MAX] = {0};
 			strncpy(prefix, format, fs - format);
 
@@ -1607,7 +1600,6 @@
 				actual_prefix = prefix;
 			}
 
-<<<<<<< HEAD
 			char* extension = strrchr(format, '.');
 			int max_index = 0;
 
@@ -1620,35 +1612,12 @@
 						if (strlen(actual_prefix) == 0 || strncmp(list[i], actual_prefix, strlen(actual_prefix)) == 0) {
 							char* index_start = list[i] + strlen(actual_prefix);
 							char* index_end = file_ext;
-=======
-			char *extension = strrchr(format, '.');
-
-			int max_index = 0;
-			DIR *dir = opendir(dir_path);
-			if (dir) {
-				struct dirent *entry;
-				while ((entry = readdir(dir)) != NULL) {
-					if (strcmp(entry->d_name, ".") == 0 || strcmp(entry->d_name, "..") == 0) {
-						continue;
-					}
-
-					char *file_ext = strrchr(entry->d_name, '.');
-					if (file_ext && strcmp(file_ext, extension) == 0) {
-						if (strlen(actual_prefix) == 0 || strncmp(entry->d_name, actual_prefix, strlen(actual_prefix)) == 0) {
-							char *index_start = entry->d_name + strlen(actual_prefix);
-							char *index_end = strrchr(entry->d_name, '.');
->>>>>>> 5bcd4fe0
 
 							if (index_end > index_start) {
 								int len = index_end - index_start;
 								char index_str[10] = {0};
-<<<<<<< HEAD
 
 								strncpy(index_str, index_start, len < 9 ? len : 9);
-=======
-								strncpy(index_str, index_start, len < 9 ? len : 9);
-
->>>>>>> 5bcd4fe0
 								int current_index = atoi(index_str);
 								if (current_index > max_index) {
 									max_index = current_index;
