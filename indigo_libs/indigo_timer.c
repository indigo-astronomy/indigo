--- conflicted
+++ resolved
@@ -28,11 +28,7 @@
 #include <pthread.h>
 #include <stdlib.h>
 #include <errno.h>
-<<<<<<< HEAD
-#include <stdint.h>
-=======
 #include <math.h>
->>>>>>> 39da7194
 
 #include <indigo/indigo_timer.h>
 #include <indigo/indigo_driver.h>
@@ -162,59 +158,6 @@
 	return indigo_set_timer_with_data(device, delay, (indigo_timer_with_data_callback)callback, timer, NULL);
 }
 
-<<<<<<< HEAD
-bool indigo_set_timer_at_utc(indigo_device *device, char *time_str, indigo_timer_with_data_callback callback, indigo_timer **timer, void *data) {
-	struct tm tm_time;
-	time_t target_time;
-	memset(&tm_time, 0, sizeof(struct tm));
-
-	int year, month, day, hour, minute, second = 0;
-
-	int items = sscanf(time_str, "%d-%d-%d %d:%d:%d", &year, &month, &day, &hour, &minute, &second);
-	if (items < 6) {
-		items = sscanf(time_str, "%d-%d-%d %d:%d", &year, &month, &day, &hour, &minute);
-		second = 0;
-	}
-
-	if (items < 5) {
-		return false;
-	}
-
-	if (year < 1900 || month < 1 || month > 12 || day < 1 || day > 31 || hour < 0 || hour > 23 || minute < 0 || minute > 59 || second < 0 || second > 59) {
-		return false;
-	}
-
-	tm_time.tm_year = year - 1900;
-	tm_time.tm_mon = month - 1;
-	tm_time.tm_mday = day;
-	tm_time.tm_hour = hour;
-	tm_time.tm_min = minute;
-	tm_time.tm_sec = second;
-	tm_time.tm_isdst = 0;
-
-	target_time = indigo_timegm(&tm_time);
-	if (target_time == (time_t)-1) {
-		return false;
-	}
-
-	double delay = difftime(target_time, time(NULL));
-	if (delay < 0) {
-		delay = 0;
-	}
-
-	return indigo_set_timer_with_data(device, delay, (indigo_timer_with_data_callback)callback, timer, data);
-}
-
-bool indigo_set_timer_at(indigo_device *device, long start_at, indigo_timer_with_data_callback callback, indigo_timer **timer, void *data) {
-	double delay = difftime(start_at, time(NULL));
-	if (delay < 0) {
-		delay = 0;
-	}
-	return indigo_set_timer_with_data(device, delay, callback, timer, data);
-}
-
-=======
->>>>>>> 39da7194
 bool indigo_set_timer_with_data(indigo_device *device, double delay, indigo_timer_with_data_callback callback, indigo_timer **timer, void *data) {
 	indigo_timer *t = NULL;
 	int retry = 0;
