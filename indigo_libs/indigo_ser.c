--- conflicted
+++ resolved
@@ -108,11 +108,7 @@
 
 bool indigo_ser_add_frame(indigo_ser *ser, void *buffer, size_t len) {
 	ser->count++;
-<<<<<<< HEAD
-	return indigo_uni_write(ser->handle, (char *)buffer + 12, (long)len - 12);
-=======
-	return indigo_write(ser->handle, buffer, len);
->>>>>>> a6164c33
+	return indigo_uni_write(ser->handle, (char *)buffer, (long)len);
 }
 
 bool indigo_ser_close(indigo_ser *ser) {
