// Copyright (c) 2016 CloudMakers, s. r. o.
// All rights reserved.
//
// You can use this software under the terms of 'INDIGO Astronomy
// open-source license' (see LICENSE.md).
//
// THIS SOFTWARE IS PROVIDED BY THE AUTHORS 'AS IS' AND ANY EXPRESS
// OR IMPLIED WARRANTIES, INCLUDING, BUT NOT LIMITED TO, THE IMPLIED
// WARRANTIES OF MERCHANTABILITY AND FITNESS FOR A PARTICULAR PURPOSE
// ARE DISCLAIMED. IN NO EVENT SHALL THE AUTHOR BE LIABLE FOR ANY
// DIRECT, INDIRECT, INCIDENTAL, SPECIAL, EXEMPLARY, OR CONSEQUENTIAL
// DAMAGES (INCLUDING, BUT NOT LIMITED TO, PROCUREMENT OF SUBSTITUTE
// GOODS OR SERVICES; LOSS OF USE, DATA, OR PROFITS; OR BUSINESS
// INTERRUPTION) HOWEVER CAUSED AND ON ANY THEORY OF LIABILITY,
// WHETHER IN CONTRACT, STRICT LIABILITY, OR TORT (INCLUDING
// NEGLIGENCE OR OTHERWISE) ARISING IN ANY WAY OUT OF THE USE OF THIS
// SOFTWARE, EVEN IF ADVISED OF THE POSSIBILITY OF SUCH DAMAGE.

// version history
// 2.0 by Peter Polakovic <peter.polakovic@cloudmakers.eu>

/** INDIGO client
 \file indigo_client.c
 */

#include <stdio.h>
#include <string.h>
#include <stdio.h>
#include <string.h>
#include <stdlib.h>
#include <sys/types.h>
#include <errno.h>
#include <signal.h>
#include <assert.h>
#include <pthread.h>
#if defined(INDIGO_LINUX) || defined(INDIGO_MACOS)
#include <unistd.h>
#include <libgen.h>
#include <dlfcn.h>
#include <netdb.h>
#include <sys/socket.h>
#include <netinet/in.h>
#include <arpa/inet.h>
#endif
#if defined(INDIGO_WINDOWS)
#include <io.h>
#include <winsock2.h>
#include <ws2tcpip.h>
#pragma warning(disable:4996)
#endif

#include "indigo_client_xml.h"
#include "indigo_client.h"

static pthread_mutex_t mutex = PTHREAD_MUTEX_INITIALIZER;

#if defined(INDIGO_LINUX) || defined(INDIGO_MACOS)

static int used_driver_slots = 0;
static int used_subprocess_slots = 0;

static indigo_result add_driver(driver_entry_point entry_point, void *dl_handle, bool init, indigo_driver_entry **driver) {
	int empty_slot = used_driver_slots; /* the first slot after the last used is a good candidate */
	pthread_mutex_lock(&mutex);
	for (int dc = 0; dc < used_driver_slots;  dc++) {
		if (indigo_available_drivers[dc].driver == entry_point) {
			INDIGO_LOG(indigo_log("Driver %s already loaded", indigo_available_drivers[dc].name));
			if (dl_handle != NULL)
				dlclose(dl_handle);
			if (driver != NULL)
				*driver = &indigo_available_drivers[dc];
			pthread_mutex_unlock(&mutex);
			return INDIGO_DUPLICATED;
		} else if (indigo_available_drivers[dc].driver == NULL) {
			empty_slot = dc; /* if there is a gap - fill it */
		}
	}

	if (empty_slot > INDIGO_MAX_DRIVERS) {
		if (dl_handle != NULL)
			dlclose(dl_handle);
		pthread_mutex_unlock(&mutex);
		return INDIGO_TOO_MANY_ELEMENTS; /* no emty slot found, list is full */
	}

	indigo_driver_info info;
	entry_point(INDIGO_DRIVER_INFO, &info);
	strncpy(indigo_available_drivers[empty_slot].description, info.description, INDIGO_NAME_SIZE); //TO BE CHANGED - DRIVER SHOULD REPORT NAME!!!
	strncpy(indigo_available_drivers[empty_slot].name, info.name, INDIGO_NAME_SIZE);
	indigo_available_drivers[empty_slot].driver = entry_point;
	indigo_available_drivers[empty_slot].dl_handle = dl_handle;
	INDIGO_LOG(indigo_log("Driver %s %d.%d.%d.%d loaded", info.name, INDIGO_VERSION_MAJOR(INDIGO_VERSION_CURRENT), INDIGO_VERSION_MINOR(INDIGO_VERSION_CURRENT), INDIGO_VERSION_MAJOR(info.version), INDIGO_VERSION_MINOR(info.version)));

	if (empty_slot == used_driver_slots)
		used_driver_slots++; /* if we are not filling a gap - increase used_slots */
	pthread_mutex_unlock(&mutex);

	if (driver != NULL)
		*driver = &indigo_available_drivers[empty_slot];

	if (init) {
		int result = entry_point(INDIGO_DRIVER_INIT, NULL);
		indigo_available_drivers[empty_slot].initialized = result == INDIGO_OK;
		return result;
	}
	return INDIGO_OK;
}

indigo_result indigo_remove_driver(indigo_driver_entry *driver) {
	assert(driver != NULL);
	pthread_mutex_lock(&mutex);
	driver->driver(INDIGO_DRIVER_SHUTDOWN, NULL); /* deregister */
	if (driver->dl_handle) {
		dlclose(driver->dl_handle);
	}
	INDIGO_LOG(indigo_log("Driver %s unloaded", driver->name));
	driver->description[0] = '\0';
	driver->name[0] = '\0';
	driver->driver = NULL;
	driver->dl_handle = NULL;
	pthread_mutex_unlock(&mutex);
	return INDIGO_OK;
}

indigo_result indigo_add_driver(driver_entry_point entry_point, bool init, indigo_driver_entry **driver) {
	return add_driver(entry_point, NULL, init, driver);
}

#if defined(INDIGO_MACOS)
#define SO_NAME ".dylib"
#elif defined(INDIGO_LINUX)
#define SO_NAME ".so"
#endif

indigo_result indigo_load_driver(const char *name, bool init, indigo_driver_entry **driver) {
	char driver_name[INDIGO_NAME_SIZE];
	char so_name[INDIGO_NAME_SIZE];
	char *entry_point_name, *cp;
	void *dl_handle;
	driver_entry_point entry_point;

	strncpy(driver_name, name, sizeof(driver_name));
	strncpy(so_name, name, sizeof(so_name));

	entry_point_name = basename(driver_name);
	cp = strchr(entry_point_name, '.');
	if (cp)
		*cp = '\0';
	else
		strncat(so_name, SO_NAME, INDIGO_NAME_SIZE);

	dl_handle = dlopen(so_name, RTLD_LAZY);
	if (!dl_handle) {
		const char* dlsym_error = dlerror();
		INDIGO_ERROR(indigo_error("Driver %s can't be loaded (%s)", entry_point_name, dlsym_error));
		return INDIGO_FAILED;
	}
	entry_point = dlsym(dl_handle, entry_point_name);
	const char* dlsym_error = dlerror();
	if (dlsym_error) {
		INDIGO_ERROR(indigo_error("Can't load %s() (%s)", entry_point_name, dlsym_error));
		dlclose(dl_handle);
		return INDIGO_NOT_FOUND;
	}
	return add_driver(entry_point, dl_handle, init, driver);
}

indigo_driver_entry indigo_available_drivers[INDIGO_MAX_DRIVERS];
indigo_subprocess_entry indigo_available_subprocesses[INDIGO_MAX_SERVERS];

static void *subprocess_thread(indigo_subprocess_entry *subprocess) {
	INDIGO_LOG(indigo_log("Subprocess %s thread started", subprocess->executable));
	pthread_detach(pthread_self());
	int sleep_interval = 5;
	while (subprocess->pid >= 0) {
		int input[2], output[2];
		if (pipe(input) < 0 || pipe(output) < 0) {
			INDIGO_ERROR(indigo_error("Can't create local pipe for subprocess %s (%s)", subprocess->executable, strerror(errno)));
			strncpy(subprocess->last_error, strerror(errno), sizeof(subprocess->last_error));
			return NULL;
		}
		subprocess->pid = fork();
		if (subprocess->pid == -1) {
			INDIGO_ERROR(indigo_error("Can't create subprocess %s (%s)", subprocess->executable, strerror(errno)));
			strncpy(subprocess->last_error, strerror(errno), sizeof(subprocess->last_error));
		} else if (subprocess->pid == 0) {
			close(0);
			dup2(output[0], 0);
			close(1);
			dup2(input[1], 1);
			execlp(subprocess->executable, subprocess->executable, NULL);
			INDIGO_ERROR(indigo_error("Can't execute driver %s (%s)", subprocess->executable, strerror(errno)));
			exit(0);
		} else {
			close(input[1]);
			close(output[0]);
			char *slash = strrchr(subprocess->executable, '/');
			subprocess->protocol_adapter = indigo_xml_client_adapter(slash ? slash + 1 : subprocess->executable, "", input[0], output[1]);
			indigo_attach_device(subprocess->protocol_adapter);
			indigo_xml_parse(subprocess->protocol_adapter, NULL);
			indigo_detach_device(subprocess->protocol_adapter);
			free(subprocess->protocol_adapter->device_context);
			free(subprocess->protocol_adapter);
		}
		if (subprocess->pid >= 0) {
			sleep(sleep_interval);
			if (sleep_interval < 60)
				sleep_interval *= 2;
		} else {
			sleep_interval = 5;
		}
	}
	subprocess->thread_started = false;
	INDIGO_LOG(indigo_log("Subprocess %s thread stopped", subprocess->executable));
	return NULL;
}

indigo_result indigo_start_subprocess(const char *executable, indigo_subprocess_entry **subprocess) {
	int empty_slot = used_subprocess_slots;
	pthread_mutex_lock(&mutex);
	for (int dc = 0; dc < used_subprocess_slots;  dc++) {
		if (indigo_available_subprocesses[dc].thread_started && !strcmp(indigo_available_subprocesses[dc].executable, executable)) {
			INDIGO_LOG(indigo_log("Subprocess %s already started", indigo_available_subprocesses[dc].executable));
			if (subprocess != NULL)
				*subprocess = &indigo_available_subprocesses[dc];
			pthread_mutex_unlock(&mutex);
			return INDIGO_DUPLICATED;
		}
	}
	for (int dc = 0; dc < used_subprocess_slots;  dc++) {
		if (!indigo_available_subprocesses[dc].thread_started) {
			empty_slot = dc;
			break;
		}
	}

	if (empty_slot > INDIGO_MAX_SERVERS) {
		pthread_mutex_unlock(&mutex);
		return INDIGO_TOO_MANY_ELEMENTS;
	}

	strncpy(indigo_available_subprocesses[empty_slot].executable, executable, INDIGO_NAME_SIZE);
	indigo_available_subprocesses[empty_slot].pid = 0;
	*indigo_available_subprocesses[empty_slot].last_error = 0;
	if (pthread_create(&indigo_available_subprocesses[empty_slot].thread, NULL, (void*)(void *)subprocess_thread, &indigo_available_subprocesses[empty_slot]) != 0) {
		indigo_available_subprocesses[empty_slot].thread_started = false;
		pthread_mutex_unlock(&mutex);
		return INDIGO_FAILED;
	}
	indigo_available_subprocesses[empty_slot].thread_started = true;
	if (empty_slot == used_subprocess_slots)
		used_subprocess_slots++;
	pthread_mutex_unlock(&mutex);
	if (subprocess != NULL)
		*subprocess = &indigo_available_subprocesses[empty_slot];
	return INDIGO_OK;
}

indigo_result indigo_kill_subprocess(indigo_subprocess_entry *subprocess) {
	assert(subprocess != NULL);
	pthread_mutex_lock(&mutex);
	if (subprocess->pid > 0)
		kill(subprocess->pid, SIGKILL);
	subprocess->pid = -1;
	subprocess->thread_started = false;
	pthread_mutex_unlock(&mutex);
	return INDIGO_OK;
}

#endif

static int used_server_slots = 0;
indigo_server_entry indigo_available_servers[INDIGO_MAX_SERVERS];

void indigo_service_name(const char *host, int port, char *name) {
  strncpy(name, host, INDIGO_NAME_SIZE);
  char *lastone = name + strlen(name) - 1;
  if (*lastone == '.')
    *lastone = 0;
  char * local = strstr(name, ".local");
  if (local != NULL && (!strcmp(local, ".local")))
    *local = 0;
  if (port != 7624) {
    sprintf(name + strlen(name), ":%d", port);
  }
}

static reset_socket(indigo_server_entry *server, int new_socket) {
   pthread_mutex_t rw_lock = PTHREAD_MUTEX_INITIALIZER;
   pthread_mutex_lock(&rw_lock);
   if (server->socket > 0) {
      close(server->socket);
      server->socket = new_socket;
   }
   pthread_mutex_unlock(&rw_lock);
}


static void *server_thread(indigo_server_entry *server) {
  INDIGO_LOG(indigo_log("Server %s:%d thread started", server->host, server->port));
	pthread_detach(pthread_self());
<<<<<<< HEAD
  while (server->socket >= 0) {
    reset_socket(server, 0);
=======
	while (server->socket >= 0) {
		server->socket = 0;
>>>>>>> d6c9f890
		struct addrinfo hints = { 0 }, *address = NULL;
		int result;
		hints.ai_family = AF_INET;
		if ((result = getaddrinfo(server->host, NULL, &hints, &address))) {
			INDIGO_LOG(indigo_error("Can't resolve host name %s (%s)", server->host, gai_strerror(result)));
			strncpy(server->last_error, gai_strerror(result), sizeof(server->last_error));
		} else if ((server->socket = socket(address->ai_family, SOCK_STREAM, 0)) < 0) {
			INDIGO_LOG(indigo_error("Can't create socket (%s)", strerror(errno)));
			strncpy(server->last_error, strerror(errno), sizeof(server->last_error));
		} else {
			((struct sockaddr_in *)address->ai_addr)->sin_port = htons(server->port);
			if (connect(server->socket, address->ai_addr, address->ai_addrlen) < 0) {
				INDIGO_LOG(indigo_error("Can't connect to socket (%s)", strerror(errno)));
				strncpy(server->last_error, strerror(errno), sizeof(server->last_error));
<<<<<<< HEAD
        reset_socket(server, 0);
      }
    }
=======
#if defined(INDIGO_WINDOWS)
				closesocket(server->socket);
#else
				close(server->socket);
#endif
				server->socket = 0;
			}
		}
>>>>>>> d6c9f890
		if (address)
			freeaddrinfo(address);
    if (server->socket > 0) {
      if (*server->name == 0) {
        indigo_service_name(server->host, server->port, server->name);
      }
      char  url[INDIGO_NAME_SIZE];
      snprintf(url, sizeof(url), "http://%s:%d", server->host, server->port);
      INDIGO_LOG(indigo_log("Server %s:%d (%s, %s) connected", server->host, server->port, server->name, url));
      server->protocol_adapter = indigo_xml_client_adapter(server->name, url, server->socket, server->socket);
      indigo_attach_device(server->protocol_adapter);
      indigo_xml_parse(server->protocol_adapter, NULL);
      indigo_detach_device(server->protocol_adapter);
      free(server->protocol_adapter->device_context);
      free(server->protocol_adapter);
<<<<<<< HEAD
      server->protocol_adapter = NULL;
      reset_socket(server, 0);
=======
			server->protocol_adapter = NULL;
			if (server->socket > 0) {
#if defined(INDIGO_WINDOWS)
				closesocket(server->socket);
#else
				close(server->socket);
#endif
				server->socket = 0;
      }
>>>>>>> d6c9f890
      INDIGO_LOG(indigo_log("Server %s:%d disconnected", server->host, server->port));
    } else if (server->socket == 0) {
#if defined(INDIGO_LINUX) || defined(INDIGO_MACOS)
      sleep(5);
#endif
#if defined(INDIGO_WINDOWS)
      Sleep(5);
#endif
    }
  }
  server->thread_started = false;
  INDIGO_LOG(indigo_log("Server %s:%d thread stopped", server->host, server->port));
  return NULL;
}

indigo_result indigo_connect_server(const char *name, const char *host, int port, indigo_server_entry **server) {
  int empty_slot = used_server_slots;
  pthread_mutex_lock(&mutex);
  for (int dc = 0; dc < used_server_slots; dc++) {
    if (indigo_available_servers[dc].thread_started && !strcmp(indigo_available_servers[dc].host, host) && indigo_available_servers[dc].port == port) {
      INDIGO_LOG(indigo_log("Server %s:%d already connected", indigo_available_servers[dc].host, indigo_available_servers[dc].port));
      if (server != NULL)
        *server = &indigo_available_servers[dc];
      pthread_mutex_unlock(&mutex);
      return INDIGO_DUPLICATED;
		}
  }
	for (int dc = 0; dc < used_server_slots; dc++) {
		if (!indigo_available_servers[dc].thread_started) {
			empty_slot = dc;
		}
	}
  if (empty_slot > INDIGO_MAX_SERVERS) {
    pthread_mutex_unlock(&mutex);
    return INDIGO_TOO_MANY_ELEMENTS;
  }
  if (name != NULL) {
    strncpy(indigo_available_servers[empty_slot].name, name, INDIGO_NAME_SIZE);
  } else {
    *indigo_available_servers[empty_slot].name = 0;
  }
  strncpy(indigo_available_servers[empty_slot].host, host, INDIGO_NAME_SIZE);
  indigo_available_servers[empty_slot].port = port;
  indigo_available_servers[empty_slot].socket = 0;
	*indigo_available_servers[empty_slot].last_error = 0;
  if (pthread_create(&indigo_available_servers[empty_slot].thread, NULL, (void*) (void *) server_thread, &indigo_available_servers[empty_slot]) != 0) {
    pthread_mutex_unlock(&mutex);
    return INDIGO_FAILED;
  }
  indigo_available_servers[empty_slot].thread_started = true;
  if (empty_slot == used_server_slots)
    used_server_slots++;
  pthread_mutex_unlock(&mutex);
  if (server != NULL)
    *server = &indigo_available_servers[empty_slot];
  return INDIGO_OK;
}

indigo_result indigo_disconnect_server(indigo_server_entry *server) {
  assert(server != NULL);
  pthread_mutex_lock(&mutex);
	if (server->socket > 0) {
#if defined(INDIGO_LINUX) || defined(INDIGO_MACOS)
      int rc = shutdown(server->socket, SHUT_RDWR);
#endif
#if defined(INDIGO_WINDOWS)
      int rc = shutdown(server->socket, SD_BOTH);
#endif
<<<<<<< HEAD
    if (rc != 0) {
      INDIGO_LOG(indigo_error("Can't shutdown socket (%s)", strerror(rc)));
      return INDIGO_FAILED;
    }
=======
#if defined(INDIGO_WINDOWS)
		closesocket(server->socket);
#else
		close(server->socket);
#endif
>>>>>>> d6c9f890
	}
  reset_socket(server, -1);
  pthread_mutex_unlock(&mutex);
  return INDIGO_OK;
}<|MERGE_RESOLUTION|>--- conflicted
+++ resolved
@@ -289,7 +289,11 @@
    pthread_mutex_t rw_lock = PTHREAD_MUTEX_INITIALIZER;
    pthread_mutex_lock(&rw_lock);
    if (server->socket > 0) {
-      close(server->socket);
+#if defined(INDIGO_WINDOWS)
+     closesocket(server->socket);
+#else
+     close(server->socket);
+#endif
       server->socket = new_socket;
    }
    pthread_mutex_unlock(&rw_lock);
@@ -299,13 +303,8 @@
 static void *server_thread(indigo_server_entry *server) {
   INDIGO_LOG(indigo_log("Server %s:%d thread started", server->host, server->port));
 	pthread_detach(pthread_self());
-<<<<<<< HEAD
   while (server->socket >= 0) {
     reset_socket(server, 0);
-=======
-	while (server->socket >= 0) {
-		server->socket = 0;
->>>>>>> d6c9f890
 		struct addrinfo hints = { 0 }, *address = NULL;
 		int result;
 		hints.ai_family = AF_INET;
@@ -320,20 +319,9 @@
 			if (connect(server->socket, address->ai_addr, address->ai_addrlen) < 0) {
 				INDIGO_LOG(indigo_error("Can't connect to socket (%s)", strerror(errno)));
 				strncpy(server->last_error, strerror(errno), sizeof(server->last_error));
-<<<<<<< HEAD
         reset_socket(server, 0);
       }
     }
-=======
-#if defined(INDIGO_WINDOWS)
-				closesocket(server->socket);
-#else
-				close(server->socket);
-#endif
-				server->socket = 0;
-			}
-		}
->>>>>>> d6c9f890
 		if (address)
 			freeaddrinfo(address);
     if (server->socket > 0) {
@@ -349,20 +337,8 @@
       indigo_detach_device(server->protocol_adapter);
       free(server->protocol_adapter->device_context);
       free(server->protocol_adapter);
-<<<<<<< HEAD
       server->protocol_adapter = NULL;
       reset_socket(server, 0);
-=======
-			server->protocol_adapter = NULL;
-			if (server->socket > 0) {
-#if defined(INDIGO_WINDOWS)
-				closesocket(server->socket);
-#else
-				close(server->socket);
-#endif
-				server->socket = 0;
-      }
->>>>>>> d6c9f890
       INDIGO_LOG(indigo_log("Server %s:%d disconnected", server->host, server->port));
     } else if (server->socket == 0) {
 #if defined(INDIGO_LINUX) || defined(INDIGO_MACOS)
@@ -431,18 +407,10 @@
 #if defined(INDIGO_WINDOWS)
       int rc = shutdown(server->socket, SD_BOTH);
 #endif
-<<<<<<< HEAD
     if (rc != 0) {
       INDIGO_LOG(indigo_error("Can't shutdown socket (%s)", strerror(rc)));
       return INDIGO_FAILED;
     }
-=======
-#if defined(INDIGO_WINDOWS)
-		closesocket(server->socket);
-#else
-		close(server->socket);
-#endif
->>>>>>> d6c9f890
 	}
   reset_socket(server, -1);
   pthread_mutex_unlock(&mutex);
