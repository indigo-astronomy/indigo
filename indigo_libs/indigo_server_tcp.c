--- conflicted
+++ resolved
@@ -525,11 +525,7 @@
 
 indigo_result indigo_server_start(void (*callback)(int)) {
 	indigo_use_blob_caching = true;
-<<<<<<< HEAD
-	server_callback = callback ? callback : default_server_callback;
-=======
 	server_callback = callback ? callback : indigo_default_server_callback;
->>>>>>> e35385be
 	shutdown_initiated = false;
 	startup_initiated = true;
 	indigo_is_ephemeral_port = indigo_server_tcp_port == 0;
