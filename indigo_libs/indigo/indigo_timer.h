// Copyright (c) 2017-2025 CloudMakers, s. r. o.
// All rights reserved.
//
// You can use this software under the terms of 'INDIGO Astronomy
// open-source license' (see LICENSE.md).
//
// THIS SOFTWARE IS PROVIDED BY THE AUTHORS 'AS IS' AND ANY EXPRESS
// OR IMPLIED WARRANTIES, INCLUDING, BUT NOT LIMITED TO, THE IMPLIED
// WARRANTIES OF MERCHANTABILITY AND FITNESS FOR A PARTICULAR PURPOSE
// ARE DISCLAIMED. IN NO EVENT SHALL THE AUTHOR BE LIABLE FOR ANY
// DIRECT, INDIRECT, INCIDENTAL, SPECIAL, EXEMPLARY, OR CONSEQUENTIAL
// DAMAGES (INCLUDING, BUT NOT LIMITED TO, PROCUREMENT OF SUBSTITUTE
// GOODS OR SERVICES; LOSS OF USE, DATA, OR PROFITS; OR BUSINESS
// INTERRUPTION) HOWEVER CAUSED AND ON ANY THEORY OF LIABILITY,
// WHETHER IN CONTRACT, STRICT LIABILITY, OR TORT (INCLUDING
// NEGLIGENCE OR OTHERWISE) ARISING IN ANY WAY OUT OF THE USE OF THIS
// SOFTWARE, EVEN IF ADVISED OF THE POSSIBILITY OF SUCH DAMAGE.

// version history
// 2.0 by Peter Polakovic <peter.polakovic@cloudmakers.eu>

/** INDIGO timers
 \file indigo_timer.h
 */

#ifndef indigo_timer_h
#define indigo_timer_h
#include <stdio.h>
#include <pthread.h>
#include <indigo/indigo_bus.h>

#if defined(INDIGO_WINDOWS)
#if defined(INDIGO_WINDOWS_DLL)
#define INDIGO_EXTERN __declspec(dllexport)
#else
#define INDIGO_EXTERN __declspec(dllimport)
#endif
#else
#define INDIGO_EXTERN extern
#endif

#ifdef __cplusplus
extern "C" {
#endif

/** Timer callback function prototype.
 */
typedef void (*indigo_timer_callback)(indigo_device *device);
typedef void (*indigo_timer_with_data_callback)(indigo_device *device, void *data);

/** Timer structure.
 */
typedef struct indigo_timer {
	indigo_device *device;                    ///< device associated with timer
	void *callback;           								///< callback function pointer
	bool canceled;                            ///< timer is canceled (darwin only)
	bool scheduled;
	bool callback_running;
	double delay;
	bool wake;
	int timer_id;
	pthread_cond_t cond;
	pthread_mutex_t mutex;
	pthread_mutex_t callback_mutex;
	pthread_t thread;
	struct indigo_timer **reference;
	struct indigo_timer *next;
	void *data;
} indigo_timer;

/* fix timespec so that abs(tv_nsec) < 1s */
#define SEC_NS    1000000000LL       /* 1 sec in nanoseconds */
static inline void normalize_timespec(struct timespec *ts) {
	if ((1 <= ts->tv_sec ) || ((0 == ts->tv_sec) && (0 <= ts->tv_nsec))) {
		/* timespec is non-negative, so ns >= 1s and ns < 0s are not ok */
		if (SEC_NS <= ts->tv_nsec) {
			ts->tv_nsec -= SEC_NS;
			ts->tv_sec++;
		} else if (0 > (ts)->tv_nsec) {
			ts->tv_nsec += SEC_NS;
			ts->tv_sec--;
		}
	} else {
		/* timespec is negative, so ns <= -1s and ns > 0s are not ok */
		if ((-1 * SEC_NS) >= ts->tv_nsec) {
			ts->tv_nsec += SEC_NS;
			ts->tv_sec--;
		} else if (0 < ts->tv_nsec) {
			ts->tv_nsec -= SEC_NS;
			ts->tv_sec++;
		}
	}
}

/** Set timer.
 */
INDIGO_EXTERN bool indigo_set_timer(indigo_device *device, double delay, indigo_timer_callback callback, indigo_timer **timer);

<<<<<<< HEAD
/** Set timer at specific UTC time as string (yyyy-mm-dd hh:mm:ss or yyyy-mm-dd hh:mm).
 */
INDIGO_EXTERN bool indigo_set_timer_at_utc(indigo_device *device, char *time_str, indigo_timer_with_data_callback callback, indigo_timer **timer, void *data);

/** Set timer at specific UTC time as unix timestamp.
 */
INDIGO_EXTERN bool indigo_set_timer_at(indigo_device *device, long start_at, indigo_timer_with_data_callback callback, indigo_timer **timer, void *data);

=======
>>>>>>> 39da7194
/** Set timer with arbitrary data.
 */
INDIGO_EXTERN bool indigo_set_timer_with_data(indigo_device *device, double delay, indigo_timer_with_data_callback callback, indigo_timer **timer, void *data);

/** Rescheduled timer (if not null).
 */
INDIGO_EXTERN bool indigo_reschedule_timer(indigo_device *device, double delay, indigo_timer **timer);

/** Rescheduled timer (if not null) with different handler.
 */
INDIGO_EXTERN bool indigo_reschedule_timer_with_callback(indigo_device *device, double delay, indigo_timer_callback callback, indigo_timer **timer);

/** Cancel timer.
 */
INDIGO_EXTERN bool indigo_cancel_timer(indigo_device *device, indigo_timer **timer);

/** Cancel timer and wait to cancel.
 */
INDIGO_EXTERN bool indigo_cancel_timer_sync(indigo_device *device, indigo_timer **timer);

/** Cancel all timers for given device.
 */
INDIGO_EXTERN void indigo_cancel_all_timers(indigo_device *device);

#ifdef __cplusplus
}
#endif

#endif /* indigo_timer_h */<|MERGE_RESOLUTION|>--- conflicted
+++ resolved
@@ -96,17 +96,6 @@
  */
 INDIGO_EXTERN bool indigo_set_timer(indigo_device *device, double delay, indigo_timer_callback callback, indigo_timer **timer);
 
-<<<<<<< HEAD
-/** Set timer at specific UTC time as string (yyyy-mm-dd hh:mm:ss or yyyy-mm-dd hh:mm).
- */
-INDIGO_EXTERN bool indigo_set_timer_at_utc(indigo_device *device, char *time_str, indigo_timer_with_data_callback callback, indigo_timer **timer, void *data);
-
-/** Set timer at specific UTC time as unix timestamp.
- */
-INDIGO_EXTERN bool indigo_set_timer_at(indigo_device *device, long start_at, indigo_timer_with_data_callback callback, indigo_timer **timer, void *data);
-
-=======
->>>>>>> 39da7194
 /** Set timer with arbitrary data.
  */
 INDIGO_EXTERN bool indigo_set_timer_with_data(indigo_device *device, double delay, indigo_timer_with_data_callback callback, indigo_timer **timer, void *data);
