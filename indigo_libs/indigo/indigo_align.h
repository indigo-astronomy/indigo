--- conflicted
+++ resolved
@@ -127,19 +127,12 @@
 
 	ra - right ascension of the object in decimal hours
 	lmst - local mean sidereal time in decimal degrees
-<<<<<<< HEAD
-	returns time to closest transit in decimal hours.
-	if transit happened it returns megaive time.
- */
-INDIGO_EXTERN double indigo_time_to_transit(const double ra, const double lmst);
-=======
 	allow_negative_time - if true it returns time to closest transit in decimal hours,
 		if previous transit is closer it returns negative time since transit.
 
 	returns time to the next or closest transit in decimal hours depending on allow_negative_time
  */
-extern double indigo_time_to_transit(const double ra, const double lmst, const bool allow_negative_time);
->>>>>>> 4fa29dc2
+INDIGO_EXTERN  double indigo_time_to_transit(const double ra, const double lmst, const bool allow_negative_time);
 
 /** Calculate raise transit and set times for the nearest transit
 
