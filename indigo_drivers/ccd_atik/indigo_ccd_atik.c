--- conflicted
+++ resolved
@@ -23,11 +23,7 @@
  \file indigo_ccd_atik.c
  */
 
-<<<<<<< HEAD
 #define DRIVER_VERSION 0x0300001E
-=======
-#define DRIVER_VERSION 0x001E
->>>>>>> 2a784d7d
 #define DRIVER_NAME "indigo_ccd_atik"
 
 #include <stdlib.h>
