--- conflicted
+++ resolved
@@ -24,11 +24,7 @@
  */
 
 
-<<<<<<< HEAD
-#define DRIVER_VERSION 0x02000011
-=======
-#define DRIVER_VERSION 0x0012
->>>>>>> 9fe64615
+#define DRIVER_VERSION 0x02000012
 #define DRIVER_NAME "indigo_ccd_sbig"
 
 #include <stdlib.h>
