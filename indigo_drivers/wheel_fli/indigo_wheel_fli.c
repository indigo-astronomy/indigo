--- conflicted
+++ resolved
@@ -23,11 +23,7 @@
  \file indigo_wheel_fli.c
  */
 
-<<<<<<< HEAD
-#define DRIVER_VERSION 0x0004
-=======
 #define DRIVER_VERSION 0x0005
->>>>>>> 526a10a4
 #define DRIVER_NAME		"indigo_wheel_fli"
 #define __LIBUSBFIX__
 
