// Copyright (c) 2018-2025 CloudMakers, s. r. o.
// All rights reserved.
//
// You can use this software under the terms of 'INDIGO Astronomy
// open-source license' (see LICENSE.md).
//
// THIS SOFTWARE IS PROVIDED BY THE AUTHORS 'AS IS' AND ANY EXPRESS
// OR IMPLIED WARRANTIES, INCLUDING, BUT NOT LIMITED TO, THE IMPLIED
// WARRANTIES OF MERCHANTABILITY AND FITNESS FOR A PARTICULAR PURPOSE
// ARE DISCLAIMED. IN NO EVENT SHALL THE AUTHOR BE LIABLE FOR ANY
// DIRECT, INDIRECT, INCIDENTAL, SPECIAL, EXEMPLARY, OR CONSEQUENTIAL
// DAMAGES (INCLUDING, BUT NOT LIMITED TO, PROCUREMENT OF SUBSTITUTE
// GOODS OR SERVICES; LOSS OF USE, DATA, OR PROFITS; OR BUSINESS
// INTERRUPTION) HOWEVER CAUSED AND ON ANY THEORY OF LIABILITY,
// WHETHER IN CONTRACT, STRICT LIABILITY, OR TORT (INCLUDING
// NEGLIGENCE OR OTHERWISE) ARISING IN ANY WAY OUT OF THE USE OF THIS
// SOFTWARE, EVEN IF ADVISED OF THE POSSIBILITY OF SUCH DAMAGE.

// version history
// 2.0 by Peter Polakovic <peter.polakovic@cloudmakers.eu>
// 2.0 refactoring by Rumen G. Bogdanovski <rumenastro@gmail.com>
// 3.0 refactoring by Peter Polakovic <peter.polakovic@cloudmakers.eu>

/** INDIGO ToupTek CCD, filter wheel & focuser driver
 \file indigo_ccd_touptek.c
 */

<<<<<<< HEAD
#define DRIVER_VERSION 0x03000028
=======
#define DRIVER_VERSION 0x0027
>>>>>>> 9c8726ce

#include <stdlib.h>
#include <string.h>
#include <math.h>
#include <assert.h>
#include <pthread.h>
#include <ctype.h>

#include <indigo/indigo_usb_utils.h>
#include <indigo/indigo_driver_xml.h>

#if defined(ALTAIR)

#define ENTRY_POINT						indigo_ccd_altair
#define CAMERA_NAME_PREFIX		"Altair"
#define DRIVER_LABEL					"AltairAstro Camera"
#define DRIVER_NAME						"indigo_ccd_altair"
#define DRIVER_PRIVATE_DATA		altair_private_data

#define SDK_CALL(x)						Altaircam_##x
#define SDK_DEF(x)						ALTAIRCAM_##x
#define SDK_TYPE(x)						Altaircam##x
#define SDK_HANDLE						HAltaircam

#include <altaircam.h>
#include "../ccd_altair/indigo_ccd_altair.h"

#elif defined(BRESSER)

#define ENTRY_POINT						indigo_ccd_bresser
#define CAMERA_NAME_PREFIX		"Bresser"
#define DRIVER_LABEL					"Bresser Camera"
#define DRIVER_NAME						"indigo_ccd_bresser"
#define DRIVER_PRIVATE_DATA		bresser_private_data

#define SDK_CALL(x)						Bressercam_##x
#define SDK_DEF(x)						BRESSERCAM_##x
#define SDK_TYPE(x)						Bressercam##x
#define SDK_HANDLE						HBressercam

#include <bressercam.h>
#include "../ccd_bresser/indigo_ccd_bresser.h"

#elif defined(OMEGONPRO)

#define ENTRY_POINT						indigo_ccd_omegonpro
#define CAMERA_NAME_PREFIX		"Omegon"
#define DRIVER_LABEL					"OmegonPro Camera"
#define DRIVER_NAME						"indigo_ccd_omegonpro"
#define DRIVER_PRIVATE_DATA		omegonpro_private_data

#define SDK_CALL(x)						Omegonprocam_##x
#define SDK_DEF(x)						OMEGONPROCAM_##x
#define SDK_TYPE(x)						Omegonprocam##x
#define SDK_HANDLE						HOmegonprocam

#include <omegonprocam.h>
#include "../ccd_omegonpro/indigo_ccd_omegonpro.h"

#elif defined(STARSHOOTG)

#define ENTRY_POINT						indigo_ccd_ssg
#define CAMERA_NAME_PREFIX		"Orion"
#define DRIVER_LABEL					"Orion StarShot G Camera"
#define DRIVER_NAME						"indigo_ccd_ssg"
#define DRIVER_PRIVATE_DATA		ssg_private_data

#define SDK_CALL(x)						Starshootg_##x
#define SDK_DEF(x)						STARSHOOTG_##x
#define SDK_TYPE(x)						Starshootg##x
#define SDK_HANDLE						HStarshootg

#include <starshootg.h>
#include "../ccd_ssg/indigo_ccd_ssg.h"

#elif defined(RISING)

#define ENTRY_POINT						indigo_ccd_rising
#define CAMERA_NAME_PREFIX		"RisingCam"
#define DRIVER_LABEL					"RisingCam Camera"
#define DRIVER_NAME						"indigo_ccd_rising"
#define DRIVER_PRIVATE_DATA		rising_private_data

#define SDK_CALL(x)						Nncam_##x
#define SDK_DEF(x)						NNCAM_##x
#define SDK_TYPE(x)						Nncam##x
#define SDK_HANDLE						HNncam

#include <nncam.h>
#include "../ccd_rising/indigo_ccd_rising.h"

#elif defined(MALLIN)

#define ENTRY_POINT						indigo_ccd_mallin
#define CAMERA_NAME_PREFIX		"MallinCam"
#define DRIVER_LABEL					"MallinCam Camera"
#define DRIVER_NAME						"indigo_ccd_mallin"
#define DRIVER_PRIVATE_DATA		mallin_private_data

#define SDK_CALL(x)						Mallincam_##x
#define SDK_DEF(x)						MALLINCAM_##x
#define SDK_TYPE(x)						Mallincam##x
#define SDK_HANDLE						HMallincam

#include <mallincam.h>
#include "../ccd_mallin/indigo_ccd_mallin.h"

#elif defined(OGMA)

#define ENTRY_POINT						indigo_ccd_ogma
#define CAMERA_NAME_PREFIX		"OGMA"
#define DRIVER_LABEL					"OGMA Camera"
#define DRIVER_NAME						"indigo_ccd_ogma"
#define DRIVER_PRIVATE_DATA		ogma_private_data

#define SDK_CALL(x)						Ogmacam_##x
#define SDK_DEF(x)						OGMACAM_##x
#define SDK_TYPE(x)						Ogmacam##x
#define SDK_HANDLE						HOgmacam

#include <ogmacam.h>
#include "../ccd_ogma/indigo_ccd_ogma.h"

#elif defined(SVBONY)

#define ENTRY_POINT						indigo_ccd_svb2
#define CAMERA_NAME_PREFIX		"SvBony"
#define DRIVER_LABEL					"SVBONY (OEM) Camera"
#define DRIVER_NAME						"indigo_ccd_svb2"
#define DRIVER_PRIVATE_DATA		svb2_private_data

#define SDK_CALL(x)						Svbonycam_##x
#define SDK_DEF(x)						SVBONYCAM_##x
#define SDK_TYPE(x)						Svbonycam##x
#define SDK_HANDLE						HSvbonycam

#include <svbonycam.h>
#include "../ccd_svb2/indigo_ccd_svb2.h"

#else

#define TOUPTEK

#define ENTRY_POINT						indigo_ccd_touptek
#define CAMERA_NAME_PREFIX		"Touptek"
#define DRIVER_LABEL					"Touptek Camera"
#define DRIVER_NAME						"indigo_ccd_touptek"
#define DRIVER_PRIVATE_DATA		touptek_private_data

#define SDK_CALL(x)						Toupcam_##x
#define SDK_DEF(x)						TOUPCAM_##x
#define SDK_TYPE(x)						Toupcam##x
#define SDK_HANDLE						HToupCam

#include <toupcam.h>
#include "../ccd_touptek/indigo_ccd_touptek.h"

#endif

#define PRIVATE_DATA        							((DRIVER_PRIVATE_DATA *)device->private_data)

#define X_CCD_ADVANCED_PROPERTY						(PRIVATE_DATA->advanced_property)
#define X_CCD_SPEED_ITEM									(X_CCD_ADVANCED_PROPERTY->items + 0)
#define X_CCD_CONTRAST_ITEM								(X_CCD_ADVANCED_PROPERTY->items + 1)
#define X_CCD_HUE_ITEM										(X_CCD_ADVANCED_PROPERTY->items + 2)
#define X_CCD_SATURATION_ITEM							(X_CCD_ADVANCED_PROPERTY->items + 3)
#define X_CCD_BRIGHTNESS_ITEM							(X_CCD_ADVANCED_PROPERTY->items + 4)
#define X_CCD_GAMMA_ITEM									(X_CCD_ADVANCED_PROPERTY->items + 5)
#define X_CCD_R_GAIN_ITEM									(X_CCD_ADVANCED_PROPERTY->items + 6)
#define X_CCD_G_GAIN_ITEM									(X_CCD_ADVANCED_PROPERTY->items + 7)
#define X_CCD_B_GAIN_ITEM									(X_CCD_ADVANCED_PROPERTY->items + 8)

#define X_CCD_FAN_PROPERTY								(PRIVATE_DATA->fan_property)
#define X_CCD_FAN_SPEED_ITEM							(X_CCD_FAN_PROPERTY->items + 0)

#define X_CCD_HEATER_PROPERTY								(PRIVATE_DATA->heater_property)
#define X_CCD_HEATER_POWER_ITEM								(X_CCD_HEATER_PROPERTY->items + 0)

#define X_CCD_LED_PROPERTY									(PRIVATE_DATA->led_property)
#define X_CCD_LED_ON_ITEM								(X_CCD_LED_PROPERTY->items + 0)
#define X_CCD_LED_OFF_ITEM								(X_CCD_LED_PROPERTY->items + 1)

#define X_CCD_CONVERSION_GAIN_PROPERTY						(PRIVATE_DATA->conversion_gain_property)
#define X_CCD_CONVERSION_GAIN_LCG_ITEM							(X_CCD_CONVERSION_GAIN_PROPERTY->items + 0)
#define X_CCD_CONVERSION_GAIN_HCG_ITEM							(X_CCD_CONVERSION_GAIN_PROPERTY->items + 1)
#define X_CCD_CONVERSION_GAIN_HDR_ITEM							(X_CCD_CONVERSION_GAIN_PROPERTY->items + 2)

#define X_CCD_BIN_MODE_PROPERTY									(PRIVATE_DATA->bin_mode_property)
#define X_CCD_BIN_MODE_SATURATE_ITEM							(X_CCD_BIN_MODE_PROPERTY->items + 0)
#define X_CCD_BIN_MODE_EXPAND_ITEM								(X_CCD_BIN_MODE_PROPERTY->items + 1)
#define X_CCD_BIN_MODE_AVERAGE_ITEM								(X_CCD_BIN_MODE_PROPERTY->items + 2)

#define X_BEEP_PROPERTY               (PRIVATE_DATA->beep_property)
#define X_BEEP_ON_ITEM                (X_BEEP_PROPERTY->items+0)
#define X_BEEP_OFF_ITEM               (X_BEEP_PROPERTY->items+1)
#define X_BEEP_PROPERTY_NAME          "X_AAF_BEEP"
#define X_BEEP_ON_ITEM_NAME           "ON"
#define X_BEEP_OFF_ITEM_NAME          "OFF"

typedef struct {
	SDK_TYPE(DeviceV2) cam;
	SDK_HANDLE handle;
	bool present;
	/* Camera related */
	indigo_device *camera;
	char bayer_pattern[5];
	indigo_device *guider;
	indigo_timer *exposure_watchdog_timer, *temperature_timer, *guider_timer_ra, *guider_timer_dec;
	double current_temperature;
	char *buffer;
	unsigned bin_mode;
	int bits;
	int mode;
	int left, top, width, height;
	bool aborting;
	pthread_mutex_t mutex;
	indigo_property *advanced_property;
	indigo_property *fan_property;
	indigo_property *heater_property;
	indigo_property *conversion_gain_property;
	indigo_property *bin_mode_property;
	indigo_property *led_property;
	/* wheel related */
	int current_slot, target_slot;
	int count;
	indigo_timer *wheel_timer;
	indigo_property *calibrate_property;
	indigo_property *wheel_model_property;
	/* focuser related */
	int current_position, target_position;
	int max_position;
	int backlash;
	double prev_temp;
	indigo_timer *focuser_timer;
	indigo_property *beep_property;
} DRIVER_PRIVATE_DATA;

#define ADVANCED_GROUP                 "Advanced"

#define X_CALIBRATE_PROPERTY           (PRIVATE_DATA->calibrate_property)
#define X_CALIBRATE_START_ITEM         (X_CALIBRATE_PROPERTY->items+0)
#define X_CALIBRATE_PROPERTY_NAME      "X_CALIBRATE"
#define X_CALIBRATE_START_ITEM_NAME    "START"

#define X_WHEEL_MODEL_PROPERTY           (PRIVATE_DATA->wheel_model_property)
#define X_WHEEL_MODEL_5_POSITION_ITEM    (X_WHEEL_MODEL_PROPERTY->items+0)
#define X_WHEEL_MODEL_7_POSITION_ITEM    (X_WHEEL_MODEL_PROPERTY->items+1)
#define X_WHEEL_MODEL_8_POSITION_ITEM    (X_WHEEL_MODEL_PROPERTY->items+2)
#define X_WHEEL_MODEL_PROPERTY_NAME      "X_WHEEL_MODEL"
#define X_WHEEL_MODEL_5_POSITION_ITEM_NAME "5_POSITIONS"
#define X_WHEEL_MODEL_7_POSITION_ITEM_NAME "7_POSITIONS"
#define X_WHEEL_MODEL_8_POSITION_ITEM_NAME "8_POSITIONS"


// -------------------------------------------------------------------------------- INDIGO CCD device implementation
#ifndef MAKEFOURCC
#define MAKEFOURCC(a, b, c, d) ((unsigned)(unsigned char)(a) | ((unsigned)(unsigned char)(b) << 8) | ((unsigned)(unsigned char)(c) << 16) | ((unsigned)(unsigned char)(d) << 24))
#endif

#define ROUND_BIN(dimention, bin) (2 * ((unsigned)(dimention) / (unsigned)(bin) / 2));

static bool get_blacklevel(indigo_device *device, int *blacklevel, double *scale) {
	int pixel_format;
	int blacklevel_raw;
	int result = SDK_CALL(get_Option)(PRIVATE_DATA->handle, SDK_DEF(OPTION_PIXEL_FORMAT), &pixel_format);
	if (result < 0) {
		INDIGO_DRIVER_ERROR(DRIVER_NAME, "get_Option(OPTION_PIXEL_FORMAT, -> %d) = %d", pixel_format, result);
		return false;
	}
	result = SDK_CALL(get_Option)(PRIVATE_DATA->handle, SDK_DEF(OPTION_BLACKLEVEL), &blacklevel_raw);
	if (result < 0) {
		INDIGO_DRIVER_ERROR(DRIVER_NAME, "get_Option(OPTION_BLACKLEVEL, -> %d) = %d", blacklevel_raw, result);
		return false;
	} else {
		INDIGO_DRIVER_DEBUG(DRIVER_NAME, "get_Option(OPTION_BLACKLEVEL, -> %d) = %d", blacklevel_raw, result);
	}
	/* we normalize the values to 256 to get nice round scale,
	   however valid values would be from 0-248 as BLACKLEVEL8_MAX is 31 not 32
	*/
	switch (pixel_format) {
		case SDK_DEF(PIXELFORMAT_RAW10):
			*scale = 256.0 / (32 * 4);
			break;
		case SDK_DEF(PIXELFORMAT_RAW12):
		case SDK_DEF(PIXELFORMAT_GMCY12):
			*scale = 256.0 / (32 * 16);
			break;
		case SDK_DEF(PIXELFORMAT_RAW14):
			*scale = 256.0 / (32 * 64);
			break;
		case SDK_DEF(PIXELFORMAT_RAW16):
			*scale = 256.0 / (32 * 256);
			break;
		default:
			*scale = 256.0 / (32);
	}
	*blacklevel = blacklevel_raw;
	return true;
}

static void handle_offset(indigo_device *device) {
	int blacklevel;
	double scale = 1;
	if (get_blacklevel(device, &blacklevel, &scale)) {
		int target_blacklevel = (int)(CCD_OFFSET_ITEM->number.target / scale);
		if (blacklevel != (target_blacklevel)) {
			int result = SDK_CALL(put_Option)(PRIVATE_DATA->handle, SDK_DEF(OPTION_BLACKLEVEL), target_blacklevel);
			if (result >= 0) {
				INDIGO_DRIVER_DEBUG(DRIVER_NAME, "put_Option(OPTION_BLACKLEVEL, <- %d) = %d", target_blacklevel, result);
				INDIGO_DRIVER_DEBUG(DRIVER_NAME, "set blacklevel=%d, scale=%f => offset=%f", target_blacklevel, scale, target_blacklevel * scale);
				CCD_OFFSET_PROPERTY->state = INDIGO_OK_STATE;
				indigo_update_property(device, CCD_OFFSET_PROPERTY, NULL);
			} else {
				INDIGO_DRIVER_ERROR(DRIVER_NAME, "put_Option(OPTION_BLACKLEVEL, <- %d) = %d", target_blacklevel, result);
				CCD_OFFSET_PROPERTY->state = INDIGO_ALERT_STATE;
				indigo_update_property(device, CCD_OFFSET_PROPERTY, "Can not set camera offset");
			}
		} else {
			INDIGO_DRIVER_DEBUG(DRIVER_NAME, "unchanged blacklevel=%d, scale=%f => offset=%f", target_blacklevel, scale, target_blacklevel * scale);
			CCD_OFFSET_PROPERTY->state = INDIGO_OK_STATE;
			indigo_update_property(device, CCD_OFFSET_PROPERTY, NULL);
		}
	} else {
		CCD_OFFSET_PROPERTY->state = INDIGO_ALERT_STATE;
		indigo_update_property(device, CCD_OFFSET_PROPERTY, "Can not set camera offset");
	}
}

static void get_bayer_pattern(indigo_device *device, char *bayer_pattern) {
	unsigned fourcc = 0, bitspp = 0;
	HRESULT result = SDK_CALL(get_RawFormat)(PRIVATE_DATA->handle, &fourcc, &bitspp);
	INDIGO_DRIVER_DEBUG(DRIVER_NAME, "get_RawFormat(->%x, -> %d) = %d", fourcc, bitspp, result);
	switch (fourcc) {
		case MAKEFOURCC('G', 'B', 'R', 'G'):
			strncpy(PRIVATE_DATA->bayer_pattern,"GBRG", 5);
			break;
		case MAKEFOURCC('R', 'G', 'G', 'B'):
			strncpy(PRIVATE_DATA->bayer_pattern,"RGGB", 5);
			break;
		case MAKEFOURCC('B', 'G', 'G', 'R'):
			strncpy(PRIVATE_DATA->bayer_pattern,"BGGR", 5);
			break;
		case MAKEFOURCC('G', 'R', 'B', 'G'):
			strncpy(PRIVATE_DATA->bayer_pattern,"GRBG", 5);
			break;
		default:
			strncpy(PRIVATE_DATA->bayer_pattern,"", 5);
	}
}

static void fnish_exposure_async(indigo_device *device) {
	CCD_EXPOSURE_PROPERTY->state = INDIGO_OK_STATE;
	indigo_update_property(device, CCD_EXPOSURE_PROPERTY, NULL);
}

static void finish_streaming_async(indigo_device *device) {
	CCD_STREAMING_PROPERTY->state = INDIGO_OK_STATE;
	indigo_update_property(device, CCD_STREAMING_PROPERTY, NULL);
}

static void exposure_watchdog_callback(indigo_device *device) {
	INDIGO_DRIVER_ERROR(DRIVER_NAME, "pull_callback() was not called in time");
	CCD_EXPOSURE_PROPERTY->state = INDIGO_ALERT_STATE;
	indigo_update_property(device, CCD_EXPOSURE_PROPERTY, "Exposure failed, pull callback was not called");
}

/* dummy exposure callback - needed for a workaround */
static void pull_callback_dummy(unsigned event, void* callbackCtx) {
	//SDK_TYPE(FrameInfoV2) frameInfo = { 0 };
	HRESULT result;
	INDIGO_DRIVER_DEBUG(DRIVER_NAME, "%s(%04x) called", __FUNCTION__, event);

	indigo_device *device = (indigo_device *)callbackCtx;

	switch (event) {
		case SDK_DEF(EVENT_IMAGE): {
			result = SDK_CALL(put_Option)(PRIVATE_DATA->handle, SDK_DEF(OPTION_FLUSH), 3);
			INDIGO_DRIVER_DEBUG(DRIVER_NAME, "put_Option(OPTION_FLUSH) -> %08x", result);
			break;
		}
	}
}

static void pull_callback(unsigned event, void* callbackCtx) {
	SDK_TYPE(FrameInfoV2) frameInfo = { 0 };
	HRESULT result;
	INDIGO_DRIVER_DEBUG(DRIVER_NAME, "pull_callback(%04x) called", event);

	indigo_device *device = (indigo_device *)callbackCtx;

	indigo_cancel_timer_sync(device, &PRIVATE_DATA->exposure_watchdog_timer);

	indigo_fits_keyword keywords[] = {
		{ INDIGO_FITS_STRING, "BAYERPAT", .string = PRIVATE_DATA->bayer_pattern, "Bayer color pattern" },
		{ 0 }
	};
	indigo_fits_keyword *fits_keywords = NULL;
	if (PRIVATE_DATA->bayer_pattern[0] != '\0' && PRIVATE_DATA->bits != 24 && PRIVATE_DATA->bits != 48) {
		fits_keywords = keywords;
	}

	switch (event) {
		case SDK_DEF(EVENT_IMAGE): {
			pthread_mutex_lock(&PRIVATE_DATA->mutex);
			result = SDK_CALL(PullImageV2)(PRIVATE_DATA->handle, PRIVATE_DATA->buffer + FITS_HEADER_SIZE, PRIVATE_DATA->bits, &frameInfo);
			pthread_mutex_unlock(&PRIVATE_DATA->mutex);
			if (result >= 0) {
				INDIGO_DRIVER_DEBUG(DRIVER_NAME, "PullImageV2(%d, ->[%d x %d, %x, %d]) -> %08x", PRIVATE_DATA->bits, frameInfo.width, frameInfo.height, frameInfo.flag, frameInfo.seq, result);
				if (PRIVATE_DATA->aborting) {
					indigo_finalize_video_stream(device);
				} else {
					if (CCD_EXPOSURE_PROPERTY->state == INDIGO_BUSY_STATE) {
						indigo_process_image(device, PRIVATE_DATA->buffer, frameInfo.width, frameInfo.height, PRIVATE_DATA->bits > 8 && PRIVATE_DATA->bits <= 16 ? 16 : PRIVATE_DATA->bits, true, true, fits_keywords, false);
						CCD_EXPOSURE_ITEM->number.value = 0;
						indigo_set_timer(device, 0, fnish_exposure_async, NULL);
					} else if (CCD_STREAMING_PROPERTY->state == INDIGO_BUSY_STATE) {
						indigo_process_image(device, PRIVATE_DATA->buffer, frameInfo.width, frameInfo.height, PRIVATE_DATA->bits > 8 && PRIVATE_DATA->bits <= 16 ? 16 : PRIVATE_DATA->bits, true, true, fits_keywords, true);
						if (--CCD_STREAMING_COUNT_ITEM->number.value == 0) {
							indigo_finalize_video_stream(device);
							indigo_set_timer(device, 0, finish_streaming_async, NULL);
						} else if (CCD_STREAMING_COUNT_ITEM->number.value < -1) {
							CCD_STREAMING_COUNT_ITEM->number.value = -1;
							indigo_update_property(device, CCD_STREAMING_PROPERTY, NULL);
						}
					}
				}
			} else {
				INDIGO_DRIVER_ERROR(DRIVER_NAME, "PullImageV2(%d, ->[%d x %d, %x, %d]) -> %08x", PRIVATE_DATA->bits, frameInfo.width, frameInfo.height, frameInfo.flag, frameInfo.seq, result);
				indigo_ccd_failure_cleanup(device);
				if (CCD_EXPOSURE_PROPERTY->state == INDIGO_BUSY_STATE) {
					CCD_EXPOSURE_PROPERTY->state = INDIGO_ALERT_STATE;
					indigo_update_property(device, CCD_EXPOSURE_PROPERTY, NULL);
				} else if (CCD_STREAMING_PROPERTY->state == INDIGO_BUSY_STATE) {
					indigo_finalize_video_stream(device);
					CCD_STREAMING_PROPERTY->state = INDIGO_ALERT_STATE;
					indigo_update_property(device, CCD_STREAMING_PROPERTY, NULL);
				}
			}
			break;
		}
		case SDK_DEF(EVENT_NOFRAMETIMEOUT):
		case SDK_DEF(EVENT_NOPACKETTIMEOUT):
		case SDK_DEF(EVENT_ERROR): {
			indigo_ccd_failure_cleanup(device);
			CCD_EXPOSURE_PROPERTY->state = INDIGO_ALERT_STATE;
			indigo_update_property(device, CCD_EXPOSURE_PROPERTY, NULL);
			break;
		}
	}
}

static void ccd_temperature_callback(indigo_device *device) {
	if (!CONNECTION_CONNECTED_ITEM->sw.value) {
		return;
	}
	short temperature;
	pthread_mutex_lock(&PRIVATE_DATA->mutex);
	HRESULT result = SDK_CALL(get_Temperature)(PRIVATE_DATA->handle, &temperature);
	pthread_mutex_unlock(&PRIVATE_DATA->mutex);
	if (result >= 0) {
		PRIVATE_DATA->current_temperature = CCD_TEMPERATURE_ITEM->number.value = temperature / 10.0;
		if (CCD_TEMPERATURE_PROPERTY->perm == INDIGO_RW_PERM && fabs(CCD_TEMPERATURE_ITEM->number.value - CCD_TEMPERATURE_ITEM->number.target) > 1.0) {
			if (!CCD_COOLER_PROPERTY->hidden && CCD_COOLER_OFF_ITEM->sw.value) {
				CCD_TEMPERATURE_PROPERTY->state = INDIGO_OK_STATE;
			} else {
				CCD_TEMPERATURE_PROPERTY->state = INDIGO_BUSY_STATE;
			}
		} else {
			CCD_TEMPERATURE_PROPERTY->state = INDIGO_OK_STATE;
		}
		indigo_update_property(device, CCD_TEMPERATURE_PROPERTY, NULL);
	} else {
		INDIGO_DRIVER_ERROR(DRIVER_NAME, "get_Temperature() -> %08x", result);
	}
	if (!CCD_COOLER_POWER_PROPERTY->hidden) {
		int current_voltage = 0, max_voltage = 0;
		/* When cooler is OFF current_voltage is reported as the last measured when
		   power was ON, so we set it to 0 to show correct percentage
		*/
		if (CCD_COOLER_ON_ITEM->sw.value) {
			result = SDK_CALL(get_Option)(PRIVATE_DATA->handle, SDK_DEF(OPTION_TEC_VOLTAGE), &current_voltage);
		} else {
			current_voltage = 0;
		}
		result = SDK_CALL(get_Option)(PRIVATE_DATA->handle, SDK_DEF(OPTION_TEC_VOLTAGE_MAX), &max_voltage);
		if (result >= 0 && max_voltage > 0) {
			double cooler_power = (double)current_voltage/max_voltage * 100;
			CCD_COOLER_POWER_PROPERTY->state = INDIGO_OK_STATE;
			CCD_COOLER_POWER_ITEM->number.value = round(cooler_power);
		} else {
			INDIGO_DRIVER_ERROR(DRIVER_NAME, "get_Option(OPTION_TEC_VOLTAGE_MAX) -> %08x", result);
			CCD_COOLER_POWER_PROPERTY->state = INDIGO_ALERT_STATE;
			CCD_COOLER_POWER_ITEM->number.value = 0;
		}
		indigo_update_property(device, CCD_COOLER_POWER_PROPERTY, NULL);
	}
	indigo_reschedule_timer(device, 5, &PRIVATE_DATA->temperature_timer);
}

static void setup_exposure(indigo_device *device) {
	HRESULT result;
	unsigned binning = 1;
	for (int i = 0; i < CCD_MODE_PROPERTY->count; i++) {
		indigo_item *item = CCD_MODE_PROPERTY->items + i;
		if (item->sw.value) {
			binning = atoi(strchr(item->name, '_') + 1);
			if (PRIVATE_DATA->mode != i) {
				result = SDK_CALL(Stop)(PRIVATE_DATA->handle);
				INDIGO_DRIVER_DEBUG(DRIVER_NAME, "Stop() -> %08x", result);
				//indigo_usleep(200000);
				if (strncmp(item->name, "RAW08", 5) == 0 || strncmp(item->name, "MON08", 5) == 0) {
					result = SDK_CALL(put_Option)(PRIVATE_DATA->handle, SDK_DEF(OPTION_RAW), 1);
					INDIGO_DRIVER_DEBUG(DRIVER_NAME, "put_Option(OPTION_RAW, 1) -> %08x", result);
					result = SDK_CALL(put_Option)(PRIVATE_DATA->handle, SDK_DEF(OPTION_BITDEPTH), 0);
					INDIGO_DRIVER_DEBUG(DRIVER_NAME, "put_Option(OPTION_BITDEPTH, 0) -> %08x", result);
					PRIVATE_DATA->bits = 8;
					indigo_usleep(100000);
				} else if (strncmp(item->name, "RAW", 3) == 0 || strncmp(item->name, "MON", 3) == 0) {
					result = SDK_CALL(put_Option)(PRIVATE_DATA->handle, SDK_DEF(OPTION_BITDEPTH), 1);
					INDIGO_DRIVER_DEBUG(DRIVER_NAME, "put_Option(OPTION_BITDEPTH, 1) -> %08x", result);
					result = SDK_CALL(put_Option)(PRIVATE_DATA->handle, SDK_DEF(OPTION_RAW), 1);
					INDIGO_DRIVER_DEBUG(DRIVER_NAME, "put_Option(OPTION_RAW, 1) -> %08x", result);
					PRIVATE_DATA->bits = atoi(item->name + 3); // FIXME: should be ignored in RAW mode, but it is not
					indigo_usleep(100000);
				} else if (strncmp(item->name, "RGB08", 5) == 0) {
					result = SDK_CALL(put_Option)(PRIVATE_DATA->handle, SDK_DEF(OPTION_RAW), 0);
					INDIGO_DRIVER_DEBUG(DRIVER_NAME, "put_Option(OPTION_RAW, 0) -> %08x", result);
					result = SDK_CALL(put_Option)(PRIVATE_DATA->handle, SDK_DEF(OPTION_BITDEPTH), 0);
					INDIGO_DRIVER_DEBUG(DRIVER_NAME, "put_Option(OPTION_BITDEPTH, 0) -> %08x", result);
					PRIVATE_DATA->bits = 24;
					indigo_usleep(100000);
				}
				result = SDK_CALL(put_Option)(PRIVATE_DATA->handle, SDK_DEF(OPTION_BINNING), PRIVATE_DATA->bin_mode | binning);
				INDIGO_DRIVER_DEBUG(DRIVER_NAME, "put_Option(OPTION_BINNING, %x) -> %08x", PRIVATE_DATA->bin_mode | binning, result);
				//result = SDK_CALL(put_Speed)(PRIVATE_DATA->handle, 0);
				//INDIGO_DRIVER_DEBUG(DRIVER_NAME, "put_Speed(0) -> %08x", result);
				indigo_usleep(100000);
				result = SDK_CALL(StartPullModeWithCallback)(PRIVATE_DATA->handle, pull_callback, device);
				INDIGO_DRIVER_DEBUG(DRIVER_NAME, "StartPullModeWithCallback() -> %08x", result);
				PRIVATE_DATA->mode = i;
			}
			break;
		}
	}
	if (PRIVATE_DATA->cam.model->flag & SDK_DEF(FLAG_ROI_HARDWARE)) {
		int left = ROUND_BIN(CCD_FRAME_LEFT_ITEM->number.value, 1);
		int top = ROUND_BIN(CCD_FRAME_TOP_ITEM->number.value, 1);
		int width = ROUND_BIN(CCD_FRAME_WIDTH_ITEM->number.value, 1);
		if (width < 16) {
			width = 16;
		}
		int height = ROUND_BIN(CCD_FRAME_HEIGHT_ITEM->number.value, 1);
		if (height < 16) {
			height = 16;
		}
		int max_width = (int)CCD_INFO_WIDTH_ITEM->number.value;
		int max_height = (int)CCD_INFO_HEIGHT_ITEM->number.value;
		if (left + width > max_width || top + height > max_height) {
			left = top = 0;
			width = max_width;
			height = max_height;
		}
		if (PRIVATE_DATA->left != left || PRIVATE_DATA->top != top || PRIVATE_DATA->width != width || PRIVATE_DATA->height != height) {
			result = SDK_CALL(put_Roi)(PRIVATE_DATA->handle, left, top, width, height);
			INDIGO_DRIVER_DEBUG(DRIVER_NAME, "put_Roi(%d, %d, %d, %d) -> %08x", left, top, width, height, result);
			indigo_usleep(100000);
			PRIVATE_DATA->left = left;
			PRIVATE_DATA->top = top;
			PRIVATE_DATA->width = width;
			PRIVATE_DATA->height = height;
		}
	}
	result = SDK_CALL(put_Option)(PRIVATE_DATA->handle, SDK_DEF(OPTION_FLUSH), 3);
	INDIGO_DRIVER_DEBUG(DRIVER_NAME, "put_Option(OPTION_FLUSH) -> %08x", result);
}

static indigo_result ccd_enumerate_properties(indigo_device *device, indigo_client *client, indigo_property *property);

static indigo_result ccd_attach(indigo_device *device) {
	assert(device != NULL);
	assert(PRIVATE_DATA != NULL);
	if (indigo_ccd_attach(device, DRIVER_NAME, DRIVER_VERSION) == INDIGO_OK) {
		// --------------------------------------------------------------------------------
		unsigned long long flags = PRIVATE_DATA->cam.model->flag;
//		INDIGO_DRIVER_DEBUG(DRIVER_NAME, "flags = %0LX", flags);
		char name[128], label[128];
		INFO_PROPERTY->count = 8;
		INDIGO_COPY_VALUE(INFO_DEVICE_MODEL_ITEM->text.value, INDIGO_WCHAR_TO_CHAR(PRIVATE_DATA->cam.model->name));
		CCD_INFO_PIXEL_WIDTH_ITEM->number.value = PRIVATE_DATA->cam.model->xpixsz;
		CCD_INFO_PIXEL_HEIGHT_ITEM->number.value = PRIVATE_DATA->cam.model->ypixsz;
		CCD_INFO_PIXEL_SIZE_ITEM->number.value = (CCD_INFO_PIXEL_WIDTH_ITEM->number.value + CCD_INFO_PIXEL_HEIGHT_ITEM->number.value) / 2.0;
		CCD_MODE_PROPERTY->perm = INDIGO_RW_PERM;
		CCD_MODE_PROPERTY->count = 0;
		CCD_INFO_WIDTH_ITEM->number.value = 0;
		CCD_INFO_HEIGHT_ITEM->number.value = 0;
		CCD_INFO_BITS_PER_PIXEL_ITEM->number.value = CCD_FRAME_BITS_PER_PIXEL_ITEM->number.min = CCD_FRAME_BITS_PER_PIXEL_ITEM->number.max = CCD_FRAME_BITS_PER_PIXEL_ITEM->number.value = 8;
		for (unsigned i = 0; i < PRIVATE_DATA->cam.model->preview; i++) {
			int frame_width = PRIVATE_DATA->cam.model->res[i].width;
			int frame_height = PRIVATE_DATA->cam.model->res[i].height;
			if (frame_width > CCD_INFO_WIDTH_ITEM->number.value) {
				CCD_INFO_WIDTH_ITEM->number.value = frame_width;
			}
			if (frame_height > CCD_INFO_HEIGHT_ITEM->number.value) {
				CCD_INFO_HEIGHT_ITEM->number.value = frame_height;
			}
		}
		for (int bin = 1; bin <= 8; bin++) {
			int frame_width = ROUND_BIN(CCD_INFO_WIDTH_ITEM->number.value, bin);
			int frame_height = ROUND_BIN(CCD_INFO_HEIGHT_ITEM->number.value, bin);
			if ((flags & SDK_DEF(FLAG_MONO)) == 0) {
				if (flags & SDK_DEF(FLAG_RAW8)) {
					snprintf(name, sizeof(name), "RAW08_%d", bin);
					snprintf(label, sizeof(label), "RAW 8 %dx%d", frame_width, frame_height);
					indigo_init_switch_item(CCD_MODE_ITEM + CCD_MODE_PROPERTY->count, name, label, false);
					CCD_MODE_PROPERTY->count++;
				}
				if (flags & SDK_DEF(FLAG_RAW10)) {
					snprintf(name, sizeof(name), "RAW10_%d", bin);
					snprintf(label, sizeof(label), "RAW 10 %dx%d", frame_width, frame_height);
					indigo_init_switch_item(CCD_MODE_ITEM + CCD_MODE_PROPERTY->count, name, label, false);
					if (CCD_FRAME_BITS_PER_PIXEL_ITEM->number.max < 10) {
						CCD_FRAME_BITS_PER_PIXEL_ITEM->number.max = 10;
					}
					CCD_MODE_PROPERTY->count++;
				}
				if (flags & SDK_DEF(FLAG_RAW12)) {
					snprintf(name, sizeof(name), "RAW12_%d", bin);
					snprintf(label, sizeof(label), "RAW 12 %dx%d", frame_width, frame_height);
					indigo_init_switch_item(CCD_MODE_ITEM + CCD_MODE_PROPERTY->count, name, label, false);
					if (CCD_INFO_BITS_PER_PIXEL_ITEM->number.value < 12) {
						CCD_INFO_BITS_PER_PIXEL_ITEM->number.value = CCD_FRAME_BITS_PER_PIXEL_ITEM->number.max = 12;
					}
					CCD_MODE_PROPERTY->count++;
				}
				if (flags & SDK_DEF(FLAG_RAW14)) {
					snprintf(name, sizeof(name), "RAW14_%d", bin);
					snprintf(label, sizeof(label), "RAW 14 %dx%d", frame_width, frame_height);
					indigo_init_switch_item(CCD_MODE_ITEM + CCD_MODE_PROPERTY->count, name, label, false);
					if (CCD_INFO_BITS_PER_PIXEL_ITEM->number.value < 14) {
						CCD_INFO_BITS_PER_PIXEL_ITEM->number.value = CCD_FRAME_BITS_PER_PIXEL_ITEM->number.max = 14;
					}
					CCD_MODE_PROPERTY->count++;
				}
				if (flags & SDK_DEF(FLAG_RAW16)) {
					snprintf(name, sizeof(name), "RAW16_%d", bin);
					snprintf(label, sizeof(label), "RAW 16 %dx%d", frame_width, frame_height);
					indigo_init_switch_item(CCD_MODE_ITEM + CCD_MODE_PROPERTY->count, name, label, false);
					if (CCD_INFO_BITS_PER_PIXEL_ITEM->number.value < 16) {
						CCD_INFO_BITS_PER_PIXEL_ITEM->number.value = CCD_FRAME_BITS_PER_PIXEL_ITEM->number.max = 16;
					}
					CCD_MODE_PROPERTY->count++;
				}
				snprintf(name, sizeof(name), "RGB08_%d", bin);
				snprintf(label, sizeof(label), "RGB 24 %dx%d", frame_width, frame_height);
				indigo_init_switch_item(CCD_MODE_ITEM + CCD_MODE_PROPERTY->count, name, label, false);
				CCD_MODE_PROPERTY->count++;
			} else {
				if (flags & SDK_DEF(FLAG_RAW8)) {
					snprintf(name, sizeof(name), "MON08_%d", bin);
					snprintf(label, sizeof(label), "MON 8 %dx%d", frame_width, frame_height);
					indigo_init_switch_item(CCD_MODE_ITEM + CCD_MODE_PROPERTY->count, name, label, false);
					CCD_MODE_PROPERTY->count++;
				}
				if (flags & SDK_DEF(FLAG_RAW10)) {
					snprintf(name, sizeof(name), "MON10_%d", bin);
					snprintf(label, sizeof(label), "MON 10 %dx%d", frame_width, frame_height);
					indigo_init_switch_item(CCD_MODE_ITEM + CCD_MODE_PROPERTY->count, name, label, false);
					if (CCD_INFO_BITS_PER_PIXEL_ITEM->number.value < 10) {
						CCD_INFO_BITS_PER_PIXEL_ITEM->number.value = CCD_FRAME_BITS_PER_PIXEL_ITEM->number.max = 10;
					}
					CCD_MODE_PROPERTY->count++;
				}
				if (flags & SDK_DEF(FLAG_RAW12)) {
					snprintf(name, sizeof(name), "MON12_%d", bin);
					snprintf(label, sizeof(label), "MON 12 %dx%d", frame_width, frame_height);
					indigo_init_switch_item(CCD_MODE_ITEM + CCD_MODE_PROPERTY->count, name, label, false);
					if (CCD_INFO_BITS_PER_PIXEL_ITEM->number.value < 12) {
						CCD_INFO_BITS_PER_PIXEL_ITEM->number.value = CCD_FRAME_BITS_PER_PIXEL_ITEM->number.max = 12;
					}
					CCD_MODE_PROPERTY->count++;
				}
				if (flags & SDK_DEF(FLAG_RAW14)) {
					snprintf(name, sizeof(name), "MON14_%d", bin);
					snprintf(label, sizeof(label), "MON 14 %dx%d", frame_width, frame_height);
					indigo_init_switch_item(CCD_MODE_ITEM + CCD_MODE_PROPERTY->count, name, label, false);
					if (CCD_INFO_BITS_PER_PIXEL_ITEM->number.value < 14) {
						CCD_INFO_BITS_PER_PIXEL_ITEM->number.value = CCD_FRAME_BITS_PER_PIXEL_ITEM->number.max = 14;
					}
					CCD_MODE_PROPERTY->count++;
				}
				if (flags & SDK_DEF(FLAG_RAW16)) {
					snprintf(name, sizeof(name), "MON16_%d", bin);
					snprintf(label, sizeof(label), "MON 16 %d x %d", frame_width, frame_height);
					indigo_init_switch_item(CCD_MODE_ITEM + CCD_MODE_PROPERTY->count, name, label, false);
					if (CCD_INFO_BITS_PER_PIXEL_ITEM->number.value < 16) {
						CCD_INFO_BITS_PER_PIXEL_ITEM->number.value = CCD_FRAME_BITS_PER_PIXEL_ITEM->number.max = 16;
					}
					CCD_MODE_PROPERTY->count++;
				}
			}
		}
		CCD_MODE_ITEM->sw.value = true;
		CCD_BIN_PROPERTY->perm = INDIGO_RW_PERM;
		CCD_BIN_HORIZONTAL_ITEM->number.min = CCD_BIN_VERTICAL_ITEM->number.min = 1;
		CCD_BIN_HORIZONTAL_ITEM->number.max = CCD_BIN_VERTICAL_ITEM->number.max = 8;
		CCD_FRAME_WIDTH_ITEM->number.value = CCD_FRAME_WIDTH_ITEM->number.max = CCD_FRAME_LEFT_ITEM->number.max = CCD_INFO_WIDTH_ITEM->number.value;
		CCD_FRAME_HEIGHT_ITEM->number.value = CCD_FRAME_HEIGHT_ITEM->number.max = CCD_FRAME_TOP_ITEM->number.max = CCD_INFO_HEIGHT_ITEM->number.value;
		if ((flags & SDK_DEF(FLAG_ROI_HARDWARE)) == 0) {
			CCD_FRAME_PROPERTY->perm = INDIGO_RO_PERM;
		}
		if (PRIVATE_DATA->cam.model->flag & SDK_DEF(FLAG_GETTEMPERATURE)) {
			CCD_TEMPERATURE_PROPERTY->hidden = false;
			if (PRIVATE_DATA->cam.model->flag & SDK_DEF(FLAG_TEC_ONOFF)) {
				CCD_TEMPERATURE_PROPERTY->perm = INDIGO_RW_PERM;
				CCD_COOLER_PROPERTY->hidden = false;
				CCD_COOLER_POWER_PROPERTY->hidden = false;
				indigo_set_switch(CCD_COOLER_PROPERTY, CCD_COOLER_OFF_ITEM, true);
			} else {
				CCD_TEMPERATURE_PROPERTY->perm = INDIGO_RO_PERM;
			}
		}
		CCD_STREAMING_PROPERTY->hidden = ((flags & SDK_DEF(FLAG_TRIGGER_SINGLE)) != 0);
		CCD_IMAGE_FORMAT_PROPERTY->count = CCD_STREAMING_PROPERTY->hidden ? 5 : 6;
		CCD_GAIN_PROPERTY->hidden = false;

		X_CCD_ADVANCED_PROPERTY = indigo_init_number_property(NULL, device->name, "X_CCD_ADVANCED", CCD_ADVANCED_GROUP, "Advanced Settings", INDIGO_OK_STATE, INDIGO_RW_PERM, 9);
		if (X_CCD_ADVANCED_PROPERTY == NULL) {
			return INDIGO_FAILED;
		}
		indigo_init_number_item(X_CCD_SPEED_ITEM, "SPEED", "Speed level", 0, PRIVATE_DATA->cam.model->maxspeed, 1, 0);
		indigo_init_number_item(X_CCD_CONTRAST_ITEM, "CONTRAST", "Contrast", SDK_DEF(CONTRAST_MIN), SDK_DEF(CONTRAST_MAX), 1, SDK_DEF(CONTRAST_DEF));
		indigo_init_number_item(X_CCD_HUE_ITEM, "HUE", "Hue", SDK_DEF(HUE_MIN), SDK_DEF(HUE_MAX), 1, SDK_DEF(HUE_DEF));
		indigo_init_number_item(X_CCD_SATURATION_ITEM, "SATURATION", "Saturation", SDK_DEF(SATURATION_MIN), SDK_DEF(SATURATION_MAX), 1, SDK_DEF(SATURATION_DEF));
		indigo_init_number_item(X_CCD_BRIGHTNESS_ITEM, "BRIGHTNESS", "Brightness", SDK_DEF(BRIGHTNESS_MIN), SDK_DEF(BRIGHTNESS_MAX), 1, SDK_DEF(BRIGHTNESS_DEF));
		indigo_init_number_item(X_CCD_GAMMA_ITEM, "GAMMA", "Gamma", SDK_DEF(GAMMA_MIN), SDK_DEF(GAMMA_MAX), 1, SDK_DEF(GAMMA_DEF));
		indigo_init_number_item(X_CCD_R_GAIN_ITEM, "R_GAIN", "Red gain", SDK_DEF(WBGAIN_MIN), SDK_DEF(WBGAIN_MAX), 1, SDK_DEF(WBGAIN_DEF));
		indigo_init_number_item(X_CCD_G_GAIN_ITEM, "G_GAIN", "Green gain", SDK_DEF(WBGAIN_MIN), SDK_DEF(WBGAIN_MAX), 1, SDK_DEF(WBGAIN_DEF));
		indigo_init_number_item(X_CCD_B_GAIN_ITEM, "B_GAIN", "Blue gain", SDK_DEF(WBGAIN_MIN), SDK_DEF(WBGAIN_MAX), 1, SDK_DEF(WBGAIN_DEF));
		if ((flags & SDK_DEF(FLAG_MONO))) {
			X_CCD_ADVANCED_PROPERTY->count = 1;  /* only SPEED is valid for mono cams */
		}

		if (flags & SDK_DEF(FLAG_FAN)) {
			X_CCD_FAN_PROPERTY = indigo_init_number_property(NULL, device->name, "X_CCD_FAN", CCD_ADVANCED_GROUP, "Fan control", INDIGO_OK_STATE, INDIGO_RW_PERM, 1);
			if (X_CCD_FAN_PROPERTY == NULL) {
				return INDIGO_FAILED;
			}
			indigo_init_number_item(X_CCD_FAN_SPEED_ITEM, "FAN_SPEED", "Fan speed", 0, 0, 1, 0);
		}
		if (flags & SDK_DEF(FLAG_HEAT)) {
			X_CCD_HEATER_PROPERTY = indigo_init_number_property(NULL, device->name, "X_CCD_HEATER", CCD_ADVANCED_GROUP, "Window heater", INDIGO_OK_STATE, INDIGO_RW_PERM, 1);
			if (X_CCD_HEATER_PROPERTY == NULL) {
				return INDIGO_FAILED;
			}
			indigo_init_number_item(X_CCD_HEATER_POWER_ITEM, "POWER", "Power", 0, 0, 1, 0);
		}
		if (flags & SDK_DEF(FLAG_CG) || flags & SDK_DEF(FLAG_CGHDR)) {
			X_CCD_CONVERSION_GAIN_PROPERTY = indigo_init_switch_property(NULL, device->name, "X_CCD_CONVERSION_GAIN", CCD_ADVANCED_GROUP, "Conversion gain", INDIGO_OK_STATE, INDIGO_RW_PERM, INDIGO_ONE_OF_MANY_RULE, 3);
			if (X_CCD_CONVERSION_GAIN_PROPERTY == NULL) {
				return INDIGO_FAILED;
			}
			indigo_init_switch_item(X_CCD_CONVERSION_GAIN_LCG_ITEM, "LCG", "Low conversion gain", true);
			indigo_init_switch_item(X_CCD_CONVERSION_GAIN_HCG_ITEM, "HCG", "High conversion gain", false);
			indigo_init_switch_item(X_CCD_CONVERSION_GAIN_HDR_ITEM, "HDR", "High dynamic range", false);
			if (flags & SDK_DEF(FLAG_CGHDR)) {
				X_CCD_CONVERSION_GAIN_PROPERTY->count = 3;
			} else if (flags & SDK_DEF(FLAG_CG)) {
				X_CCD_CONVERSION_GAIN_PROPERTY->count = 2;
			}
		}

		X_CCD_BIN_MODE_PROPERTY = indigo_init_switch_property(NULL, device->name, "X_CCD_BIN_MODE", CCD_ADVANCED_GROUP, "Binning mode", INDIGO_OK_STATE, INDIGO_RW_PERM, INDIGO_ONE_OF_MANY_RULE, 3);
		if (X_CCD_BIN_MODE_PROPERTY == NULL) {
			return INDIGO_FAILED;
		}
		indigo_init_switch_item(X_CCD_BIN_MODE_SATURATE_ITEM, "SATURATE", "Sum and saturate", true);
		indigo_init_switch_item(X_CCD_BIN_MODE_EXPAND_ITEM, "EXPAND", "Sum and expand to 16-bits (10, 12 and 14-bit data)", false);
		indigo_init_switch_item(X_CCD_BIN_MODE_AVERAGE_ITEM, "AVERAGE", "Average", false);

		X_CCD_LED_PROPERTY = indigo_init_switch_property(NULL, device->name, "X_CCD_LED", CCD_ADVANCED_GROUP, "Camera LED control", INDIGO_OK_STATE, INDIGO_RW_PERM, INDIGO_ONE_OF_MANY_RULE, 2);
		if (X_CCD_LED_PROPERTY == NULL) {
			return INDIGO_FAILED;
		}
		indigo_init_switch_item(X_CCD_LED_ON_ITEM, "ON", "On", true);
		indigo_init_switch_item(X_CCD_LED_OFF_ITEM, "OFF", "Off", false);
		X_CCD_LED_PROPERTY->hidden = true;

		pthread_mutex_init(&PRIVATE_DATA->mutex, NULL);
		// --------------------------------------------------------------------------------
		INDIGO_DEVICE_ATTACH_LOG(DRIVER_NAME, device->name);
		return ccd_enumerate_properties(device, NULL, NULL);
	}
	return INDIGO_FAILED;
}

static indigo_result ccd_enumerate_properties(indigo_device *device, indigo_client *client, indigo_property *property) {
	if (IS_CONNECTED) {
		if (X_CCD_ADVANCED_PROPERTY && indigo_property_match(X_CCD_ADVANCED_PROPERTY, property))
			indigo_define_property(device, X_CCD_ADVANCED_PROPERTY, NULL);
		if (X_CCD_FAN_PROPERTY && indigo_property_match(X_CCD_FAN_PROPERTY, property))
			indigo_define_property(device, X_CCD_FAN_PROPERTY, NULL);
		if (X_CCD_HEATER_PROPERTY && indigo_property_match(X_CCD_HEATER_PROPERTY, property))
			indigo_define_property(device, X_CCD_HEATER_PROPERTY, NULL);
		if (X_CCD_CONVERSION_GAIN_PROPERTY && indigo_property_match(X_CCD_CONVERSION_GAIN_PROPERTY, property))
			indigo_define_property(device, X_CCD_CONVERSION_GAIN_PROPERTY, NULL);
		if (X_CCD_BIN_MODE_PROPERTY && indigo_property_match(X_CCD_BIN_MODE_PROPERTY, property))
			indigo_define_property(device, X_CCD_BIN_MODE_PROPERTY, NULL);
		if (X_CCD_LED_PROPERTY && indigo_property_match(X_CCD_LED_PROPERTY, property))
			indigo_define_property(device, X_CCD_LED_PROPERTY, NULL);
	}
	return indigo_ccd_enumerate_properties(device, NULL, NULL);
}

static void ccd_connect_callback(indigo_device *device) {
	HRESULT result;
	indigo_lock_master_device(device);
	if (CONNECTION_CONNECTED_ITEM->sw.value) {
		if (PRIVATE_DATA->handle == NULL) {
			if (indigo_try_global_lock(device) != INDIGO_OK) {
				INDIGO_DRIVER_ERROR(DRIVER_NAME, "indigo_try_global_lock(): failed to get lock.");
			} else {
				char id[66];
				sprintf(id, "@%s", INDIGO_WCHAR_TO_CHAR(PRIVATE_DATA->cam.id));
				PRIVATE_DATA->handle = SDK_CALL(Open)(INDIGO_CHAR_TO_WCHAR(id));
				INDIGO_DRIVER_DEBUG(DRIVER_NAME, "Open(%s) -> %p", id, PRIVATE_DATA->handle);
			}
		}
		device->gp_bits = 1;
		if (PRIVATE_DATA->handle) {
			PRIVATE_DATA->buffer = (char *)indigo_alloc_blob_buffer(3 * (int)CCD_INFO_WIDTH_ITEM->number.value * (int)CCD_INFO_HEIGHT_ITEM->number.value + FITS_HEADER_SIZE);
			if (PRIVATE_DATA->cam.model->flag & SDK_DEF(FLAG_GETTEMPERATURE)) {
				if (CCD_TEMPERATURE_PROPERTY->perm == INDIGO_RW_PERM) {
					int value;
					result = SDK_CALL(get_Option)(PRIVATE_DATA->handle, SDK_DEF(OPTION_TEC), &value);
					INDIGO_DRIVER_DEBUG(DRIVER_NAME, "get_Option(OPTION_TEC, ->%d) -> %08x", value, result);
					indigo_set_switch(CCD_COOLER_PROPERTY, value ? CCD_COOLER_ON_ITEM : CCD_COOLER_OFF_ITEM, true);
					result = SDK_CALL(get_Option)(PRIVATE_DATA->handle, SDK_DEF(OPTION_TECTARGET), &value);
					INDIGO_DRIVER_DEBUG(DRIVER_NAME, "get_Option(OPTION_TECTARGET, ->%d) -> %08x", value, result);
					PRIVATE_DATA->current_temperature = CCD_TEMPERATURE_ITEM->number.target = value / 10.0;
				}
				indigo_set_timer(device, 5.0, ccd_temperature_callback, &PRIVATE_DATA->temperature_timer);
			}
			result = SDK_CALL(put_Option)(PRIVATE_DATA->handle, SDK_DEF(OPTION_CALLBACK_THREAD), 1);
			INDIGO_DRIVER_DEBUG(DRIVER_NAME, "put_Option(OPTION_CALLBACK_THREAD, 1) -> %08x", result);
			result = SDK_CALL(get_SerialNumber)(PRIVATE_DATA->handle, INFO_DEVICE_SERIAL_NUM_ITEM->text.value);
			INDIGO_DRIVER_DEBUG(DRIVER_NAME, "get_SerialNumber() -> %08x", result);
			result = SDK_CALL(get_HwVersion)(PRIVATE_DATA->handle, INFO_DEVICE_HW_REVISION_ITEM->text.value);
			INDIGO_DRIVER_DEBUG(DRIVER_NAME, "get_HwVersion() -> %08x", result);
			result = SDK_CALL(get_FwVersion)(PRIVATE_DATA->handle, INFO_DEVICE_FW_REVISION_ITEM->text.value);
			INDIGO_DRIVER_DEBUG(DRIVER_NAME, "get_FwVersion() -> %08x", result);
			indigo_update_property(device, INFO_PROPERTY, NULL);
			get_bayer_pattern(device, PRIVATE_DATA->bayer_pattern);
			int bitDepth = 0;
			int binning = 1;
			char name[16];
			result = SDK_CALL(get_Option)(PRIVATE_DATA->handle, SDK_DEF(OPTION_BITDEPTH), &bitDepth);
			INDIGO_DRIVER_DEBUG(DRIVER_NAME, "get_Option(OPTION_BITDEPTH, ->%d) -> %08x", bitDepth, result);
			result = SDK_CALL(get_Option)(PRIVATE_DATA->handle, SDK_DEF(OPTION_BINNING), &binning);
			INDIGO_DRIVER_DEBUG(DRIVER_NAME, "get_Option(OPTION_BINNING, ->%d) -> %08x", binning, result);
			if (PRIVATE_DATA->cam.model->flag & SDK_DEF(FLAG_MONO)) {
				sprintf(name, "MON%02d_%d", bitDepth ? 16 : 8, binning);
				CCD_FRAME_BITS_PER_PIXEL_ITEM->number.value = CCD_FRAME_BITS_PER_PIXEL_ITEM->number.target = bitDepth ? 16 : 8;
			} else {
				int rawMode = 0;
				result = SDK_CALL(get_Option)(PRIVATE_DATA->handle, SDK_DEF(OPTION_RAW), &rawMode);
				INDIGO_DRIVER_DEBUG(DRIVER_NAME, "get_Option(OPTION_RAW, ->%d) -> %08x", rawMode, result);
				if (rawMode) {
					sprintf(name, "RAW%02d_%d", bitDepth ? 16 : 8, binning);
					CCD_FRAME_BITS_PER_PIXEL_ITEM->number.value = CCD_FRAME_BITS_PER_PIXEL_ITEM->number.target = bitDepth ? 16 : 8;
				} else {
					sprintf(name, "RGB08_%d", binning);
					CCD_FRAME_BITS_PER_PIXEL_ITEM->number.value = CCD_FRAME_BITS_PER_PIXEL_ITEM->number.target = 8;
				}
			}
			for (int i = 0; i < CCD_MODE_PROPERTY->count; i++) {
				if (strcmp(name, CCD_MODE_PROPERTY->items[i].name) == 0) {
					indigo_set_switch(CCD_MODE_PROPERTY, CCD_MODE_PROPERTY->items + i, true);
				}
			}
			PRIVATE_DATA->mode = PRIVATE_DATA->left = PRIVATE_DATA->top = PRIVATE_DATA->width = PRIVATE_DATA->height = -1;
			result = SDK_CALL(get_Option)(PRIVATE_DATA->handle, SDK_DEF(OPTION_BINNING), &binning);
			INDIGO_DRIVER_DEBUG(DRIVER_NAME, "get_Option(OPTION_BINNING, ->%d) -> %08x", binning, result);
			CCD_BIN_HORIZONTAL_ITEM->number.value =
			CCD_BIN_HORIZONTAL_ITEM->number.target =
			CCD_BIN_VERTICAL_ITEM->number.value =
			CCD_BIN_VERTICAL_ITEM->number.target = binning;
			uint32_t min, max, current;
			SDK_CALL(get_ExpTimeRange)(PRIVATE_DATA->handle, &min, &max, &current);
			CCD_EXPOSURE_ITEM->number.min = CCD_STREAMING_EXPOSURE_ITEM->number.min = min / 1000000.0;
			CCD_EXPOSURE_ITEM->number.max = CCD_STREAMING_EXPOSURE_ITEM->number.max = max / 1000000.0;
			min = max = current = 0;
			result = SDK_CALL(put_AutoExpoEnable)(PRIVATE_DATA->handle, false);
			INDIGO_DRIVER_DEBUG(DRIVER_NAME, "put_AutoExpoEnable(false) -> %08x", result);
			result = SDK_CALL(get_ExpoAGainRange)(PRIVATE_DATA->handle, (unsigned short *)&min, (unsigned short *)&max, (unsigned short *)&current);
			INDIGO_DRIVER_DEBUG(DRIVER_NAME, "get_ExpoAGainRange(->%d, ->%d, ->%d) -> %08x", min, max, current, result);
			result = SDK_CALL(get_ExpoAGain)(PRIVATE_DATA->handle, (unsigned short *)&current);
			INDIGO_DRIVER_DEBUG(DRIVER_NAME, "get_ExpoAGain(->%d) -> %08x", current, result);
			CCD_GAIN_ITEM->number.min = min;
			CCD_GAIN_ITEM->number.max = max;
			CCD_GAIN_ITEM->number.value = current;

			if (PRIVATE_DATA->cam.model->flag & SDK_DEF(FLAG_BLACKLEVEL)) {
				CCD_OFFSET_PROPERTY->hidden = false;
				CCD_OFFSET_ITEM->number.min = SDK_DEF(BLACKLEVEL_MIN);
				/* offset values are normaized to 256 but max is 248 see get_blacklevel() */
				CCD_OFFSET_ITEM->number.max = 248;
				int blacklevel = 0;
				double scale = 8;
				get_blacklevel(device, &blacklevel, &scale);
				CCD_OFFSET_ITEM->number.value = CCD_OFFSET_ITEM->number.target = blacklevel * scale;
				INDIGO_DRIVER_DEBUG(DRIVER_NAME, "Offset supported: balcklevel=%d, scale=%f", blacklevel, scale);
			}

			if (X_CCD_ADVANCED_PROPERTY) {
				unsigned short current_speed = 1;
				result = SDK_CALL(get_Speed)(PRIVATE_DATA->handle, &current_speed);
				INDIGO_DRIVER_DEBUG(DRIVER_NAME, "get_Speed(-> %d) -> %08x", current_speed, result);
				X_CCD_SPEED_ITEM->number.value = X_CCD_SPEED_ITEM->number.target = current_speed;
				indigo_define_property(device, X_CCD_ADVANCED_PROPERTY, NULL);
			}
			if (X_CCD_FAN_PROPERTY) {
				X_CCD_FAN_SPEED_ITEM->number.max = SDK_CALL(get_FanMaxSpeed)(PRIVATE_DATA->handle);
				int value = 0;
				SDK_CALL(get_Option)(PRIVATE_DATA->handle, SDK_DEF(OPTION_FAN), &value);
				X_CCD_FAN_SPEED_ITEM->number.value = (double)value;
				indigo_define_property(device, X_CCD_FAN_PROPERTY, NULL);
			}
			if (X_CCD_HEATER_PROPERTY) {
				int value = 0;
				SDK_CALL(get_Option)(PRIVATE_DATA->handle, SDK_DEF(OPTION_HEAT_MAX), &value);
				X_CCD_HEATER_POWER_ITEM->number.max = (double)value;
				SDK_CALL(get_Option)(PRIVATE_DATA->handle, SDK_DEF(OPTION_HEAT), &value);
				X_CCD_HEATER_POWER_ITEM->number.value = (double)value;
				indigo_define_property(device, X_CCD_HEATER_PROPERTY, NULL);
			}
			if (X_CCD_CONVERSION_GAIN_PROPERTY) {
				int value = 0;
				result = SDK_CALL(get_Option)(PRIVATE_DATA->handle, SDK_DEF(OPTION_CG), &value);
				if (result >= 0) {
					switch (value) {
					case 0:
						indigo_set_switch(X_CCD_CONVERSION_GAIN_PROPERTY, X_CCD_CONVERSION_GAIN_LCG_ITEM, true);
						break;
					case 1:
						indigo_set_switch(X_CCD_CONVERSION_GAIN_PROPERTY, X_CCD_CONVERSION_GAIN_HCG_ITEM, true);
						break;
					case 2:
						indigo_set_switch(X_CCD_CONVERSION_GAIN_PROPERTY, X_CCD_CONVERSION_GAIN_HDR_ITEM, true);
						break;
					}
				}
				indigo_define_property(device, X_CCD_CONVERSION_GAIN_PROPERTY, NULL);
			}

			int led_state = 0;
			result = SDK_CALL(get_Option)(PRIVATE_DATA->handle, SDK_DEF(OPTION_TAILLIGHT), &led_state);
			INDIGO_DRIVER_DEBUG(DRIVER_NAME, "get_Option(OPTION_TAILLIGHT, ->%d) -> %08x", led_state, result);
			if (FAILED(result)) {
				X_CCD_LED_PROPERTY->hidden = true;
			} else {
				X_CCD_LED_PROPERTY->hidden = false;
				indigo_set_switch(X_CCD_LED_PROPERTY, led_state ? X_CCD_LED_ON_ITEM : X_CCD_LED_OFF_ITEM, true);
				indigo_define_property(device, X_CCD_LED_PROPERTY, NULL);
			}

			result = SDK_CALL(put_Option)(PRIVATE_DATA->handle, SDK_DEF(OPTION_TRIGGER), 1);
			INDIGO_DRIVER_DEBUG(DRIVER_NAME, "put_Option(OPTION_TRIGGER, 1) -> %08x", result);

			/*
			This is a workaround for a problem with some cameras that fail to get exposure if
			after being plugged StartPullModeWithCallback() and Stop() are called without Trigger()
			in between. For the next calls this does not seem to cause a problem.
			*/
			if (PRIVATE_DATA->cam.model->flag & SDK_DEF(FLAG_USB30)) {
				INDIGO_DRIVER_DEBUG(DRIVER_NAME, "USB 3.0 Camera - exposure cludge executed");
				result = SDK_CALL(StartPullModeWithCallback)(PRIVATE_DATA->handle, pull_callback_dummy, device);
				INDIGO_DRIVER_DEBUG(DRIVER_NAME, "StartPullModeWithCallback() -> %08x", result);
				result = SDK_CALL(Trigger)(PRIVATE_DATA->handle, 1);
				INDIGO_DRIVER_DEBUG(DRIVER_NAME, "Trigger(1) -> %08x", result);
				indigo_usleep(100000);
				result = SDK_CALL(Stop)(PRIVATE_DATA->handle);
				INDIGO_DRIVER_DEBUG(DRIVER_NAME, "Stop() -> %08x", result);
			}
			result = SDK_CALL(StartPullModeWithCallback)(PRIVATE_DATA->handle, pull_callback, device);
			INDIGO_DRIVER_DEBUG(DRIVER_NAME, "StartPullModeWithCallback() -> %08x", result);
			CONNECTION_PROPERTY->state = INDIGO_OK_STATE;
		} else {
			CONNECTION_PROPERTY->state = INDIGO_ALERT_STATE;
			indigo_set_switch(CONNECTION_PROPERTY, CONNECTION_DISCONNECTED_ITEM, true);
			device->gp_bits = 0;
		}
	} else {
		result = SDK_CALL(Stop)(PRIVATE_DATA->handle);
		INDIGO_DRIVER_DEBUG(DRIVER_NAME, "Stop() -> %08x", result);
		indigo_cancel_timer_sync(device, &PRIVATE_DATA->temperature_timer);
		indigo_cancel_timer_sync(device, &PRIVATE_DATA->exposure_watchdog_timer);
		if (PRIVATE_DATA->buffer != NULL) {
			free(PRIVATE_DATA->buffer);
			PRIVATE_DATA->buffer = NULL;
		}
		if (X_CCD_ADVANCED_PROPERTY) {
			indigo_delete_property(device, X_CCD_ADVANCED_PROPERTY, NULL);
		}
		if (X_CCD_FAN_PROPERTY) {
			indigo_delete_property(device, X_CCD_FAN_PROPERTY, NULL);
		}
		if (X_CCD_HEATER_PROPERTY) {
			indigo_delete_property(device, X_CCD_HEATER_PROPERTY, NULL);
		}
		if (X_CCD_CONVERSION_GAIN_PROPERTY) {
			indigo_delete_property(device, X_CCD_CONVERSION_GAIN_PROPERTY, NULL);
		}
		if (X_CCD_BIN_MODE_PROPERTY) {
			indigo_delete_property(device, X_CCD_BIN_MODE_PROPERTY, NULL);
		}
		if (X_CCD_LED_PROPERTY) {
			indigo_delete_property(device, X_CCD_LED_PROPERTY, NULL);
		}
		if (PRIVATE_DATA->guider && PRIVATE_DATA->guider->gp_bits == 0) {
			if (PRIVATE_DATA->handle != NULL) {
				INDIGO_DRIVER_DEBUG(DRIVER_NAME, "Closing camera");
				pthread_mutex_lock(&PRIVATE_DATA->mutex);
				SDK_CALL(Close)(PRIVATE_DATA->handle);
				pthread_mutex_unlock(&PRIVATE_DATA->mutex);
			}
			PRIVATE_DATA->handle = NULL;
			indigo_global_unlock(device);
		}
		device->gp_bits = 0;
		CONNECTION_PROPERTY->state = INDIGO_OK_STATE;
	}
	indigo_ccd_change_property(device, NULL, CONNECTION_PROPERTY);
	indigo_unlock_master_device(device);
}

static indigo_result ccd_change_property(indigo_device *device, indigo_client *client, indigo_property *property) {
	assert(device != NULL);
	assert(DEVICE_CONTEXT != NULL);
	assert(property != NULL);
	HRESULT result;
	if (indigo_property_match_changeable(CONNECTION_PROPERTY, property)) {
		// -------------------------------------------------------------------------------- CONNECTION -> CCD_INFO, CCD_COOLER, CCD_TEMPERATURE
		if (indigo_ignore_connection_change(device, property))
			return INDIGO_OK;
		indigo_property_copy_values(CONNECTION_PROPERTY, property, false);
		CONNECTION_PROPERTY->state = INDIGO_BUSY_STATE;
		indigo_update_property(device, CONNECTION_PROPERTY, NULL);
		indigo_set_timer(device, 0, ccd_connect_callback, NULL);
		return INDIGO_OK;
	} else if (indigo_property_match_changeable(CCD_MODE_PROPERTY, property)) {
		// -------------------------------------------------------------------------------- CCD_MODE
		indigo_property_copy_values(CCD_MODE_PROPERTY, property, false);
		PRIVATE_DATA->mode = PRIVATE_DATA->left = PRIVATE_DATA->top = PRIVATE_DATA->width = PRIVATE_DATA->height = -1;
		CCD_MODE_PROPERTY->state = INDIGO_ALERT_STATE;
		for (int i = 0; i < CCD_MODE_PROPERTY->count; i++) {
			indigo_item *item = &CCD_MODE_PROPERTY->items[i];
			if (item->sw.value) {
				char *underscore = strchr(item->name, '_');
				unsigned binning = atoi(underscore + 1);
				CCD_FRAME_BITS_PER_PIXEL_ITEM->number.target = CCD_FRAME_BITS_PER_PIXEL_ITEM->number.value = atoi(item->name + 3);
				CCD_FRAME_PROPERTY->state = INDIGO_OK_STATE;
				CCD_BIN_HORIZONTAL_ITEM->number.target = CCD_BIN_HORIZONTAL_ITEM->number.value = binning;
				CCD_BIN_VERTICAL_ITEM->number.target = CCD_BIN_VERTICAL_ITEM->number.value = binning;
				CCD_BIN_PROPERTY->state = INDIGO_OK_STATE;
				CCD_MODE_PROPERTY->state = INDIGO_OK_STATE;
				break;
			}
		}
		indigo_update_property(device, CCD_FRAME_PROPERTY, NULL);
		indigo_update_property(device, CCD_BIN_PROPERTY, NULL);
		indigo_update_property(device, CCD_MODE_PROPERTY, NULL);
		return INDIGO_OK;
	} else if (indigo_property_match_changeable(CCD_BIN_PROPERTY, property)) {
		// -------------------------------------------------------------------------------- CCD_BIN
		int prev_h_bin = (int)CCD_BIN_HORIZONTAL_ITEM->number.value;
		int prev_v_bin = (int)CCD_BIN_VERTICAL_ITEM->number.value;
		indigo_property_copy_values(CCD_BIN_PROPERTY, property, false);
		PRIVATE_DATA->mode = PRIVATE_DATA->left = PRIVATE_DATA->top = PRIVATE_DATA->width = PRIVATE_DATA->height = -1;
		CCD_BIN_PROPERTY->state = INDIGO_OK_STATE;
		int horizontal_bin = (int)CCD_BIN_HORIZONTAL_ITEM->number.value;
		int vertical_bin = (int)CCD_BIN_VERTICAL_ITEM->number.value;
		/* Touptek (& family) cameras work with binx = biny for we force it here */
		if (prev_h_bin != horizontal_bin) {
			vertical_bin = (int)(CCD_BIN_HORIZONTAL_ITEM->number.target = CCD_BIN_HORIZONTAL_ITEM->number.value = CCD_BIN_VERTICAL_ITEM->number.target = CCD_BIN_VERTICAL_ITEM->number.value = horizontal_bin);
		} else if (prev_v_bin != vertical_bin) {
			horizontal_bin = (int)(CCD_BIN_HORIZONTAL_ITEM->number.target = CCD_BIN_HORIZONTAL_ITEM->number.value = CCD_BIN_VERTICAL_ITEM->number.target = CCD_BIN_VERTICAL_ITEM->number.value = vertical_bin);
		}
		char *selected_name = CCD_MODE_PROPERTY->items[0].name;
		for (int k = 0; k < CCD_MODE_PROPERTY->count; k++) {
			indigo_item *item = &CCD_MODE_PROPERTY->items[k];
			if (item->sw.value) {
				selected_name = item->name;
				break;
			}
		}
		for (int k = 0; k < CCD_MODE_PROPERTY->count; k++) {
			indigo_item *item = &CCD_MODE_PROPERTY->items[k];
			char *underscore = strchr(item->name, '_');
			unsigned bin = atoi(underscore + 1);
			if (bin == horizontal_bin && !strncmp(item->name, selected_name, 5)) {
				indigo_set_switch(CCD_MODE_PROPERTY, item, true);
				CCD_MODE_PROPERTY->state = INDIGO_OK_STATE;
				CCD_BIN_PROPERTY->state = INDIGO_OK_STATE;
				indigo_update_property(device, CCD_MODE_PROPERTY, NULL);
				indigo_update_property(device, CCD_BIN_PROPERTY, NULL);
				return INDIGO_OK;
			}
		}
		CCD_MODE_PROPERTY->state = INDIGO_ALERT_STATE;
		CCD_BIN_PROPERTY->state = INDIGO_ALERT_STATE;
		indigo_update_property(device, CCD_MODE_PROPERTY, NULL);
		indigo_update_property(device, CCD_BIN_PROPERTY, NULL);
		return INDIGO_OK;
	} else if (indigo_property_match_changeable(CCD_FRAME_PROPERTY, property)) {
		// -------------------------------------------------------------------------------- CCD_FRAME
		indigo_property_copy_values(CCD_FRAME_PROPERTY, property, false);
		char name[INDIGO_NAME_SIZE];
		PRIVATE_DATA->mode = PRIVATE_DATA->left = PRIVATE_DATA->top = PRIVATE_DATA->width = PRIVATE_DATA->height = -1;
		for (int j = 0; j < CCD_MODE_PROPERTY->count; j++) {
			indigo_item *item = &CCD_MODE_PROPERTY->items[j];
			if (item->sw.value) {
				strcpy(name, item->name);
				sprintf(name + 3, "%02d", (int)(CCD_FRAME_BITS_PER_PIXEL_ITEM->number.value));
				name[5] = '_';
				for (int k = 0; k < CCD_MODE_PROPERTY->count; k++) {
					item = &CCD_MODE_PROPERTY->items[k];
					if (!strcmp(name, item->name)) {
						indigo_set_switch(CCD_MODE_PROPERTY, item, true);
						CCD_MODE_PROPERTY->state = INDIGO_OK_STATE;
						indigo_update_property(device, CCD_MODE_PROPERTY, NULL);
						return indigo_ccd_change_property(device, client, property);
					}
				}
			}
		}
		CCD_FRAME_PROPERTY->state = INDIGO_ALERT_STATE;
		indigo_update_property(device, CCD_FRAME_PROPERTY, NULL);
		return INDIGO_OK;
	} else if (indigo_property_match_changeable(CCD_EXPOSURE_PROPERTY, property)) {
		// -------------------------------------------------------------------------------- CCD_EXPOSURE
		if (CCD_EXPOSURE_PROPERTY->state == INDIGO_BUSY_STATE) {
			return INDIGO_OK;
		}
		indigo_property_copy_values(CCD_EXPOSURE_PROPERTY, property, false);
		indigo_use_shortest_exposure_if_bias(device);
		if (CCD_UPLOAD_MODE_LOCAL_ITEM->sw.value || CCD_UPLOAD_MODE_BOTH_ITEM->sw.value) {
			CCD_IMAGE_FILE_PROPERTY->state = INDIGO_BUSY_STATE;
			indigo_update_property(device, CCD_IMAGE_FILE_PROPERTY, NULL);
		}
		if (CCD_UPLOAD_MODE_CLIENT_ITEM->sw.value || CCD_UPLOAD_MODE_BOTH_ITEM->sw.value) {
			CCD_IMAGE_PROPERTY->state = INDIGO_BUSY_STATE;
			indigo_update_property(device, CCD_IMAGE_PROPERTY, NULL);
		}
		CCD_EXPOSURE_PROPERTY->state = INDIGO_BUSY_STATE;
		indigo_update_property(device, CCD_EXPOSURE_PROPERTY, NULL);
		pthread_mutex_lock(&PRIVATE_DATA->mutex);
		setup_exposure(device);

		result = SDK_CALL(put_ExpoTime)(PRIVATE_DATA->handle, (unsigned)(CCD_EXPOSURE_ITEM->number.target * 1000000));
		INDIGO_DRIVER_DEBUG(DRIVER_NAME, "put_ExpoTime(%u) -> %08x", (unsigned)(CCD_EXPOSURE_ITEM->number.target * 1000000), result);
		PRIVATE_DATA->aborting = false;
		result = SDK_CALL(Trigger)(PRIVATE_DATA->handle, 1);
		INDIGO_DRIVER_DEBUG(DRIVER_NAME, "Trigger(1) -> %08x", result);
		double whatchdog_timeout = (CCD_EXPOSURE_ITEM->number.target > 50) ? 1.5 * CCD_EXPOSURE_ITEM->number.target : CCD_EXPOSURE_ITEM->number.target + 25;
		indigo_set_timer(device, whatchdog_timeout, exposure_watchdog_callback, &PRIVATE_DATA->exposure_watchdog_timer);
		pthread_mutex_unlock(&PRIVATE_DATA->mutex);
	} else if (indigo_property_match_changeable(CCD_STREAMING_PROPERTY, property)) {
		// -------------------------------------------------------------------------------- CCD_STREAMING
		if (CCD_STREAMING_PROPERTY->state == INDIGO_BUSY_STATE) {
			return INDIGO_OK;
		}
		indigo_property_copy_values(CCD_STREAMING_PROPERTY, property, false);
		indigo_use_shortest_exposure_if_bias(device);
		if (CCD_UPLOAD_MODE_LOCAL_ITEM->sw.value || CCD_UPLOAD_MODE_BOTH_ITEM->sw.value) {
			CCD_IMAGE_FILE_PROPERTY->state = INDIGO_BUSY_STATE;
			indigo_update_property(device, CCD_IMAGE_FILE_PROPERTY, NULL);
		}
		if (CCD_UPLOAD_MODE_CLIENT_ITEM->sw.value || CCD_UPLOAD_MODE_BOTH_ITEM->sw.value) {
			CCD_IMAGE_PROPERTY->state = INDIGO_BUSY_STATE;
			indigo_update_property(device, CCD_IMAGE_PROPERTY, NULL);
		}
		CCD_STREAMING_PROPERTY->state = INDIGO_BUSY_STATE;
		indigo_update_property(device, CCD_STREAMING_PROPERTY, NULL);
		pthread_mutex_lock(&PRIVATE_DATA->mutex);
		setup_exposure(device);
		result = SDK_CALL(put_ExpoTime)(PRIVATE_DATA->handle, (unsigned)(CCD_STREAMING_EXPOSURE_ITEM->number.target * 1000000));
		INDIGO_DRIVER_DEBUG(DRIVER_NAME, "put_ExpoTime(%u) -> %08x", (unsigned)(CCD_STREAMING_EXPOSURE_ITEM->number.target * 1000000), result);
		PRIVATE_DATA->aborting = false;
		result = SDK_CALL(Trigger)(PRIVATE_DATA->handle, (int)CCD_STREAMING_COUNT_ITEM->number.value);
		INDIGO_DRIVER_DEBUG(DRIVER_NAME, "Trigger(%d) -> %08x", (int)CCD_STREAMING_COUNT_ITEM->number.value);
		pthread_mutex_unlock(&PRIVATE_DATA->mutex);
	} else if (indigo_property_match_changeable(CCD_ABORT_EXPOSURE_PROPERTY, property)) {
		// -------------------------------------------------------------------------------- CCD_ABORT_EXPOSURE
		indigo_property_copy_values(CCD_ABORT_EXPOSURE_PROPERTY, property, false);
		if (CCD_ABORT_EXPOSURE_ITEM->sw.value) {
			CCD_ABORT_EXPOSURE_PROPERTY->state = INDIGO_BUSY_STATE;
			indigo_update_property(device, CCD_ABORT_EXPOSURE_PROPERTY, NULL);
			indigo_cancel_timer_sync(device, &PRIVATE_DATA->exposure_watchdog_timer);
			PRIVATE_DATA->aborting = true;
			pthread_mutex_lock(&PRIVATE_DATA->mutex);
			result = SDK_CALL(Trigger)(PRIVATE_DATA->handle, 0);
			pthread_mutex_unlock(&PRIVATE_DATA->mutex);
			INDIGO_DRIVER_DEBUG(DRIVER_NAME, "Trigger(0) -> %08x", result);
		}
	} else if (indigo_property_match_changeable(CCD_COOLER_PROPERTY, property)) {
		// -------------------------------------------------------------------------------- CCD_COOLER
		indigo_property_copy_values(CCD_COOLER_PROPERTY, property, false);
		result = SDK_CALL(put_Option)(PRIVATE_DATA->handle, SDK_DEF(OPTION_TEC), CCD_COOLER_ON_ITEM->sw.value ? 1 : 0);
		if (result >= 0) {
			CCD_COOLER_PROPERTY->state = INDIGO_OK_STATE;
			INDIGO_DRIVER_DEBUG(DRIVER_NAME, "put_Option(OPTION_TEC) -> %08x", result);
		} else {
			CCD_COOLER_PROPERTY->state = INDIGO_ALERT_STATE;
			INDIGO_DRIVER_ERROR(DRIVER_NAME, "put_Option(OPTION_TEC) -> %08x", result);
		}
		indigo_update_property(device, CCD_COOLER_PROPERTY, NULL);
		return INDIGO_OK;
	} else if (indigo_property_match_changeable(CCD_TEMPERATURE_PROPERTY, property)) {
		// -------------------------------------------------------------------------------- CCD_TEMPERATURE
		indigo_property_copy_values(CCD_TEMPERATURE_PROPERTY, property, false);
		result = SDK_CALL(put_Temperature)(PRIVATE_DATA->handle, (short)(CCD_TEMPERATURE_ITEM->number.target * 10));
		if (result >= 0) {
			CCD_TEMPERATURE_PROPERTY->state = INDIGO_BUSY_STATE;
			CCD_TEMPERATURE_ITEM->number.value = PRIVATE_DATA->current_temperature;
			if (!CCD_COOLER_PROPERTY->hidden && CCD_COOLER_OFF_ITEM->sw.value) {
				result = SDK_CALL(put_Option)(PRIVATE_DATA->handle, SDK_DEF(OPTION_TEC), 1);
				if (result >= 0) {
					indigo_set_switch(CCD_COOLER_PROPERTY, CCD_COOLER_ON_ITEM, true);
					CCD_COOLER_PROPERTY->state = INDIGO_OK_STATE;
				} else {
					CCD_COOLER_PROPERTY->state = INDIGO_ALERT_STATE;
					INDIGO_DRIVER_ERROR(DRIVER_NAME, "put_Option(OPTION_TEC, 1) -> %08x", result);
				}
				indigo_update_property(device, CCD_COOLER_PROPERTY, NULL);
			}
		} else {
			CCD_TEMPERATURE_PROPERTY->state = INDIGO_ALERT_STATE;
			INDIGO_DRIVER_ERROR(DRIVER_NAME, "put_Temperature() -> %08x", result);
		}
		indigo_update_property(device, CCD_TEMPERATURE_PROPERTY, NULL);
		return INDIGO_OK;
	} else if (indigo_property_match_changeable(CCD_GAIN_PROPERTY, property)) {
		// -------------------------------------------------------------------------------- CCD_GAIN
		indigo_property_copy_values(CCD_GAIN_PROPERTY, property, false);
		result = SDK_CALL(put_ExpoAGain)(PRIVATE_DATA->handle, (int)CCD_GAIN_ITEM->number.value);
		if (result < 0) {
			CCD_GAIN_PROPERTY->state = INDIGO_ALERT_STATE;
			INDIGO_DRIVER_ERROR(DRIVER_NAME, "put_ExpoAGain(%d) -> %08x", (int)CCD_GAIN_ITEM->number.value, result);
			indigo_update_property(device, CCD_GAIN_PROPERTY, "Analog gain setting is not supported");
		} else {
			CCD_GAIN_PROPERTY->state = INDIGO_OK_STATE;
			INDIGO_DRIVER_DEBUG(DRIVER_NAME, "put_ExpoAGain(%d) -> %08x", (int)CCD_GAIN_ITEM->number.value, result);
			indigo_update_property(device, CCD_GAIN_PROPERTY, NULL);
		}
	} else if (indigo_property_match_changeable(CCD_OFFSET_PROPERTY, property)) {
		// -------------------------------------------------------------------------------- CCD_OFFSET
		indigo_property_copy_values(CCD_OFFSET_PROPERTY, property, false);
		handle_offset(device);
		return INDIGO_OK;
	} else if (X_CCD_ADVANCED_PROPERTY && indigo_property_match_defined(X_CCD_ADVANCED_PROPERTY, property)) {
		// -------------------------------------------------------------------------------- X_CCD_ADVANCED
		indigo_property_copy_values(X_CCD_ADVANCED_PROPERTY, property, false);
		X_CCD_ADVANCED_PROPERTY->state = INDIGO_OK_STATE;
		if (X_CCD_ADVANCED_PROPERTY->count != 1) {
			result = SDK_CALL(put_Contrast)(PRIVATE_DATA->handle, (int)X_CCD_CONTRAST_ITEM->number.value);
			if (result < 0) {
				X_CCD_ADVANCED_PROPERTY->state = INDIGO_ALERT_STATE;
				INDIGO_DRIVER_ERROR(DRIVER_NAME, "put_Contrast(%d) -> %08x", (int)X_CCD_CONTRAST_ITEM->number.value, result);
			} else {
				INDIGO_DRIVER_DEBUG(DRIVER_NAME, "put_Contrast(%d) -> %08x", (int)X_CCD_CONTRAST_ITEM->number.value, result);
			}
			result = SDK_CALL(put_Hue)(PRIVATE_DATA->handle, (int)X_CCD_HUE_ITEM->number.value);
			if (result < 0) {
				X_CCD_ADVANCED_PROPERTY->state = INDIGO_ALERT_STATE;
				INDIGO_DRIVER_ERROR(DRIVER_NAME, "put_Hue(%d) -> %08x", (int)X_CCD_HUE_ITEM->number.value, result);
			} else {
				INDIGO_DRIVER_DEBUG(DRIVER_NAME, "put_Hue(%d) -> %08x", (int)X_CCD_HUE_ITEM->number.value, result);
			}
			result = SDK_CALL(put_Saturation)(PRIVATE_DATA->handle, (int)X_CCD_SATURATION_ITEM->number.value);
			if (result < 0) {
				X_CCD_ADVANCED_PROPERTY->state = INDIGO_ALERT_STATE;
				INDIGO_DRIVER_ERROR(DRIVER_NAME, "put_Saturation(%d) -> %08x", (int)X_CCD_SATURATION_ITEM->number.value, result);
			} else {
				INDIGO_DRIVER_DEBUG(DRIVER_NAME, "put_Saturation(%d) -> %08x", (int)X_CCD_SATURATION_ITEM->number.value, result);
			}
			result = SDK_CALL(put_Brightness)(PRIVATE_DATA->handle, (int)X_CCD_BRIGHTNESS_ITEM->number.value);
			if (result < 0) {
				X_CCD_ADVANCED_PROPERTY->state = INDIGO_ALERT_STATE;
				INDIGO_DRIVER_ERROR(DRIVER_NAME, "put_Brightness(%d) -> %08x", (int)X_CCD_BRIGHTNESS_ITEM->number.value, result);
			} else {
				INDIGO_DRIVER_DEBUG(DRIVER_NAME, "put_Brightness(%d) -> %08x", (int)X_CCD_BRIGHTNESS_ITEM->number.value, result);
			}
			result = SDK_CALL(put_Gamma)(PRIVATE_DATA->handle, (int)X_CCD_GAMMA_ITEM->number.value);
			if (result < 0) {
				X_CCD_ADVANCED_PROPERTY->state = INDIGO_ALERT_STATE;
				INDIGO_DRIVER_ERROR(DRIVER_NAME, "put_Gamma(%d) -> %08x", (int)X_CCD_GAMMA_ITEM->number.value, result);
			} else {
				INDIGO_DRIVER_DEBUG(DRIVER_NAME, "put_Gamma(%d) -> %08x", (int)X_CCD_GAMMA_ITEM->number.value, result);
			}
			int gain[3] = { (int)X_CCD_R_GAIN_ITEM->number.value, (int)X_CCD_G_GAIN_ITEM->number.value, (int)X_CCD_B_GAIN_ITEM->number.value };
			result = SDK_CALL(put_WhiteBalanceGain)(PRIVATE_DATA->handle, gain);
			if (result < 0) {
				X_CCD_ADVANCED_PROPERTY->state = INDIGO_ALERT_STATE;
				INDIGO_DRIVER_ERROR(DRIVER_NAME, "put_WhiteBalanceGain(%d, %d, %d) -> %08x", gain[0], gain[1], gain[2], result);
			} else {
				INDIGO_DRIVER_DEBUG(DRIVER_NAME, "put_WhiteBalanceGain(%d, %d, %d) -> %08x", gain[0], gain[1], gain[2], result);
			}
		}
		result = SDK_CALL(put_Speed)(PRIVATE_DATA->handle, (int)X_CCD_SPEED_ITEM->number.value);
		if (result < 0) {
			X_CCD_ADVANCED_PROPERTY->state = INDIGO_ALERT_STATE;
			INDIGO_DRIVER_ERROR(DRIVER_NAME, "put_Speed(%d) -> %08x", (int)X_CCD_SPEED_ITEM->number.value, result);
		} else {
			INDIGO_DRIVER_DEBUG(DRIVER_NAME, "put_Speed(%d) -> %08x", (int)X_CCD_SPEED_ITEM->number.value, result);
		}
		indigo_update_property(device, X_CCD_ADVANCED_PROPERTY, NULL);
		return INDIGO_OK;
	} else if (X_CCD_FAN_PROPERTY && indigo_property_match_defined(X_CCD_FAN_PROPERTY, property)) {
		// -------------------------------------------------------------------------------- X_CCD_FAN
		indigo_property_copy_values(X_CCD_FAN_PROPERTY, property, false);
		X_CCD_FAN_PROPERTY->state = INDIGO_OK_STATE;
		result = SDK_CALL(put_Option)(PRIVATE_DATA->handle, SDK_DEF(OPTION_FAN), (int)X_CCD_FAN_SPEED_ITEM->number.value);
		if (result < 0) {
			X_CCD_FAN_PROPERTY->state = INDIGO_ALERT_STATE;
			INDIGO_DRIVER_ERROR(DRIVER_NAME, "put_Option(OPTION_FAN, %d) -> %08x", (int)X_CCD_FAN_SPEED_ITEM->number.value, result);
			indigo_update_property(device, X_CCD_FAN_PROPERTY, "Fan speed setting is not supported");
		} else {
			INDIGO_DRIVER_DEBUG(DRIVER_NAME, "put_Option(OPTION_FAN, %d) -> %08x", (int)X_CCD_FAN_SPEED_ITEM->number.value, result);
			indigo_update_property(device, X_CCD_FAN_PROPERTY, NULL);
		}
		return INDIGO_OK;
	} else if (X_CCD_HEATER_PROPERTY && indigo_property_match_defined(X_CCD_HEATER_PROPERTY, property)) {
		// -------------------------------------------------------------------------------- X_CCD_HEATER
		indigo_property_copy_values(X_CCD_HEATER_PROPERTY, property, false);
		X_CCD_HEATER_PROPERTY->state = INDIGO_OK_STATE;
		result = SDK_CALL(put_Option)(PRIVATE_DATA->handle, SDK_DEF(OPTION_HEAT), (int)X_CCD_HEATER_POWER_ITEM->number.value);
		if (result < 0) {
			X_CCD_HEATER_PROPERTY->state = INDIGO_ALERT_STATE;
			INDIGO_DRIVER_ERROR(DRIVER_NAME, "put_Option(OPTION_HEATER, %d) -> %08x", (int)X_CCD_HEATER_POWER_ITEM->number.value, result);
			indigo_update_property(device, X_CCD_HEATER_PROPERTY, "Window heater is not supported");
		} else {
			INDIGO_DRIVER_DEBUG(DRIVER_NAME, "put_Option(OPTION_HEATER, %d) -> %08x", (int)X_CCD_HEATER_POWER_ITEM->number.value, result);
			indigo_update_property(device, X_CCD_HEATER_PROPERTY, NULL);
		}
		return INDIGO_OK;
	} else if (X_CCD_CONVERSION_GAIN_PROPERTY && indigo_property_match_defined(X_CCD_CONVERSION_GAIN_PROPERTY, property)) {
		// -------------------------------------------------------------------------------- X_CCD_CONVERSION_GAIN
		indigo_property_copy_values(X_CCD_CONVERSION_GAIN_PROPERTY, property, false);
		X_CCD_CONVERSION_GAIN_PROPERTY->state = INDIGO_OK_STATE;
		int value = 0;
		if (X_CCD_CONVERSION_GAIN_LCG_ITEM->sw.value) {
			value = 0;
		} else if (X_CCD_CONVERSION_GAIN_HCG_ITEM->sw.value) {
			value = 1;
		} else if (X_CCD_CONVERSION_GAIN_HDR_ITEM->sw.value) {
			value = 2;
		}
		result = SDK_CALL(put_Option)(PRIVATE_DATA->handle, SDK_DEF(OPTION_CG), value);
		if (result < 0) {
			X_CCD_CONVERSION_GAIN_PROPERTY->state = INDIGO_ALERT_STATE;
			INDIGO_DRIVER_ERROR(DRIVER_NAME, "put_Option(OPTION_CG, %d) -> %08x", value, result);
			indigo_update_property(device, X_CCD_CONVERSION_GAIN_PROPERTY, "Requested conversion gain is not supported");
		} else {
			INDIGO_DRIVER_DEBUG(DRIVER_NAME, "put_Option(OPTION_CG, %d) -> %08x", value, result);
			indigo_update_property(device, X_CCD_CONVERSION_GAIN_PROPERTY, NULL);
		}
		return INDIGO_OK;
	} else if (indigo_property_match_defined(X_CCD_LED_PROPERTY, property)) {
		// -------------------------------------------------------------------------------- X_CCD_LED
		indigo_property_copy_values(X_CCD_LED_PROPERTY, property, false);
		X_CCD_LED_PROPERTY->state = INDIGO_OK_STATE;
		result = SDK_CALL(put_Option)(PRIVATE_DATA->handle, SDK_DEF(OPTION_TAILLIGHT), X_CCD_LED_ON_ITEM->sw.value);
		if (result < 0) {
			X_CCD_LED_PROPERTY->state = INDIGO_ALERT_STATE;
			INDIGO_DRIVER_ERROR(DRIVER_NAME, "put_Option(OPTION_TAILLIGHT, %d) -> %08x", X_CCD_LED_ON_ITEM->sw.value, result);
			indigo_update_property(device, X_CCD_LED_PROPERTY, "LED light setting failed");
		} else {
			INDIGO_DRIVER_DEBUG(DRIVER_NAME, "put_Option(OPTION_TAILLIGHT, %d) -> %08x", X_CCD_LED_ON_ITEM->sw.value, result);
			indigo_update_property(device, X_CCD_LED_PROPERTY, NULL);
		}
		return INDIGO_OK;
	} else if (indigo_property_match_defined(X_CCD_BIN_MODE_PROPERTY, property)) {
		// -------------------------------------------------------------------------------- X_CCD_BIN_MODE
		indigo_property_copy_values(X_CCD_BIN_MODE_PROPERTY, property, false);
		PRIVATE_DATA->mode = -1;
		if (X_CCD_BIN_MODE_SATURATE_ITEM->sw.value) {
			PRIVATE_DATA->bin_mode = 0x00;
		} else if (X_CCD_BIN_MODE_EXPAND_ITEM->sw.value) {
			PRIVATE_DATA->bin_mode = 0x40;
		} else if (X_CCD_BIN_MODE_AVERAGE_ITEM->sw.value) {
			PRIVATE_DATA->bin_mode = 0x80;
		}
		X_CCD_BIN_MODE_PROPERTY->state = INDIGO_OK_STATE;
		indigo_update_property(device, X_CCD_BIN_MODE_PROPERTY, NULL);
		return INDIGO_OK;
		// -------------------------------------------------------------------------------- CONFIG
	} else if (indigo_property_match_changeable(CONFIG_PROPERTY, property)) {
		if (indigo_switch_match(CONFIG_SAVE_ITEM, property)) {
			indigo_save_property(device, NULL, X_CCD_ADVANCED_PROPERTY);
			indigo_save_property(device, NULL, X_CCD_CONVERSION_GAIN_PROPERTY);
			indigo_save_property(device, NULL, X_CCD_BIN_MODE_PROPERTY);
			indigo_save_property(device, NULL, X_CCD_LED_PROPERTY);
		}
		// --------------------------------------------------------------------------------
	}
	return indigo_ccd_change_property(device, client, property);
}

static indigo_result ccd_detach(indigo_device *device) {
	assert(device != NULL);
	if (IS_CONNECTED) {
		indigo_set_switch(CONNECTION_PROPERTY, CONNECTION_DISCONNECTED_ITEM, true);
		ccd_connect_callback(device);
	}
	if (X_CCD_ADVANCED_PROPERTY) {
		indigo_release_property(X_CCD_ADVANCED_PROPERTY);
	}
	if (X_CCD_FAN_PROPERTY) {
		indigo_release_property(X_CCD_FAN_PROPERTY);
	}
	if (X_CCD_HEATER_PROPERTY) {
		indigo_release_property(X_CCD_HEATER_PROPERTY);
	}
	if (X_CCD_CONVERSION_GAIN_PROPERTY) {
		indigo_release_property(X_CCD_CONVERSION_GAIN_PROPERTY);
	}
	if (X_CCD_BIN_MODE_PROPERTY) {
		indigo_release_property(X_CCD_BIN_MODE_PROPERTY);
	}
	if (X_CCD_LED_PROPERTY) {
		indigo_release_property(X_CCD_LED_PROPERTY);
	}
	if (device == device->master_device) {
		indigo_global_unlock(device);
	}
	INDIGO_DEVICE_DETACH_LOG(DRIVER_NAME, device->name);
	return indigo_ccd_detach(device);
}

// -------------------------------------------------------------------------------- INDIGO guider device implementation

static indigo_result guider_attach(indigo_device *device) {
	assert(device != NULL);
	assert(PRIVATE_DATA != NULL);
	if (indigo_guider_attach(device, DRIVER_NAME, DRIVER_VERSION) == INDIGO_OK) {
		INFO_PROPERTY->count = 8;
		INDIGO_COPY_VALUE(INFO_DEVICE_MODEL_ITEM->text.value, INDIGO_WCHAR_TO_CHAR(PRIVATE_DATA->cam.model->name));
		INDIGO_DEVICE_ATTACH_LOG(DRIVER_NAME, device->name);
		return indigo_guider_enumerate_properties(device, NULL, NULL);
	}
	return INDIGO_FAILED;
}

static void guider_connect_callback(indigo_device *device) {
	indigo_lock_master_device(device);
	if (CONNECTION_CONNECTED_ITEM->sw.value) {
		if (PRIVATE_DATA->handle == NULL) {
			if (indigo_try_global_lock(device) != INDIGO_OK) {
				INDIGO_DRIVER_ERROR(DRIVER_NAME, "indigo_try_global_lock(): failed to get lock.");
			} else {
				char id[66];
				sprintf(id, "@%s", INDIGO_WCHAR_TO_CHAR(PRIVATE_DATA->cam.id));
				PRIVATE_DATA->handle = SDK_CALL(Open)(INDIGO_CHAR_TO_WCHAR(id));
				INDIGO_DRIVER_DEBUG(DRIVER_NAME, "Open(%s) -> %p", id, PRIVATE_DATA->handle);
			}
		}
		device->gp_bits = 1;
		if (PRIVATE_DATA->handle) {
			HRESULT result = SDK_CALL(put_Option)(PRIVATE_DATA->handle, SDK_DEF(OPTION_CALLBACK_THREAD), 1);
			INDIGO_DRIVER_DEBUG(DRIVER_NAME, "Tuopcam_put_Option(OPTION_CALLBACK_THREAD, 1) -> %08x", result);
			result = SDK_CALL(get_SerialNumber)(PRIVATE_DATA->handle, INFO_DEVICE_SERIAL_NUM_ITEM->text.value);
			INDIGO_DRIVER_DEBUG(DRIVER_NAME, "get_SerialNumber() -> %08x", result);
			result = SDK_CALL(get_HwVersion)(PRIVATE_DATA->handle, INFO_DEVICE_HW_REVISION_ITEM->text.value);
			INDIGO_DRIVER_DEBUG(DRIVER_NAME, "get_HwVersion() -> %08x", result);
			result = SDK_CALL(get_FwVersion)(PRIVATE_DATA->handle, INFO_DEVICE_FW_REVISION_ITEM->text.value);
			INDIGO_DRIVER_DEBUG(DRIVER_NAME, "get_FwVersion() -> %08x", result);
			indigo_update_property(device, INFO_PROPERTY, NULL);
			CONNECTION_PROPERTY->state = INDIGO_OK_STATE;
		} else {
			CONNECTION_PROPERTY->state = INDIGO_ALERT_STATE;
			indigo_set_switch(CONNECTION_PROPERTY, CONNECTION_DISCONNECTED_ITEM, true);
			device->gp_bits = 0;
		}
	} else {
		indigo_cancel_timer_sync(device, &PRIVATE_DATA->guider_timer_ra);
		indigo_cancel_timer_sync(device, &PRIVATE_DATA->guider_timer_dec);
		if (PRIVATE_DATA->camera && PRIVATE_DATA->camera->gp_bits == 0) {
			if (PRIVATE_DATA->handle != NULL) {
				INDIGO_DRIVER_DEBUG(DRIVER_NAME, "Closing camera");
				pthread_mutex_lock(&PRIVATE_DATA->mutex);
				SDK_CALL(Close)(PRIVATE_DATA->handle);
				pthread_mutex_unlock(&PRIVATE_DATA->mutex);
				indigo_global_unlock(device);
			}
			PRIVATE_DATA->handle = NULL;
		}
		device->gp_bits = 0;
		CONNECTION_PROPERTY->state = INDIGO_OK_STATE;
	}
	indigo_guider_change_property(device, NULL, CONNECTION_PROPERTY);
	indigo_unlock_master_device(device);
}

static void guider_timer_callback_ra(indigo_device *device) {
	if (!CONNECTION_CONNECTED_ITEM->sw.value) {
		return;
	}
	GUIDER_GUIDE_EAST_ITEM->number.value = 0;
	GUIDER_GUIDE_WEST_ITEM->number.value = 0;
	GUIDER_GUIDE_RA_PROPERTY->state = INDIGO_OK_STATE;
	indigo_update_property(device, GUIDER_GUIDE_RA_PROPERTY, NULL);
}

static void guider_timer_callback_dec(indigo_device *device) {
	if (!CONNECTION_CONNECTED_ITEM->sw.value) {
		return;
	}
	GUIDER_GUIDE_NORTH_ITEM->number.value = 0;
	GUIDER_GUIDE_SOUTH_ITEM->number.value = 0;
	GUIDER_GUIDE_DEC_PROPERTY->state = INDIGO_OK_STATE;
	indigo_update_property(device, GUIDER_GUIDE_DEC_PROPERTY, NULL);
}

static indigo_result guider_change_property(indigo_device *device, indigo_client *client, indigo_property *property) {
	assert(device != NULL);
	assert(DEVICE_CONTEXT != NULL);
	assert(property != NULL);
	if (indigo_property_match_changeable(CONNECTION_PROPERTY, property)) {
		// -------------------------------------------------------------------------------- CONNECTION
		if (indigo_ignore_connection_change(device, property))
			return INDIGO_OK;
		indigo_property_copy_values(CONNECTION_PROPERTY, property, false);
		CONNECTION_PROPERTY->state = INDIGO_BUSY_STATE;
		indigo_update_property(device, CONNECTION_PROPERTY, NULL);
		indigo_set_timer(device, 0, guider_connect_callback, NULL);
		return INDIGO_OK;
	} else if (indigo_property_match_changeable(GUIDER_GUIDE_DEC_PROPERTY, property)) {
		// -------------------------------------------------------------------------------- GUIDER_GUIDE_DEC
		indigo_property_copy_values(GUIDER_GUIDE_DEC_PROPERTY, property, false);
		HRESULT result = 0;
		int pulse_length = 0;
		indigo_cancel_timer(device, &PRIVATE_DATA->guider_timer_dec);
		if (GUIDER_GUIDE_NORTH_ITEM->number.value > 0) {
			pulse_length = (int)GUIDER_GUIDE_NORTH_ITEM->number.value;
			result = SDK_CALL(ST4PlusGuide)(PRIVATE_DATA->handle, 0, pulse_length);
		} else if (GUIDER_GUIDE_SOUTH_ITEM->number.value > 0) {
			pulse_length = (int)GUIDER_GUIDE_SOUTH_ITEM->number.value;
			result = SDK_CALL(ST4PlusGuide)(PRIVATE_DATA->handle, 1, pulse_length);
		}
		GUIDER_GUIDE_DEC_PROPERTY->state = SUCCEEDED(result) ? INDIGO_BUSY_STATE : INDIGO_ALERT_STATE;
		indigo_update_property(device, GUIDER_GUIDE_DEC_PROPERTY, NULL);
		if (GUIDER_GUIDE_DEC_PROPERTY->state == INDIGO_BUSY_STATE) {
			indigo_set_timer(device, pulse_length / 1000.0, guider_timer_callback_dec, &PRIVATE_DATA->guider_timer_dec);
		}
		return INDIGO_OK;
	} else if (indigo_property_match_changeable(GUIDER_GUIDE_RA_PROPERTY, property)) {
		// -------------------------------------------------------------------------------- GUIDER_GUIDE_RA
		indigo_property_copy_values(GUIDER_GUIDE_RA_PROPERTY, property, false);
		HRESULT result = 0;
		int pulse_length = 0;
		indigo_cancel_timer(device, &PRIVATE_DATA->guider_timer_ra);
		if (GUIDER_GUIDE_EAST_ITEM->number.value > 0) {
			pulse_length = (int)GUIDER_GUIDE_EAST_ITEM->number.value;
			result = SDK_CALL(ST4PlusGuide)(PRIVATE_DATA->handle, 2, pulse_length);
		} else if (GUIDER_GUIDE_WEST_ITEM->number.value > 0) {
			pulse_length = (int)GUIDER_GUIDE_WEST_ITEM->number.value;
			result = SDK_CALL(ST4PlusGuide)(PRIVATE_DATA->handle, 3, pulse_length);
		}
		GUIDER_GUIDE_RA_PROPERTY->state = SUCCEEDED(result) ? INDIGO_BUSY_STATE : INDIGO_ALERT_STATE;
		indigo_update_property(device, GUIDER_GUIDE_RA_PROPERTY, NULL);
		if (GUIDER_GUIDE_RA_PROPERTY->state == INDIGO_BUSY_STATE) {
			indigo_set_timer(device, pulse_length / 1000.0, guider_timer_callback_ra, &PRIVATE_DATA->guider_timer_ra);
		}
		return INDIGO_OK;
		// --------------------------------------------------------------------------------
	}
	return indigo_guider_change_property(device, client, property);
}

static indigo_result guider_detach(indigo_device *device) {
	assert(device != NULL);
	if (IS_CONNECTED) {
		indigo_set_switch(CONNECTION_PROPERTY, CONNECTION_DISCONNECTED_ITEM, true);
		guider_connect_callback(device);
	}
	INDIGO_DEVICE_DETACH_LOG(DRIVER_NAME, device->name);
	return indigo_guider_detach(device);
}

// -------------------------------------------------------------------------------- INDIGO Wheel device implementation
static void set_wheel_positions(indigo_device *device) {
	int positions = 7;
	if (X_WHEEL_MODEL_5_POSITION_ITEM->sw.value) {
		positions = 5;
	} else if (X_WHEEL_MODEL_7_POSITION_ITEM->sw.value) {
		positions = 7;
	} else if (X_WHEEL_MODEL_8_POSITION_ITEM->sw.value) {
		positions = 8;
	}
	HRESULT result = SDK_CALL(put_Option)(PRIVATE_DATA->handle, SDK_DEF(OPTION_FILTERWHEEL_SLOT), positions);
	INDIGO_DRIVER_DEBUG(DRIVER_NAME, "put_Option(OPTION_FILTERWHEEL_SLOT) -> %08x", result);
	positions = 7;
	result = SDK_CALL(get_Option)(PRIVATE_DATA->handle, SDK_DEF(OPTION_FILTERWHEEL_SLOT), &positions);
	WHEEL_SLOT_ITEM->number.max =
	WHEEL_SLOT_NAME_PROPERTY->count =
	WHEEL_SLOT_OFFSET_PROPERTY->count =
	PRIVATE_DATA->count = positions;
	INDIGO_DRIVER_DEBUG(DRIVER_NAME, "get_Option(OPTION_FILTERWHEEL_SLOT) -> %08x, %d", result, positions);
}

static void wheel_timer_callback(indigo_device *device) {
	pthread_mutex_lock(&PRIVATE_DATA->mutex);
	HRESULT result = SDK_CALL(get_Option)(PRIVATE_DATA->handle, SDK_DEF(OPTION_FILTERWHEEL_POSITION), &PRIVATE_DATA->current_slot);
	pthread_mutex_unlock(&PRIVATE_DATA->mutex);
	INDIGO_DRIVER_DEBUG(DRIVER_NAME, "get_Option(OPTION_FILTERWHEEL_POSITION) -> %08x, %d", result, PRIVATE_DATA->current_slot);
	PRIVATE_DATA->current_slot++;
	WHEEL_SLOT_ITEM->number.value = PRIVATE_DATA->current_slot;
	if (PRIVATE_DATA->current_slot == PRIVATE_DATA->target_slot) {
		WHEEL_SLOT_PROPERTY->state = INDIGO_OK_STATE;
	} else if (PRIVATE_DATA->current_slot == 0) { //still moving
		indigo_reschedule_timer(device, 0.5, &(PRIVATE_DATA->wheel_timer));
	} else {
		INDIGO_DRIVER_ERROR(DRIVER_NAME, "Set filter %d failed", (int)WHEEL_SLOT_ITEM->number.target);
		WHEEL_SLOT_PROPERTY->state = INDIGO_ALERT_STATE;
	}
	indigo_update_property(device, WHEEL_SLOT_PROPERTY, NULL);
}

static void calibrate_callback(indigo_device *device) {
	pthread_mutex_lock(&PRIVATE_DATA->mutex);
	HRESULT result = SDK_CALL(put_Option)(PRIVATE_DATA->handle, SDK_DEF(OPTION_FILTERWHEEL_POSITION), -1); // -1 means callibrate
	pthread_mutex_unlock(&PRIVATE_DATA->mutex);
	if (SUCCEEDED(result)) {
		int pos = 0;
		do {
			indigo_sleep(1);
			pthread_mutex_lock(&PRIVATE_DATA->mutex);
			HRESULT result = SDK_CALL(get_Option)(PRIVATE_DATA->handle, SDK_DEF(OPTION_FILTERWHEEL_POSITION), &pos);
			pthread_mutex_unlock(&PRIVATE_DATA->mutex);
			INDIGO_DRIVER_DEBUG(DRIVER_NAME, "get_Option(OPTION_FILTERWHEEL_POSITION) -> %08x, %d", result, pos);
		} while (pos == -1);
		WHEEL_SLOT_ITEM->number.value =
		WHEEL_SLOT_ITEM->number.target =
		PRIVATE_DATA->current_slot =
		PRIVATE_DATA->target_slot = ++pos;
		WHEEL_SLOT_PROPERTY->state = INDIGO_OK_STATE;
		indigo_update_property(device, WHEEL_SLOT_PROPERTY, NULL);
		X_CALIBRATE_START_ITEM->sw.value=false;
		X_CALIBRATE_PROPERTY->state = INDIGO_OK_STATE;
		indigo_update_property(device, X_CALIBRATE_PROPERTY, "Calibration finished");
	} else {
		INDIGO_DRIVER_ERROR(DRIVER_NAME, "put_Option(OPTION_FILTERWHEEL_POSITION, -1) -> %08x", result);
		WHEEL_SLOT_PROPERTY->state = INDIGO_ALERT_STATE;
		indigo_update_property(device, WHEEL_SLOT_PROPERTY, NULL);
		X_CALIBRATE_START_ITEM->sw.value=false;
		X_CALIBRATE_PROPERTY->state = INDIGO_ALERT_STATE;
		indigo_update_property(device, X_CALIBRATE_PROPERTY, "Calibration failed");
	}
}

static indigo_result wheel_enumerate_properties(indigo_device *device, indigo_client *client, indigo_property *property);

static indigo_result wheel_attach(indigo_device *device) {
	assert(device != NULL);
	assert(PRIVATE_DATA != NULL);

	if (indigo_wheel_attach(device, DRIVER_NAME, DRIVER_VERSION) == INDIGO_OK) {
		INFO_PROPERTY->count = 7;
		// --------------------------------------------------------------------------------- X_CALIBRATE
		X_CALIBRATE_PROPERTY = indigo_init_switch_property(NULL, device->name, X_CALIBRATE_PROPERTY_NAME, ADVANCED_GROUP, "Calibrate filter wheel", INDIGO_OK_STATE, INDIGO_RW_PERM, INDIGO_ONE_OF_MANY_RULE, 1);
		if (X_CALIBRATE_PROPERTY == NULL) {
			return INDIGO_FAILED;
		}
		indigo_init_switch_item(X_CALIBRATE_START_ITEM, X_CALIBRATE_START_ITEM_NAME, "Start", false);
		// --------------------------------------------------------------------------------- X_WHEEL_MODEL
		X_WHEEL_MODEL_PROPERTY = indigo_init_switch_property(NULL, device->name, X_WHEEL_MODEL_PROPERTY_NAME, MAIN_GROUP, "Device Model", INDIGO_OK_STATE, INDIGO_RW_PERM, INDIGO_ONE_OF_MANY_RULE, 3);
		if (X_WHEEL_MODEL_PROPERTY == NULL) {
			return INDIGO_FAILED;
		}
		indigo_init_switch_item(X_WHEEL_MODEL_5_POSITION_ITEM, X_WHEEL_MODEL_5_POSITION_ITEM_NAME, "5 positions Filter wheel", false);
		indigo_init_switch_item(X_WHEEL_MODEL_7_POSITION_ITEM, X_WHEEL_MODEL_7_POSITION_ITEM_NAME, "7 positions Filter wheel", true);
		indigo_init_switch_item(X_WHEEL_MODEL_8_POSITION_ITEM, X_WHEEL_MODEL_8_POSITION_ITEM_NAME, "8 positions Filter wheel", false);
		// --------------------------------------------------------------------------
		pthread_mutex_init(&PRIVATE_DATA->mutex, NULL);
		INDIGO_DEVICE_ATTACH_LOG(DRIVER_NAME, device->name);
		return wheel_enumerate_properties(device, NULL, NULL);
	}
	return INDIGO_FAILED;
}

static indigo_result wheel_enumerate_properties(indigo_device *device, indigo_client *client, indigo_property *property) {
	assert(device != NULL);
	INDIGO_DEFINE_MATCHING_PROPERTY(X_WHEEL_MODEL_PROPERTY);
	if (IS_CONNECTED) {
		INDIGO_DEFINE_MATCHING_PROPERTY(X_CALIBRATE_PROPERTY);
	}
	return indigo_wheel_enumerate_properties(device, client, property);
}

static void wheel_connect_callback(indigo_device *device) {
	indigo_lock_master_device(device);
	CONNECTION_PROPERTY->state = INDIGO_OK_STATE;
	if (CONNECTION_CONNECTED_ITEM->sw.value) {
		if (PRIVATE_DATA->handle == NULL) {
			if (indigo_try_global_lock(device) != INDIGO_OK) {
				INDIGO_DRIVER_ERROR(DRIVER_NAME, "indigo_try_global_lock(): failed to get lock.");
			} else {
				char id[66];
				sprintf(id, "@%s", INDIGO_WCHAR_TO_CHAR(PRIVATE_DATA->cam.id));
				PRIVATE_DATA->handle = SDK_CALL(Open)(INDIGO_CHAR_TO_WCHAR(id));
				INDIGO_DRIVER_DEBUG(DRIVER_NAME, "Open(%s) -> %p", id, PRIVATE_DATA->handle);
			}
		}
		device->gp_bits = 1;
		if (PRIVATE_DATA->handle) {
			HRESULT result = SDK_CALL(get_HwVersion)(PRIVATE_DATA->handle, INFO_DEVICE_HW_REVISION_ITEM->text.value);
			INDIGO_DRIVER_DEBUG(DRIVER_NAME, "get_HwVersion() -> %08x", result);
			result = SDK_CALL(get_FwVersion)(PRIVATE_DATA->handle, INFO_DEVICE_FW_REVISION_ITEM->text.value);
			INDIGO_DRIVER_DEBUG(DRIVER_NAME, "get_FwVersion() -> %08x", result);
			indigo_update_property(device, INFO_PROPERTY, NULL);
			indigo_define_property(device, X_CALIBRATE_PROPERTY, NULL);

			set_wheel_positions(device);

			/* This is a hack! We need to reset to some position because sometimes after reconnect
			   the the state remains "moving" forever although it is not moving. However it tries
			   to set slot 1 at every connect, so this hack does not change anything.
			*/
			int slot = 0 + (1 << 8);  // slot 1 using closest approach
			pthread_mutex_lock(&PRIVATE_DATA->mutex);
			SDK_CALL(put_Option)(PRIVATE_DATA->handle, SDK_DEF(OPTION_FILTERWHEEL_POSITION), slot);
			pthread_mutex_unlock(&PRIVATE_DATA->mutex);
			int value = 0;
			do {
				indigo_sleep(1);
				result = SDK_CALL(get_Option)(PRIVATE_DATA->handle, SDK_DEF(OPTION_FILTERWHEEL_POSITION), &value);
				INDIGO_DRIVER_DEBUG(DRIVER_NAME, "get_Option(OPTION_FILTERWHEEL_POSITION) -> %08x, %d", result, value + 1);
			} while (value == -1);
			WHEEL_SLOT_ITEM->number.value = WHEEL_SLOT_ITEM->number.target = ++value;
			indigo_update_property(device, WHEEL_SLOT_PROPERTY, NULL);

			CONNECTION_PROPERTY->state = INDIGO_OK_STATE;
		} else {
			CONNECTION_PROPERTY->state = INDIGO_ALERT_STATE;
			indigo_set_switch(CONNECTION_PROPERTY, CONNECTION_DISCONNECTED_ITEM, true);
			device->gp_bits = 0;
		}
	} else {
		indigo_cancel_timer_sync(device, &PRIVATE_DATA->wheel_timer);
		indigo_delete_property(device, X_CALIBRATE_PROPERTY, NULL);
		if (PRIVATE_DATA->camera && PRIVATE_DATA->camera->gp_bits != 0) {
			if (PRIVATE_DATA->handle != NULL) {
				INDIGO_DRIVER_DEBUG(DRIVER_NAME, "Closing wheel");
				pthread_mutex_lock(&PRIVATE_DATA->mutex);
				SDK_CALL(Close)(PRIVATE_DATA->handle);
				pthread_mutex_unlock(&PRIVATE_DATA->mutex);
				indigo_global_unlock(device);
			}
			PRIVATE_DATA->handle = NULL;
		}
		device->gp_bits = 0;
		CONNECTION_PROPERTY->state = INDIGO_OK_STATE;
	}
	indigo_wheel_change_property(device, NULL, CONNECTION_PROPERTY);
	indigo_unlock_master_device(device);
}

static indigo_result wheel_change_property(indigo_device *device, indigo_client *client, indigo_property *property) {
	assert(device != NULL);
	assert(DEVICE_CONTEXT != NULL);
	assert(property != NULL);
	if (indigo_property_match_changeable(CONNECTION_PROPERTY, property)) {
		// -------------------------------------------------------------------------------- CONNECTION
		if (indigo_ignore_connection_change(device, property))
			return INDIGO_OK;
		indigo_property_copy_values(CONNECTION_PROPERTY, property, false);
		CONNECTION_PROPERTY->state = INDIGO_BUSY_STATE;
		indigo_update_property(device, CONNECTION_PROPERTY, NULL);
		indigo_set_timer(device, 0, wheel_connect_callback, NULL);
		return INDIGO_OK;
	} else if (indigo_property_match_changeable(WHEEL_SLOT_PROPERTY, property)) {
		// -------------------------------------------------------------------------------- WHEEL_SLOT
		indigo_property_copy_values(WHEEL_SLOT_PROPERTY, property, false);
		if (WHEEL_SLOT_ITEM->number.value < 1 || WHEEL_SLOT_ITEM->number.value > WHEEL_SLOT_ITEM->number.max) {
			WHEEL_SLOT_PROPERTY->state = INDIGO_ALERT_STATE;
		} else if (WHEEL_SLOT_ITEM->number.value == PRIVATE_DATA->current_slot) {
			WHEEL_SLOT_PROPERTY->state = INDIGO_OK_STATE;
		} else {
			WHEEL_SLOT_PROPERTY->state = INDIGO_BUSY_STATE;
			PRIVATE_DATA->target_slot = (int)WHEEL_SLOT_ITEM->number.value;
			WHEEL_SLOT_ITEM->number.value = PRIVATE_DATA->current_slot;
			int slot = ((int)WHEEL_SLOT_ITEM->number.target-1) + (1<< 8);
			pthread_mutex_lock(&PRIVATE_DATA->mutex);
			HRESULT result = SDK_CALL(put_Option)(PRIVATE_DATA->handle, SDK_DEF(OPTION_FILTERWHEEL_POSITION), slot);
			pthread_mutex_unlock(&PRIVATE_DATA->mutex);
			if (FAILED(result)) {
				INDIGO_DRIVER_ERROR(DRIVER_NAME, "put_Option(OPTION_FILTERWHEEL_POSITION, %d) -> %08x", slot, result);
				SDK_CALL(get_Option)(PRIVATE_DATA->handle, SDK_DEF(OPTION_FILTERWHEEL_POSITION), &PRIVATE_DATA->current_slot);
				WHEEL_SLOT_ITEM->number.value = ++PRIVATE_DATA->current_slot;
				WHEEL_SLOT_PROPERTY->state = INDIGO_ALERT_STATE;
			} else {
				INDIGO_DRIVER_DEBUG(DRIVER_NAME, "put_Option(OPTION_FILTERWHEEL_POSITION, %d) -> %08x", slot, result);
				indigo_set_timer(device, 0.5, wheel_timer_callback, &PRIVATE_DATA->wheel_timer);
			}
		}
		indigo_update_property(device, WHEEL_SLOT_PROPERTY, NULL);
		return INDIGO_OK;
	} else if (indigo_property_match_changeable(X_CALIBRATE_PROPERTY, property)) {
		// -------------------------------------------------------------------------------- X_CALIBRATE
		indigo_property_copy_values(X_CALIBRATE_PROPERTY, property, false);
		if (X_CALIBRATE_START_ITEM->sw.value) {
			X_CALIBRATE_PROPERTY->state = INDIGO_BUSY_STATE;
			indigo_update_property(device, X_CALIBRATE_PROPERTY, "Calibration started");
			WHEEL_SLOT_PROPERTY->state = INDIGO_BUSY_STATE;
			indigo_update_property(device, WHEEL_SLOT_PROPERTY, NULL);
			indigo_set_timer(device, 0.5, calibrate_callback, &PRIVATE_DATA->wheel_timer);
		}
		return INDIGO_OK;
	} else if (indigo_property_match_changeable(X_WHEEL_MODEL_PROPERTY, property)) {
		// -------------------------------------------------------------------------------- X_WHEEL_MODEL
		indigo_property_copy_values(X_WHEEL_MODEL_PROPERTY, property, false);

		set_wheel_positions(device);

		indigo_delete_property(device, WHEEL_SLOT_PROPERTY, NULL);
		indigo_delete_property(device, WHEEL_SLOT_NAME_PROPERTY, NULL);
		indigo_delete_property(device, WHEEL_SLOT_OFFSET_PROPERTY, NULL);
		indigo_define_property(device, WHEEL_SLOT_PROPERTY, NULL);
		indigo_define_property(device, WHEEL_SLOT_NAME_PROPERTY, NULL);
		indigo_define_property(device, WHEEL_SLOT_OFFSET_PROPERTY, NULL);

		indigo_update_property(device, X_WHEEL_MODEL_PROPERTY, NULL);
	} else if (indigo_property_match_changeable(CONFIG_PROPERTY, property)) {
		// -------------------------------------------------------------------------------- CONFIG_PROPERTY
		if (indigo_switch_match(CONFIG_SAVE_ITEM, property)) {
			indigo_save_property(device, NULL, X_WHEEL_MODEL_PROPERTY);
		}
	}
	// --------------------------------------------------------------------------------
	return indigo_wheel_change_property(device, client, property);
}

static indigo_result wheel_detach(indigo_device *device) {
	assert(device != NULL);
	if (IS_CONNECTED) {
		indigo_set_switch(CONNECTION_PROPERTY, CONNECTION_DISCONNECTED_ITEM, true);
		wheel_connect_callback(device);
	}
	indigo_release_property(X_CALIBRATE_PROPERTY);
	indigo_release_property(X_WHEEL_MODEL_PROPERTY);
	INDIGO_DEVICE_DETACH_LOG(DRIVER_NAME, device->name);
	return indigo_wheel_detach(device);
}


// -------------------------------------------------------------------------------- INDIGO focuser device implementation
static void focuser_timer_callback(indigo_device *device) {
	int is_moving = 0;
	HRESULT res;

	pthread_mutex_lock(&PRIVATE_DATA->mutex);
	res = (SDK_CALL(AAF)(PRIVATE_DATA->handle, SDK_DEF(AAF_ISMOVING), 0, &is_moving));
	if (FAILED(res)) {
		INDIGO_DRIVER_ERROR(DRIVER_NAME, "AAF(AAF_ISMOVING) -> %08x (value = %d) (failed)", res, is_moving);
		FOCUSER_POSITION_PROPERTY->state = INDIGO_ALERT_STATE;
		FOCUSER_STEPS_PROPERTY->state = INDIGO_ALERT_STATE;
	} else {
		INDIGO_DRIVER_DEBUG(DRIVER_NAME, "AAF(AAF_ISMOVING) -> %08x (value = %d)", res, is_moving);
	}

	res = (SDK_CALL(AAF)(PRIVATE_DATA->handle, SDK_DEF(AAF_GETPOSITION), 0, &PRIVATE_DATA->current_position));
	if (FAILED(res)) {
		INDIGO_DRIVER_ERROR(DRIVER_NAME, "AAF(AAF_GETPOSITION) -> %08x (value = %d) (failed)", res, PRIVATE_DATA->current_position);
		FOCUSER_POSITION_PROPERTY->state = INDIGO_ALERT_STATE;
		FOCUSER_STEPS_PROPERTY->state = INDIGO_ALERT_STATE;
	} else {
		INDIGO_DRIVER_DEBUG(DRIVER_NAME, "AAF(AAF_GETPOSITION) -> %08x (value = %d)", res, PRIVATE_DATA->current_position);
	}
	pthread_mutex_unlock(&PRIVATE_DATA->mutex);

	FOCUSER_POSITION_ITEM->number.value = PRIVATE_DATA->current_position;

	if ((!is_moving) || (PRIVATE_DATA->current_position == PRIVATE_DATA->target_position)) {
		FOCUSER_POSITION_PROPERTY->state = INDIGO_OK_STATE;
		FOCUSER_STEPS_PROPERTY->state = INDIGO_OK_STATE;
	} else {
		indigo_reschedule_timer(device, 0.5, &(PRIVATE_DATA->focuser_timer));
	}
	indigo_update_property(device, FOCUSER_STEPS_PROPERTY, NULL);
	indigo_update_property(device, FOCUSER_POSITION_PROPERTY, NULL);
}


static void compensate_focus(indigo_device *device, double new_temp) {
	int compensation;
	double temp_difference = new_temp - PRIVATE_DATA->prev_temp;

	// we do not have previous temperature reading 
	if (PRIVATE_DATA->prev_temp < -270) {
		INDIGO_DRIVER_DEBUG(DRIVER_NAME, "Not compensating: PRIVATE_DATA->prev_temp = %f", PRIVATE_DATA->prev_temp);
		PRIVATE_DATA->prev_temp = new_temp;
		return;
	}

	// we do not have current temperature reading or focuser is moving
	if ((new_temp < -270) || (FOCUSER_POSITION_PROPERTY->state != INDIGO_OK_STATE)) {
		INDIGO_DRIVER_DEBUG(DRIVER_NAME, "Not compensating: new_temp = %f, FOCUSER_POSITION_PROPERTY->state = %d", new_temp, FOCUSER_POSITION_PROPERTY->state);
		return;
	}

	// temperature difference if more than 1 degree so compensation needed
	if ((fabs(temp_difference) >= FOCUSER_COMPENSATION_THRESHOLD_ITEM->number.value) && (fabs(temp_difference) < 100)) {
		compensation = (int)(temp_difference * FOCUSER_COMPENSATION_ITEM->number.value);
		INDIGO_DRIVER_DEBUG(
			DRIVER_NAME,
			"Compensation: temp_difference = %.2f, Compensation = %d, steps/degC = %.0f, threshold = %.2f",
			temp_difference,
			compensation,
			FOCUSER_COMPENSATION_ITEM->number.value,
			FOCUSER_COMPENSATION_THRESHOLD_ITEM->number.value
		);
	} else {
		INDIGO_DRIVER_DEBUG(
			DRIVER_NAME,
			"Not compensating (not needed): temp_difference = %.2f, threshold = %.2f",
			temp_difference,
			FOCUSER_COMPENSATION_THRESHOLD_ITEM->number.value
		);
		return;
	}

	PRIVATE_DATA->target_position = PRIVATE_DATA->current_position + compensation;
	INDIGO_DRIVER_DEBUG(DRIVER_NAME, "Compensation: PRIVATE_DATA->current_position = %d, PRIVATE_DATA->target_position = %d", PRIVATE_DATA->current_position, PRIVATE_DATA->target_position);

	pthread_mutex_lock(&PRIVATE_DATA->mutex);
	HRESULT res = (SDK_CALL(AAF)(PRIVATE_DATA->handle, SDK_DEF(AAF_GETPOSITION), 0, &PRIVATE_DATA->current_position));
	if (FAILED(res)) {
		INDIGO_DRIVER_ERROR(DRIVER_NAME, "AAF(AAF_GETPOSITION) -> %08x (value = %d) (failed)", res, PRIVATE_DATA->current_position);
	}
	pthread_mutex_unlock(&PRIVATE_DATA->mutex);

	// Make sure we do not attempt to go beyond the limits
	if (FOCUSER_POSITION_ITEM->number.max < PRIVATE_DATA->target_position) {
		PRIVATE_DATA->target_position = (int)FOCUSER_POSITION_ITEM->number.max;
	} else if (FOCUSER_POSITION_ITEM->number.min > PRIVATE_DATA->target_position) {
		PRIVATE_DATA->target_position = (int)FOCUSER_POSITION_ITEM->number.min;
	}
	INDIGO_DRIVER_DEBUG(DRIVER_NAME, "Compensating: Corrected PRIVATE_DATA->target_position = %d", PRIVATE_DATA->target_position);

	pthread_mutex_lock(&PRIVATE_DATA->mutex);
	res = (SDK_CALL(AAF)(PRIVATE_DATA->handle, SDK_DEF(AAF_SETPOSITION), PRIVATE_DATA->target_position, NULL));
	if (FAILED(res)) {
		INDIGO_DRIVER_ERROR(DRIVER_NAME, "AAF(AAF_SETPOSITION) -> %08x (value = %d) (failed)", res, PRIVATE_DATA->target_position);
		FOCUSER_STEPS_PROPERTY->state = INDIGO_ALERT_STATE;
	}
	pthread_mutex_unlock(&PRIVATE_DATA->mutex);

	PRIVATE_DATA->prev_temp = new_temp;
	FOCUSER_POSITION_ITEM->number.value = PRIVATE_DATA->current_position;
	FOCUSER_POSITION_PROPERTY->state = INDIGO_BUSY_STATE;
	indigo_update_property(device, FOCUSER_POSITION_PROPERTY, NULL);
	indigo_set_timer(device, 0.5, focuser_timer_callback, &PRIVATE_DATA->focuser_timer);
}


static void temperature_timer_callback(indigo_device *device) {
	int temp10 = -2732;
	static bool has_sensor = true;
	HRESULT res;

	FOCUSER_TEMPERATURE_PROPERTY->state = INDIGO_OK_STATE;

	pthread_mutex_lock(&PRIVATE_DATA->mutex);
	res = (SDK_CALL(AAF)(PRIVATE_DATA->handle, SDK_DEF(AAF_GETAMBIENTTEMP), 0, &temp10));
	if (FAILED(res)) {
		if (has_sensor) {
			INDIGO_DRIVER_LOG(DRIVER_NAME, "The temperature sensor is not connected (using internal sensor).");
			indigo_update_property(device, FOCUSER_TEMPERATURE_PROPERTY, "The temperature sensor is not connected (using internal sensor).");
		}
		has_sensor = false;
	} else {
		if (!has_sensor) {
			INDIGO_DRIVER_LOG(DRIVER_NAME, "The temperature sensor connected.");
			indigo_update_property(device, FOCUSER_TEMPERATURE_PROPERTY, "The temperature sensor connected.");
		}
		has_sensor = true;
	}
	INDIGO_DRIVER_DEBUG(DRIVER_NAME, "AAF(AAF_GETAMBIENTTEMP) -> %08x (value = %d)", res, temp10);

	if (!has_sensor) {
		res = (SDK_CALL(AAF)(PRIVATE_DATA->handle, SDK_DEF(AAF_GETTEMP), 0, &temp10));
		if (FAILED(res)) {
			temp10 = -2732;
			INDIGO_DRIVER_ERROR(DRIVER_NAME, "AAF(AAF_GETTEMP) -> %08x (value = %d) (failed)", res, temp10);
		} else {
			INDIGO_DRIVER_DEBUG(DRIVER_NAME, "AAF(AAF_GETTEMP) -> %08x (value = %d)", res, temp10);
		}
	}

	FOCUSER_TEMPERATURE_ITEM->number.value = (double)temp10/10.0;
	pthread_mutex_unlock(&PRIVATE_DATA->mutex);

	if (FOCUSER_TEMPERATURE_ITEM->number.value < -270.0) {
		FOCUSER_TEMPERATURE_PROPERTY->state = INDIGO_IDLE_STATE;
	}
	indigo_update_property(device, FOCUSER_TEMPERATURE_PROPERTY, NULL);

	if (FOCUSER_MODE_AUTOMATIC_ITEM->sw.value) {
		compensate_focus(device, FOCUSER_TEMPERATURE_ITEM->number.value);
	} else {
		// reset temp so that the compensation starts when auto mode is selected
		PRIVATE_DATA->prev_temp = -273;
	}
	indigo_reschedule_timer(device, 2, &(PRIVATE_DATA->temperature_timer));
}


static indigo_result focuser_enumerate_properties(indigo_device *device, indigo_client *client, indigo_property *property) {
	if (IS_CONNECTED) {
		INDIGO_DEFINE_MATCHING_PROPERTY(X_BEEP_PROPERTY);
	}
	return indigo_focuser_enumerate_properties(device, NULL, NULL);
}


static indigo_result focuser_attach(indigo_device *device) {
	assert(device != NULL);
	assert(PRIVATE_DATA != NULL);
	if (indigo_focuser_attach(device, DRIVER_NAME, DRIVER_VERSION) == INDIGO_OK) {
		pthread_mutex_init(&PRIVATE_DATA->mutex, NULL);

		FOCUSER_LIMITS_PROPERTY->hidden = false;
		FOCUSER_LIMITS_MAX_POSITION_ITEM->number.min = 0;
		FOCUSER_LIMITS_MAX_POSITION_ITEM->number.max = 65000;
		FOCUSER_LIMITS_MIN_POSITION_ITEM->number.min = 0;
		FOCUSER_LIMITS_MAX_POSITION_ITEM->number.step = 100;
		FOCUSER_LIMITS_MIN_POSITION_ITEM->number.value = 0;
		FOCUSER_LIMITS_MIN_POSITION_ITEM->number.max = 0;
		//INDIGO_DRIVER_DEBUG(DRIVER_NAME, "\'%s\' MaxStep = %d",device->name ,PRIVATE_DATA->info.MaxStep);

		FOCUSER_SPEED_PROPERTY->hidden = true;

		FOCUSER_BACKLASH_PROPERTY->hidden = false;
		FOCUSER_BACKLASH_ITEM->number.min = 0;
		FOCUSER_BACKLASH_ITEM->number.max = 10000;
		FOCUSER_BACKLASH_ITEM->number.step = 1;

		// TESTED: focuser does not go beyond 65000
		FOCUSER_POSITION_ITEM->number.min = 0;
		FOCUSER_POSITION_ITEM->number.step = 1;
		FOCUSER_POSITION_ITEM->number.max = 65000;

		FOCUSER_STEPS_ITEM->number.min = 0;
		FOCUSER_STEPS_ITEM->number.step = 1;
		FOCUSER_STEPS_ITEM->number.max = 65000;

		FOCUSER_ON_POSITION_SET_PROPERTY->hidden = false;
		FOCUSER_TEMPERATURE_PROPERTY->hidden = false;
		FOCUSER_REVERSE_MOTION_PROPERTY->hidden = false;

		// -------------------------------------------------------------------------- FOCUSER_COMPENSATION
		FOCUSER_COMPENSATION_PROPERTY->hidden = false;
		FOCUSER_COMPENSATION_ITEM->number.min = -10000;
		FOCUSER_COMPENSATION_ITEM->number.max = 10000;
		FOCUSER_COMPENSATION_PROPERTY->count = 2;
		// -------------------------------------------------------------------------- FOCUSER_MODE
		FOCUSER_MODE_PROPERTY->hidden = false;
		// -------------------------------------------------------------------------- BEEP_PROPERTY
		X_BEEP_PROPERTY = indigo_init_switch_property(NULL, device->name, X_BEEP_PROPERTY_NAME, FOCUSER_ADVANCED_GROUP, "Buzzer", INDIGO_OK_STATE, INDIGO_RW_PERM, INDIGO_ONE_OF_MANY_RULE, 2);
		if (X_BEEP_PROPERTY == NULL) {
			return INDIGO_FAILED;
		}

		indigo_init_switch_item(X_BEEP_ON_ITEM, X_BEEP_ON_ITEM_NAME, "On", false);
		indigo_init_switch_item(X_BEEP_OFF_ITEM, X_BEEP_OFF_ITEM_NAME, "Off", true);
		// --------------------------------------------------------------------------
		INDIGO_DEVICE_ATTACH_LOG(DRIVER_NAME, device->name);
		return focuser_enumerate_properties(device, NULL, NULL);
	}
	return INDIGO_FAILED;
}

static void focuser_connect_callback(indigo_device *device) {
indigo_lock_master_device(device);
	CONNECTION_PROPERTY->state = INDIGO_OK_STATE;
	if (CONNECTION_CONNECTED_ITEM->sw.value) {
		if (PRIVATE_DATA->handle == NULL) {
			if (indigo_try_global_lock(device) != INDIGO_OK) {
				INDIGO_DRIVER_ERROR(DRIVER_NAME, "indigo_try_global_lock(): failed to get lock.");
			} else {
				char id[66];
				sprintf(id, "@%s", INDIGO_WCHAR_TO_CHAR(PRIVATE_DATA->cam.id));
				PRIVATE_DATA->handle = SDK_CALL(Open)(INDIGO_CHAR_TO_WCHAR(id));
				INDIGO_DRIVER_DEBUG(DRIVER_NAME, "Open(%s) -> %p", id, PRIVATE_DATA->handle);
			}
		}
		device->gp_bits = 1;
		if (PRIVATE_DATA->handle) {
			HRESULT result = SDK_CALL(get_HwVersion)(PRIVATE_DATA->handle, INFO_DEVICE_HW_REVISION_ITEM->text.value);
			INDIGO_DRIVER_DEBUG(DRIVER_NAME, "get_HwVersion() -> %08x", result);
			result = SDK_CALL(get_FwVersion)(PRIVATE_DATA->handle, INFO_DEVICE_FW_REVISION_ITEM->text.value);
			INDIGO_DRIVER_DEBUG(DRIVER_NAME, "get_FwVersion() -> %08x", result);
			indigo_update_property(device, INFO_PROPERTY, NULL);
			indigo_define_property(device, X_CALIBRATE_PROPERTY, NULL);

			pthread_mutex_lock(&PRIVATE_DATA->mutex);
			int value = 0;
			HRESULT res = (SDK_CALL(AAF)(PRIVATE_DATA->handle, SDK_DEF(AAF_RANGEMAX), 0, &value));

			res = (SDK_CALL(AAF)(PRIVATE_DATA->handle, SDK_DEF(AAF_GETBACKLASH), 0, &value));
			if (FAILED(res)) {
				INDIGO_DRIVER_ERROR(DRIVER_NAME, "AAF(AAF_GETBACKLASH) -> %08x (value = %d) (failed)", res, value);
			} else {
				INDIGO_DRIVER_DEBUG(DRIVER_NAME, "AAF(AAF_GETBACKLASH) -> %08x (value = %d)", res, value);
				FOCUSER_BACKLASH_ITEM->number.value = (double)value;
				PRIVATE_DATA->backlash = value;
			}

			res = (SDK_CALL(AAF)(PRIVATE_DATA->handle, SDK_DEF(AAF_GETPOSITION), 0, &value));
			if (FAILED(res)) {
				INDIGO_DRIVER_ERROR(DRIVER_NAME, "AAF(AAF_GETPOSITION) -> %08x (value = %d) (failed)", res, value);
			} else {
				INDIGO_DRIVER_DEBUG(DRIVER_NAME, "AAF(AAF_GETPOSITION) -> %08x (value = %d)", res, value);
				FOCUSER_POSITION_ITEM->number.value = (double)value;
				PRIVATE_DATA->current_position = PRIVATE_DATA->target_position = value;
			}

			res = (SDK_CALL(AAF)(PRIVATE_DATA->handle, SDK_DEF(AAF_GETDIRECTION), 0, &value));
			if (FAILED(res)) {
				INDIGO_DRIVER_ERROR(DRIVER_NAME, "AAF(AAF_GETDIRECTION) -> %08x (value = %d) (failed)", res, value);
			} else {
				INDIGO_DRIVER_DEBUG(DRIVER_NAME, "AAF(AAF_GETDIRECTION) -> %08x (value = %d)", res, value);
				FOCUSER_REVERSE_MOTION_DISABLED_ITEM->sw.value = (value > 0);
				FOCUSER_REVERSE_MOTION_ENABLED_ITEM->sw.value = !FOCUSER_REVERSE_MOTION_DISABLED_ITEM->sw.value;
			}

			res = (SDK_CALL(AAF)(PRIVATE_DATA->handle, SDK_DEF(AAF_GETMAXSTEP), 0, &PRIVATE_DATA->max_position));
			if (FAILED(res)) {
				INDIGO_DRIVER_ERROR(DRIVER_NAME, "AAF(AAF_GETMAXSTEP) -> %08x (value = %d) (failed)", res, PRIVATE_DATA->max_position);
			} else {
				INDIGO_DRIVER_DEBUG(DRIVER_NAME, "AAF(AAF_GETMAXSTEP) -> %08x (value = %d)", res, PRIVATE_DATA->max_position);
				FOCUSER_LIMITS_MAX_POSITION_ITEM->number.value = FOCUSER_LIMITS_MAX_POSITION_ITEM->number.target = (double)PRIVATE_DATA->max_position;
			}

			res = (SDK_CALL(AAF)(PRIVATE_DATA->handle, SDK_DEF(AAF_GETBUZZER), 0, &value));
			if (FAILED(res)) {
				INDIGO_DRIVER_ERROR(DRIVER_NAME, "AAF(AAF_GETBUZZER) -> %08x (value = %d) (failed)", res, value);
			} else {
				INDIGO_DRIVER_DEBUG(DRIVER_NAME, "AAF(AAF_GETBUZZER) -> %08x (value = %d)", res, value);
				X_BEEP_ON_ITEM->sw.value = (value > 0);
			}
			X_BEEP_OFF_ITEM->sw.value = !X_BEEP_ON_ITEM->sw.value;

			pthread_mutex_unlock(&PRIVATE_DATA->mutex);

			CONNECTION_PROPERTY->state = INDIGO_OK_STATE;

			indigo_define_property(device, X_BEEP_PROPERTY, NULL);

			PRIVATE_DATA->prev_temp = -273;  /* we do not have previous temperature reading */ 
			indigo_set_timer(device, 0.5, focuser_timer_callback, &PRIVATE_DATA->focuser_timer);
			indigo_set_timer(device, 0.1, temperature_timer_callback, &PRIVATE_DATA->temperature_timer);
		} else {
			CONNECTION_PROPERTY->state = INDIGO_ALERT_STATE;
			indigo_set_switch(CONNECTION_PROPERTY, CONNECTION_DISCONNECTED_ITEM, true);
			device->gp_bits = 0;
		}
	} else {
		indigo_cancel_timer_sync(device, &PRIVATE_DATA->focuser_timer);
		indigo_cancel_timer_sync(device, &PRIVATE_DATA->temperature_timer);
		indigo_delete_property(device, X_BEEP_PROPERTY, NULL);
		if (PRIVATE_DATA->camera && PRIVATE_DATA->camera->gp_bits != 0) {
			if (PRIVATE_DATA->handle != NULL) {
				INDIGO_DRIVER_DEBUG(DRIVER_NAME, "Closing focuser");
				pthread_mutex_lock(&PRIVATE_DATA->mutex);
				SDK_CALL(Close)(PRIVATE_DATA->handle);
				pthread_mutex_unlock(&PRIVATE_DATA->mutex);
				indigo_global_unlock(device);
			}
			PRIVATE_DATA->handle = NULL;
		}
		device->gp_bits = 0;
		CONNECTION_PROPERTY->state = INDIGO_OK_STATE;
	}
	indigo_focuser_change_property(device, NULL, CONNECTION_PROPERTY);
	indigo_unlock_master_device(device);
}

static indigo_result focuser_change_property(indigo_device *device, indigo_client *client, indigo_property *property) {
	assert(device != NULL);
	assert(DEVICE_CONTEXT != NULL);
	assert(property != NULL);
	HRESULT res;
	if (indigo_property_match_changeable(CONNECTION_PROPERTY, property)) {
		// -------------------------------------------------------------------------------- CONNECTION
		if (indigo_ignore_connection_change(device, property))
			return INDIGO_OK;
		indigo_property_copy_values(CONNECTION_PROPERTY, property, false);
		CONNECTION_PROPERTY->state = INDIGO_BUSY_STATE;
		indigo_update_property(device, CONNECTION_PROPERTY, NULL);
		indigo_set_timer(device, 0, focuser_connect_callback, NULL);
		return INDIGO_OK;
	} else if (indigo_property_match_changeable(FOCUSER_REVERSE_MOTION_PROPERTY, property)) {
		// -------------------------------------------------------------------------------- FOCUSER_REVERSE_MOTION
		indigo_property_copy_values(FOCUSER_REVERSE_MOTION_PROPERTY, property, false);
		FOCUSER_REVERSE_MOTION_PROPERTY->state = INDIGO_OK_STATE;
		pthread_mutex_lock(&PRIVATE_DATA->mutex);

		int value = FOCUSER_REVERSE_MOTION_DISABLED_ITEM->sw.value ? 1 : 0;
		res = (SDK_CALL(AAF)(PRIVATE_DATA->handle, SDK_DEF(AAF_SETDIRECTION), value, NULL));
		if (FAILED(res)) {
			INDIGO_DRIVER_ERROR(DRIVER_NAME, "AAF(AAF_SETDIRECTION) -> %08x (value = %d) (failed)", res, value);
		} else {
			INDIGO_DRIVER_DEBUG(DRIVER_NAME, "AAF(AAF_SETDIRECTION) -> %08x (value = %d)", res, value);
			FOCUSER_REVERSE_MOTION_DISABLED_ITEM->sw.value = (value > 0);
			FOCUSER_REVERSE_MOTION_ENABLED_ITEM->sw.value = !FOCUSER_REVERSE_MOTION_DISABLED_ITEM->sw.value;
		}

		pthread_mutex_unlock(&PRIVATE_DATA->mutex);
		indigo_update_property(device, FOCUSER_REVERSE_MOTION_PROPERTY, NULL);
		return INDIGO_OK;
	} else if (indigo_property_match_changeable(FOCUSER_POSITION_PROPERTY, property)) {
		// -------------------------------------------------------------------------------- FOCUSER_POSITION
		indigo_property_copy_values(FOCUSER_POSITION_PROPERTY, property, false);
		if (FOCUSER_POSITION_PROPERTY->state == INDIGO_BUSY_STATE) {
			return INDIGO_OK;
		}
		if (FOCUSER_POSITION_ITEM->number.target < 0 || FOCUSER_POSITION_ITEM->number.target > FOCUSER_POSITION_ITEM->number.max) {
			FOCUSER_POSITION_PROPERTY->state = INDIGO_ALERT_STATE;
			FOCUSER_STEPS_PROPERTY->state = INDIGO_ALERT_STATE;
			indigo_update_property(device, FOCUSER_STEPS_PROPERTY, NULL);
			indigo_update_property(device, FOCUSER_POSITION_PROPERTY, NULL);
		} else if (FOCUSER_POSITION_ITEM->number.target == PRIVATE_DATA->current_position) {
			FOCUSER_POSITION_PROPERTY->state = INDIGO_OK_STATE;
			FOCUSER_STEPS_PROPERTY->state = INDIGO_OK_STATE;
			indigo_update_property(device, FOCUSER_STEPS_PROPERTY, NULL);
			indigo_update_property(device, FOCUSER_POSITION_PROPERTY, NULL);
		} else {
			FOCUSER_POSITION_PROPERTY->state = INDIGO_BUSY_STATE;
			FOCUSER_STEPS_PROPERTY->state = INDIGO_BUSY_STATE;
			PRIVATE_DATA->target_position = (int)FOCUSER_POSITION_ITEM->number.target;
			FOCUSER_POSITION_ITEM->number.value = PRIVATE_DATA->current_position;
			indigo_update_property(device, FOCUSER_STEPS_PROPERTY, NULL);
			indigo_update_property(device, FOCUSER_POSITION_PROPERTY, NULL);

			if (FOCUSER_ON_POSITION_SET_GOTO_ITEM->sw.value) { /* GOTO POSITION */
				pthread_mutex_lock(&PRIVATE_DATA->mutex);
				res = (SDK_CALL(AAF)(PRIVATE_DATA->handle, SDK_DEF(AAF_SETPOSITION), PRIVATE_DATA->target_position, NULL));
				if (FAILED(res)) {
					INDIGO_DRIVER_ERROR(DRIVER_NAME, "AAF(AAF_SETPOSITION) -> %08x (value = %d) (failed)", res, PRIVATE_DATA->target_position);
				} else {
					INDIGO_DRIVER_DEBUG(DRIVER_NAME, "AAF(AAF_SETPOSITION) -> %08x (value = %d)", res, PRIVATE_DATA->target_position);
				}
				pthread_mutex_unlock(&PRIVATE_DATA->mutex);
				indigo_set_timer(device, 0.5, focuser_timer_callback, &PRIVATE_DATA->focuser_timer);
			} else { /* SYNC POSITION */
				FOCUSER_POSITION_PROPERTY->state = INDIGO_BUSY_STATE;
				FOCUSER_STEPS_PROPERTY->state = INDIGO_BUSY_STATE;
				pthread_mutex_lock(&PRIVATE_DATA->mutex);
				res = (SDK_CALL(AAF)(PRIVATE_DATA->handle, SDK_DEF(AAF_SETZERO), PRIVATE_DATA->target_position, NULL));
				if (FAILED(res)) {
					INDIGO_DRIVER_ERROR(DRIVER_NAME, "AAF(AAF_SETZERO) -> %08x (value = %d) (failed)", res, PRIVATE_DATA->target_position);
				} else {
					INDIGO_DRIVER_DEBUG(DRIVER_NAME, "AAF(AAF_SETZERO) -> %08x (value = %d)", res, PRIVATE_DATA->target_position);
				}

				res = (SDK_CALL(AAF)(PRIVATE_DATA->handle, SDK_DEF(AAF_GETPOSITION), 0, &PRIVATE_DATA->current_position));
				if (FAILED(res)) {
					INDIGO_DRIVER_ERROR(DRIVER_NAME, "AAF(AAF_GETPOSITION) -> %08x (value = %d) (failed)", res, PRIVATE_DATA->current_position);
					FOCUSER_POSITION_PROPERTY->state = INDIGO_ALERT_STATE;
					FOCUSER_STEPS_PROPERTY->state = INDIGO_ALERT_STATE;
				} else {
					INDIGO_DRIVER_DEBUG(DRIVER_NAME, "AAF(AAF_GETPOSITION) -> %08x (value = %d)", res, PRIVATE_DATA->current_position);
					FOCUSER_POSITION_ITEM->number.value = (double)PRIVATE_DATA->current_position;
					FOCUSER_POSITION_PROPERTY->state = INDIGO_OK_STATE;
					FOCUSER_STEPS_PROPERTY->state = INDIGO_OK_STATE;
				}
				pthread_mutex_unlock(&PRIVATE_DATA->mutex);
				indigo_update_property(device, FOCUSER_STEPS_PROPERTY, NULL);
				indigo_update_property(device, FOCUSER_POSITION_PROPERTY, NULL);
			}
		}
		return INDIGO_OK;
	} else if (indigo_property_match_changeable(FOCUSER_LIMITS_PROPERTY, property)) {
		// -------------------------------------------------------------------------------- FOCUSER_LIMITS
		indigo_property_copy_values(FOCUSER_LIMITS_PROPERTY, property, false);
		FOCUSER_LIMITS_PROPERTY->state = INDIGO_OK_STATE;
		int max_position = PRIVATE_DATA->max_position;
		PRIVATE_DATA->max_position = (int)FOCUSER_LIMITS_MAX_POSITION_ITEM->number.target;

		pthread_mutex_lock(&PRIVATE_DATA->mutex);
		res = (SDK_CALL(AAF)(PRIVATE_DATA->handle, SDK_DEF(AAF_SETMAXSTEP), PRIVATE_DATA->max_position, NULL));
		if (FAILED(res)) {
			INDIGO_DRIVER_ERROR(DRIVER_NAME, "AAF(AAF_SETMAXSTEP) -> %08x (value = %d) (failed)", res, PRIVATE_DATA->max_position);
			FOCUSER_LIMITS_PROPERTY->state = INDIGO_ALERT_STATE;
			PRIVATE_DATA->max_position = max_position;
		} else {
			INDIGO_DRIVER_DEBUG(DRIVER_NAME, "AAF(AAF_SETMAXSTEP) -> %08x (value = %d)", res, PRIVATE_DATA->max_position);
		}
		FOCUSER_LIMITS_MAX_POSITION_ITEM->number.value = (double)PRIVATE_DATA->max_position;
		pthread_mutex_unlock(&PRIVATE_DATA->mutex);

		indigo_update_property(device, FOCUSER_LIMITS_PROPERTY, NULL);
		return INDIGO_OK;
	} else if (indigo_property_match_changeable(FOCUSER_BACKLASH_PROPERTY, property)) {
		// -------------------------------------------------------------------------------- FOCUSER_BACKLASH
		indigo_property_copy_values(FOCUSER_BACKLASH_PROPERTY, property, false);
		FOCUSER_BACKLASH_PROPERTY->state = INDIGO_OK_STATE;
		pthread_mutex_lock(&PRIVATE_DATA->mutex);
		int backlash = PRIVATE_DATA->backlash;
		PRIVATE_DATA->backlash = (int)FOCUSER_BACKLASH_ITEM->number.target;

		res = (SDK_CALL(AAF)(PRIVATE_DATA->handle, SDK_DEF(AAF_SETBACKLASH), PRIVATE_DATA->backlash, NULL));
		if (FAILED(res)) {
			INDIGO_DRIVER_ERROR(DRIVER_NAME, "AAF(AAF_SETBACKLASH) -> %08x (value = %d) (failed)", res, PRIVATE_DATA->backlash);
			FOCUSER_BACKLASH_PROPERTY->state = INDIGO_ALERT_STATE;
			PRIVATE_DATA->backlash = backlash;
		} else {
			INDIGO_DRIVER_DEBUG(DRIVER_NAME, "AAF(AAF_SETBACKLASH) -> %08x (value = %d)", res, PRIVATE_DATA->backlash);
		}

		FOCUSER_BACKLASH_ITEM->number.value = (double)PRIVATE_DATA->backlash;
		pthread_mutex_unlock(&PRIVATE_DATA->mutex);
		indigo_update_property(device, FOCUSER_BACKLASH_PROPERTY, NULL);
		return INDIGO_OK;
	} else if (indigo_property_match_changeable(FOCUSER_STEPS_PROPERTY, property)) {
		// -------------------------------------------------------------------------------- FOCUSER_STEPS
		indigo_property_copy_values(FOCUSER_STEPS_PROPERTY, property, false);
		if (FOCUSER_STEPS_PROPERTY->state == INDIGO_BUSY_STATE) {
			return INDIGO_OK;
		}
		if (FOCUSER_STEPS_ITEM->number.value < 0 || FOCUSER_STEPS_ITEM->number.value > FOCUSER_STEPS_ITEM->number.max) {
			FOCUSER_POSITION_PROPERTY->state = INDIGO_ALERT_STATE;
			FOCUSER_STEPS_PROPERTY->state = INDIGO_ALERT_STATE;
			indigo_update_property(device, FOCUSER_STEPS_PROPERTY, NULL);
			indigo_update_property(device, FOCUSER_POSITION_PROPERTY, NULL);
		} else {
			FOCUSER_STEPS_PROPERTY->state = INDIGO_BUSY_STATE;
			FOCUSER_POSITION_PROPERTY->state = INDIGO_BUSY_STATE;
			indigo_update_property(device, FOCUSER_STEPS_PROPERTY, NULL);
			indigo_update_property(device, FOCUSER_POSITION_PROPERTY, NULL);
			pthread_mutex_lock(&PRIVATE_DATA->mutex);

			res = (SDK_CALL(AAF)(PRIVATE_DATA->handle, SDK_DEF(AAF_GETPOSITION), 0, &PRIVATE_DATA->current_position));
			if (FAILED(res)) {
				INDIGO_DRIVER_ERROR(DRIVER_NAME, "AAF(AAF_GETPOSITION) -> %08x (value = %d) (failed)", res, PRIVATE_DATA->current_position);
			} else {
				INDIGO_DRIVER_DEBUG(DRIVER_NAME, "AAF(AAF_GETPOSITION) -> %08x (value = %d)", res, PRIVATE_DATA->current_position);
				FOCUSER_POSITION_ITEM->number.value = (double)PRIVATE_DATA->current_position;
			}

			if (FOCUSER_DIRECTION_MOVE_INWARD_ITEM->sw.value) {
				PRIVATE_DATA->target_position = PRIVATE_DATA->current_position - (int)FOCUSER_STEPS_ITEM->number.value;
			} else {
				PRIVATE_DATA->target_position = PRIVATE_DATA->current_position + (int)FOCUSER_STEPS_ITEM->number.value;
			}

			/* Make sure we do not attempt to go beyond the limits */
			if (FOCUSER_POSITION_ITEM->number.max < PRIVATE_DATA->target_position) {
				PRIVATE_DATA->target_position = (int)FOCUSER_POSITION_ITEM->number.max;
			} else if (FOCUSER_POSITION_ITEM->number.min > PRIVATE_DATA->target_position) {
				PRIVATE_DATA->target_position = (int)FOCUSER_POSITION_ITEM->number.min;
			}

			FOCUSER_POSITION_ITEM->number.value = PRIVATE_DATA->current_position;

			res = (SDK_CALL(AAF)(PRIVATE_DATA->handle, SDK_DEF(AAF_SETPOSITION), PRIVATE_DATA->target_position, NULL));
			if (FAILED(res)) {
				INDIGO_DRIVER_ERROR(DRIVER_NAME, "AAF(AAF_SETPOSITION) -> %08x (value = %d) (failed)", res, PRIVATE_DATA->target_position);
				FOCUSER_STEPS_PROPERTY->state = INDIGO_ALERT_STATE;
			} else {
				INDIGO_DRIVER_DEBUG(DRIVER_NAME, "AAF(AAF_SETPOSITION) -> %08x (value = %d)", res, PRIVATE_DATA->target_position);
			}

			pthread_mutex_unlock(&PRIVATE_DATA->mutex);
			indigo_set_timer(device, 0.5, focuser_timer_callback, &PRIVATE_DATA->focuser_timer);
		}
		return INDIGO_OK;
	} else if (indigo_property_match_changeable(FOCUSER_ABORT_MOTION_PROPERTY, property)) {
		// -------------------------------------------------------------------------------- FOCUSER_ABORT_MOTION
		indigo_property_copy_values(FOCUSER_ABORT_MOTION_PROPERTY, property, false);
		FOCUSER_STEPS_PROPERTY->state = INDIGO_OK_STATE;
		FOCUSER_POSITION_PROPERTY->state = INDIGO_OK_STATE;
		FOCUSER_ABORT_MOTION_PROPERTY->state = INDIGO_OK_STATE;
		indigo_cancel_timer(device, &PRIVATE_DATA->focuser_timer);

		pthread_mutex_lock(&PRIVATE_DATA->mutex);
		res = (SDK_CALL(AAF)(PRIVATE_DATA->handle, SDK_DEF(AAF_HALT), 1, NULL));
		if (FAILED(res)) {
			INDIGO_DRIVER_ERROR(DRIVER_NAME, "AAF(AAF_HALT) -> %08x (value = %d) (failed)", res, 1);
			FOCUSER_ABORT_MOTION_PROPERTY->state = INDIGO_ALERT_STATE;
		} else {
			INDIGO_DRIVER_DEBUG(DRIVER_NAME, "AAF(AAF_HALT) -> %08x (value = %d)", res, 1);
		}
		res = (SDK_CALL(AAF)(PRIVATE_DATA->handle, SDK_DEF(AAF_GETPOSITION), 0, &PRIVATE_DATA->current_position));
		if (FAILED(res)) {
			INDIGO_DRIVER_ERROR(DRIVER_NAME, "AAF(AAF_GETPOSITION) -> %08x (value = %d) (failed)", res, PRIVATE_DATA->current_position);
			FOCUSER_ABORT_MOTION_PROPERTY->state = INDIGO_ALERT_STATE;
		} else {
			INDIGO_DRIVER_DEBUG(DRIVER_NAME, "AAF(AAF_GETPOSITION) -> %08x (value = %d)", res, PRIVATE_DATA->current_position);
		}
		pthread_mutex_unlock(&PRIVATE_DATA->mutex);

		FOCUSER_POSITION_ITEM->number.value = PRIVATE_DATA->current_position;
		FOCUSER_ABORT_MOTION_ITEM->sw.value = false;
		indigo_update_property(device, FOCUSER_POSITION_PROPERTY, NULL);
		indigo_update_property(device, FOCUSER_STEPS_PROPERTY, NULL);
		indigo_update_property(device, FOCUSER_ABORT_MOTION_PROPERTY, NULL);
		return INDIGO_OK;
	} else if (indigo_property_match_changeable(FOCUSER_COMPENSATION_PROPERTY, property)) {
		// -------------------------------------------------------------------------------- FOCUSER_COMPENSATION_PROPERTY
		indigo_property_copy_values(FOCUSER_COMPENSATION_PROPERTY, property, false);
		FOCUSER_COMPENSATION_PROPERTY->state = INDIGO_OK_STATE;
		indigo_update_property(device, FOCUSER_COMPENSATION_PROPERTY, NULL);
		return INDIGO_OK;
	} else if (indigo_property_match_changeable(X_BEEP_PROPERTY, property)) {
		// -------------------------------------------------------------------------------- EAF_BEEP_PROPERTY
		indigo_property_copy_values(X_BEEP_PROPERTY, property, false);
		X_BEEP_PROPERTY->state = INDIGO_OK_STATE;
		pthread_mutex_lock(&PRIVATE_DATA->mutex);
		res = (SDK_CALL(AAF)(PRIVATE_DATA->handle, SDK_DEF(AAF_SETBUZZER), X_BEEP_ON_ITEM->sw.value, NULL));
		if (FAILED(res)) {
			INDIGO_DRIVER_ERROR(DRIVER_NAME, "AAF(AAF_SETBUZZER) -> %08x (value = %d) (failed)", res, X_BEEP_ON_ITEM->sw.value);
			X_BEEP_PROPERTY->state = INDIGO_ALERT_STATE;
		} else {
			INDIGO_DRIVER_DEBUG(DRIVER_NAME, "AAF(AAF_SETBUZZER) -> %08x (value = %d)", res, X_BEEP_ON_ITEM->sw.value);
		}
		pthread_mutex_unlock(&PRIVATE_DATA->mutex);
		indigo_update_property(device, X_BEEP_PROPERTY, NULL);
		return INDIGO_OK;
		// ------------------------------------------------------------------------------- FOCUSER_MODE
	} else if (indigo_property_match_changeable(FOCUSER_MODE_PROPERTY, property)) {
		indigo_property_copy_values(FOCUSER_MODE_PROPERTY, property, false);
		if (FOCUSER_MODE_MANUAL_ITEM->sw.value) {
			indigo_define_property(device, FOCUSER_ON_POSITION_SET_PROPERTY, NULL);
			indigo_define_property(device, FOCUSER_SPEED_PROPERTY, NULL);
			indigo_define_property(device, FOCUSER_REVERSE_MOTION_PROPERTY, NULL);
			indigo_define_property(device, FOCUSER_DIRECTION_PROPERTY, NULL);
			indigo_define_property(device, FOCUSER_STEPS_PROPERTY, NULL);
			indigo_define_property(device, FOCUSER_ABORT_MOTION_PROPERTY, NULL);
			indigo_define_property(device, FOCUSER_BACKLASH_PROPERTY, NULL);
			indigo_delete_property(device, FOCUSER_POSITION_PROPERTY, NULL);
			FOCUSER_POSITION_PROPERTY->perm = INDIGO_RW_PERM;
			indigo_define_property(device, FOCUSER_POSITION_PROPERTY, NULL);
		} else {
			indigo_delete_property(device, FOCUSER_ON_POSITION_SET_PROPERTY, NULL);
			indigo_delete_property(device, FOCUSER_SPEED_PROPERTY, NULL);
			indigo_delete_property(device, FOCUSER_REVERSE_MOTION_PROPERTY, NULL);
			indigo_delete_property(device, FOCUSER_DIRECTION_PROPERTY, NULL);
			indigo_delete_property(device, FOCUSER_STEPS_PROPERTY, NULL);
			indigo_delete_property(device, FOCUSER_ABORT_MOTION_PROPERTY, NULL);
			indigo_delete_property(device, FOCUSER_BACKLASH_PROPERTY, NULL);
			indigo_delete_property(device, FOCUSER_POSITION_PROPERTY, NULL);
			FOCUSER_POSITION_PROPERTY->perm = INDIGO_RO_PERM;
			indigo_define_property(device, FOCUSER_POSITION_PROPERTY, NULL);
		}
		FOCUSER_MODE_PROPERTY->state = INDIGO_OK_STATE;
		indigo_update_property(device, FOCUSER_MODE_PROPERTY, NULL);
		return INDIGO_OK;
	} else if (indigo_property_match_changeable(CONFIG_PROPERTY, property)) {
		// -------------------------------------------------------------------------------- CONFIG
		if (indigo_switch_match(CONFIG_SAVE_ITEM, property)) {
			//indigo_save_property(device, NULL, EAF_BEEP_PROPERTY);
		}
		// --------------------------------------------------------------------------------
	}
	return indigo_focuser_change_property(device, client, property);
}


static indigo_result focuser_detach(indigo_device *device) {
	assert(device != NULL);
	if (IS_CONNECTED) {
		indigo_set_switch(CONNECTION_PROPERTY, CONNECTION_DISCONNECTED_ITEM, true);
		focuser_connect_callback(device);
	}
	indigo_release_property(X_BEEP_PROPERTY);
	INDIGO_DEVICE_DETACH_LOG(DRIVER_NAME, device->name);
	return indigo_focuser_detach(device);
}


// -------------------------------------------------------------------------------- hot-plug support

static indigo_device *devices[SDK_DEF(MAX)];
static pthread_mutex_t mutex = PTHREAD_MUTEX_INITIALIZER;

#ifdef TOUPTEK

#define TOUPTEK_VID	0x0547

struct oem_2_toupcam {
	int oem_vid;
	int oem_pid;
	int toupcam_pid;
	char *name;
} oem_2_toupcam[] = {
	{ 0x547, 0xe077, 0x11ea, "Meade DSI IV Color" }, // USB3.0 + DDR
	{ 0x547, 0xe078, 0x11eb, "Meade DSI IV Color" }, // USB2.0 + DDR
	{ 0x547, 0xe079, 0x11f6, "Meade DSI IV Mono" }, // USB3.0 + DDR
	{ 0x547, 0xe07a, 0x11f7, "Meade DSI IV Mono" }, // USB2.0 + DDR

	{ 0x547, 0xe06b, 0x106b, "Meade DSI IV Color" }, // USB3.0
	{ 0x547, 0xe075, 0x1075, "Meade DSI IV Color" }, // USB2.0
	{ 0x547, 0xe06d, 0x106d, "Meade DSI IV Mono" }, // USB3.0
	{ 0x547, 0xe076, 0x1076, "Meade DSI IV Mono" },  // USB2.0
	
	{ 0x547, 0xe00b, 0x11ca, "Meade LPI-GC Adv" }, // USB3.0
	{ 0x547, 0xe00c, 0x11cb, "Meade LPI-GC Adv" }, // USB2.0
	{ 0x547, 0xe00d, 0x11cc, "Meade LPI-GM Adv" }, // USB3.0
	{ 0x547, 0xe00e, 0x11cd, "Meade LPI-GM Adv" }, // USB2.0
	
	{ 0x547, 0xe007, 0x115a, "Meade LPI-GC Adv" }, // USB3.0 + temperature sensor
	{ 0x547, 0xe008, 0x115b, "Meade LPI-GC Adv" }, // USB2.0 + temperature sensor
	{ 0x547, 0xe009, 0x115c, "Meade LPI-GM Adv" }, // USB3.0 + temperature sensor
	{ 0x547, 0xe00a, 0x115d, "Meade LPI-GM Adv" }, // USB2.0 + temperature sensor

	{ 0x549, 0xe003, 0x1003, "Meade LPI-GC" },
	{ 0x549, 0xe004, 0x1004, "Meade LPI-GM" },

	{ 0, 0, 0, NULL }
};

int OEMCamEnum(ToupcamDeviceV2 *cams, int max_count) {
	int oem_count = 0;
	libusb_device **list;
	int usb_count = (int)libusb_get_device_list(NULL, &list);
	for (int i = 0; (i < usb_count) && (oem_count < max_count); i++) {
		libusb_device *dev = list[i];
		struct libusb_device_descriptor desc;
		libusb_get_device_descriptor(dev, &desc);
		for (int j = 0; oem_2_toupcam[j].name != NULL; j++) {
			if (oem_2_toupcam[j].oem_vid == desc.idVendor && oem_2_toupcam[j].oem_pid == desc.idProduct) {
				cams[oem_count].model = Toupcam_get_Model(TOUPTEK_VID, oem_2_toupcam[j].toupcam_pid);
				INDIGO_STRCPYW(cams[oem_count].displayname, INDIGO_CHAR_TO_WCHAR(oem_2_toupcam[j].name));
				INDIGO_SNPRINTFW(cams[oem_count].id, sizeof(cams[oem_count].id) / 2, "tp-%d-%d-%d-%d", libusb_get_bus_number(dev), libusb_get_device_address(dev),TOUPTEK_VID, oem_2_toupcam[j].toupcam_pid);
				oem_count++;
			}
		}
	}
	libusb_free_device_list(list, 1);
	return oem_count;
}

#endif

static void process_plug_event(indigo_device *unusued) {
	pthread_mutex_lock(&mutex);
	for (int i = 0; i < SDK_DEF(MAX); i++) {
		indigo_device *device = devices[i];
		if (device) {
			PRIVATE_DATA->present = false;
		}
	}
	SDK_TYPE(DeviceV2) cams[SDK_DEF(MAX)];
	int count = SDK_CALL(EnumV2)(cams);

#ifdef TOUPTEK
	count += OEMCamEnum(&cams[count], TOUPCAM_MAX - count);
#endif

	for (int j = 0; j < count; j++) {
		SDK_TYPE(DeviceV2) cam = cams[j];
		bool found = false;
		for (int i = 0; i < SDK_DEF(MAX); i++) {
			indigo_device *device = devices[i];
			if (device && !strcmp(INDIGO_WCHAR_TO_CHAR(PRIVATE_DATA->cam.id), INDIGO_WCHAR_TO_CHAR(cam.id))) {
				found = true;
				PRIVATE_DATA->present = true;
				break;
			}
		}
		if (!found) {
			// Device is camera
			if (cam.model->flag & SDK_DEF(FLAG_CMOS) || cam.model->flag & SDK_DEF(FLAG_CCD_PROGRESSIVE) || cam.model->flag & SDK_DEF(FLAG_CCD_INTERLACED)) {
				static indigo_device ccd_template = INDIGO_DEVICE_INITIALIZER(
					"",
					ccd_attach,
					ccd_enumerate_properties,
					ccd_change_property,
					NULL,
					ccd_detach
				);

#ifdef INDIGO_MACOS
				char camera_id[16] = {0};
				SDK_HANDLE handle = SDK_CALL(Open)(cam.id);
				if (handle != NULL) {
					char serial[33] = {0};
					SDK_CALL(get_SerialNumber)(handle, serial);
					SDK_CALL(Close)(handle);
					strcpy(camera_id, serial + strlen(serial) - 6);
				} else {
					INDIGO_DRIVER_ERROR(DRIVER_NAME, "Can not get serial number of Camera %s #%s", cam.displayname, cam.id);
				}
#endif

				DRIVER_PRIVATE_DATA *private_data = indigo_safe_malloc(sizeof(DRIVER_PRIVATE_DATA));
				private_data->cam = cam;
				private_data->present = true;
				indigo_device *camera = indigo_safe_malloc_copy(sizeof(indigo_device), &ccd_template);
#ifdef INDIGO_MACOS
				snprintf(camera->name, INDIGO_NAME_SIZE, "%s %s #%s", CAMERA_NAME_PREFIX, cam.displayname, camera_id);
#else
				snprintf(camera->name, INDIGO_NAME_SIZE, "%s %s", CAMERA_NAME_PREFIX, INDIGO_WCHAR_TO_CHAR(cam.displayname));
				indigo_make_name_unique(camera->name, NULL);
#endif
				camera->private_data = private_data;
				camera->master_device = camera;
				private_data->camera = camera;
				for (int i = 0; i < SDK_DEF(MAX); i++) {
					if (devices[i] == NULL) {
						indigo_attach_device(devices[i] = camera);
						break;
					}
				}
				if (cam.model->flag & SDK_DEF(FLAG_ST4)) {
					static indigo_device guider_template = INDIGO_DEVICE_INITIALIZER(
						"",
						guider_attach,
						indigo_guider_enumerate_properties,
						guider_change_property,
						NULL,
						guider_detach
						);
					indigo_device *guider = indigo_safe_malloc_copy(sizeof(indigo_device), &guider_template);
#ifdef INDIGO_MACOS
					snprintf(guider->name, INDIGO_NAME_SIZE, "%s %s (guider) #%s", CAMERA_NAME_PREFIX, cam.displayname, camera_id);
#else
					snprintf(guider->name, INDIGO_NAME_SIZE, "%s %s (guider)", CAMERA_NAME_PREFIX, INDIGO_WCHAR_TO_CHAR(cam.displayname));
					indigo_make_name_unique(guider->name, NULL);
#endif
					guider->private_data = private_data;
					guider->master_device = camera;
					private_data->guider = guider;
					indigo_attach_device(guider);
				}
			}
			// Device is filter wheel
			if (cam.model->flag & SDK_DEF(FLAG_FILTERWHEEL)) {
				static indigo_device wheel_template = INDIGO_DEVICE_INITIALIZER(
					"",
					wheel_attach,
					wheel_enumerate_properties,
					wheel_change_property,
					NULL,
					wheel_detach
				);

				DRIVER_PRIVATE_DATA *private_data = indigo_safe_malloc(sizeof(DRIVER_PRIVATE_DATA));
				private_data->cam = cam;
				private_data->present = true;
				indigo_device *camera = indigo_safe_malloc_copy(sizeof(indigo_device), &wheel_template);
				snprintf(camera->name, INDIGO_NAME_SIZE, "%s %s", CAMERA_NAME_PREFIX, INDIGO_WCHAR_TO_CHAR(cam.displayname));
				indigo_make_name_unique(camera->name, NULL);
				camera->private_data = private_data;
				camera->master_device = camera;
				private_data->camera = camera;
				for (int i = 0; i < SDK_DEF(MAX); i++) {
					if (devices[i] == NULL) {
						indigo_attach_device(devices[i] = camera);
						break;
					}
				}
			}
			// Device is focuser
			if (cam.model->flag & SDK_DEF(FLAG_AUTOFOCUSER)) {
				static indigo_device focuser_template = INDIGO_DEVICE_INITIALIZER(
					"",
					focuser_attach,
					focuser_enumerate_properties,
					focuser_change_property,
					NULL,
					focuser_detach
				);

				DRIVER_PRIVATE_DATA *private_data = indigo_safe_malloc(sizeof(DRIVER_PRIVATE_DATA));
				private_data->cam = cam;
				private_data->present = true;
				indigo_device *camera = indigo_safe_malloc_copy(sizeof(indigo_device), &focuser_template);
				snprintf(camera->name, INDIGO_NAME_SIZE, "%s %s", CAMERA_NAME_PREFIX, INDIGO_WCHAR_TO_CHAR(cam.displayname));
				indigo_make_name_unique(camera->name, NULL);
				camera->private_data = private_data;
				camera->master_device = camera;
				private_data->camera = camera;
				for (int i = 0; i < SDK_DEF(MAX); i++) {
					if (devices[i] == NULL) {
						indigo_attach_device(devices[i] = camera);
						break;
					}
				}
			}
		}
	}
	for (int i = 0; i < SDK_DEF(MAX); i++) {
		indigo_device *device = devices[i];
		if (device && !PRIVATE_DATA->present) {
			indigo_device *guider = PRIVATE_DATA->guider;
			if (guider) {
				indigo_detach_device(guider);
				free(guider);
			}
			indigo_detach_device(device);
			if (device->private_data) {
				free(device->private_data);
			}
			free(device);
			devices[i] = NULL;
		}
	}
	pthread_mutex_unlock(&mutex);
}

static int hotplug_callback(libusb_context *ctx, libusb_device *dev, libusb_hotplug_event event, void *user_data) {
	indigo_set_timer(NULL, 0.5, process_plug_event, NULL);
	return 0;
};

static void remove_all_devices() {
	for (int i = 0; i < SDK_DEF(MAX); i++) {
		indigo_device *device = devices[i];
		if (device) {
			indigo_device *guider = PRIVATE_DATA->guider;
			if (guider) {
				indigo_detach_device(guider);
				free(guider);
			}
			indigo_detach_device(device);
			if (device->private_data) {
				free(device->private_data);
			}
			free(device);
			devices[i] = NULL;
		}
	}
}

static libusb_hotplug_callback_handle callback_handle;

indigo_result ENTRY_POINT(indigo_driver_action action, indigo_driver_info *info) {
	static indigo_driver_action last_action = INDIGO_DRIVER_SHUTDOWN;

	SET_DRIVER_INFO(info, DRIVER_LABEL, __FUNCTION__, DRIVER_VERSION, true, last_action);

	if (action == last_action) {
		return INDIGO_OK;
	}

	switch(action) {
		case INDIGO_DRIVER_INIT: {
			last_action = action;
			for (int i = 0; i < SDK_DEF(MAX); i++)
				devices[i] = NULL;
			INDIGO_DRIVER_LOG(DRIVER_NAME, "SDK version %s", INDIGO_WCHAR_TO_CHAR(SDK_CALL(Version)()));
//	dump cameras supported by SDK
//			for (int i = 0; i < 0xFFFF; i++) {
//				SDK_TYPE(ModelV2) *model = SDK_CALL(get_Model)(0x0547, i);
//				if (model) {
//					printf("%04x %s\n", i, INDIGO_WCHAR_TO_CHAR(model->name));
//				}
//			}
			indigo_start_usb_event_handler();
			int rc = libusb_hotplug_register_callback(NULL, LIBUSB_HOTPLUG_EVENT_DEVICE_ARRIVED | LIBUSB_HOTPLUG_EVENT_DEVICE_LEFT, LIBUSB_HOTPLUG_ENUMERATE, LIBUSB_HOTPLUG_MATCH_ANY, LIBUSB_HOTPLUG_MATCH_ANY, LIBUSB_HOTPLUG_MATCH_ANY, hotplug_callback, NULL, &callback_handle);
			INDIGO_DRIVER_DEBUG(DRIVER_NAME, "libusb_hotplug_register_callback ->  %s", rc < 0 ? libusb_error_name(rc) : "OK");
			return rc >= 0 ? INDIGO_OK : INDIGO_FAILED;
		}
		case INDIGO_DRIVER_SHUTDOWN:
			for (int i = 0; i < SDK_DEF(MAX); i++) {
				VERIFY_NOT_CONNECTED(devices[i]);
			}
			last_action = action;
			libusb_hotplug_deregister_callback(NULL, callback_handle);
			INDIGO_DRIVER_DEBUG(DRIVER_NAME, "libusb_hotplug_deregister_callback");
			remove_all_devices();
			break;

		case INDIGO_DRIVER_INFO:
			break;
	}

	return INDIGO_OK;
}
<|MERGE_RESOLUTION|>--- conflicted
+++ resolved
@@ -25,11 +25,7 @@
  \file indigo_ccd_touptek.c
  */
 
-<<<<<<< HEAD
-#define DRIVER_VERSION 0x03000028
-=======
-#define DRIVER_VERSION 0x0027
->>>>>>> 9c8726ce
+#define DRIVER_VERSION 0x03000027
 
 #include <stdlib.h>
 #include <string.h>
