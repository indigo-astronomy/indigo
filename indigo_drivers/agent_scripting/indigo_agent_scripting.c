--- conflicted
+++ resolved
@@ -24,11 +24,7 @@
  \file indigo_agent_scripting.c
  */
 
-<<<<<<< HEAD
-#define DRIVER_VERSION 0x03000009
-=======
-#define DRIVER_VERSION 0x000A
->>>>>>> a19c32fe
+#define DRIVER_VERSION 0x0300000A
 
 #define DRIVER_NAME	"indigo_agent_scripting"
 
