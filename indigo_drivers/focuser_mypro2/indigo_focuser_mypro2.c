--- conflicted
+++ resolved
@@ -23,11 +23,7 @@
  \file indigo_focuser_mypro2.c
  */
 
-<<<<<<< HEAD
-#define DRIVER_VERSION 0x02000007
-=======
-#define DRIVER_VERSION 0x0008
->>>>>>> 21d23401
+#define DRIVER_VERSION 0x02000008
 #define DRIVER_NAME "indigo_focuser_mypro2"
 
 #include <stdlib.h>
