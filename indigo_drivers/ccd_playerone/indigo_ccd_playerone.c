--- conflicted
+++ resolved
@@ -25,11 +25,7 @@
  \file indigo_ccd_playerone.c
  */
 
-<<<<<<< HEAD
-#define DRIVER_VERSION 0x0300000F
-=======
-#define DRIVER_VERSION 0x0010
->>>>>>> 12fac8d7
+#define DRIVER_VERSION 0x03000010
 #define DRIVER_NAME "indigo_ccd_playerone"
 
 /* POA_SAFE_READOUT enables workaround for a bug in POAGetImageData().
