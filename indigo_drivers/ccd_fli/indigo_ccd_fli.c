// Copyright (c) 2017-2025 Rumen G. Bogdanovski
// All rights reserved.
//
// You can use this software under the terms of 'INDIGO Astronomy
// open-source license' (see LICENSE.md).
//
// THIS SOFTWARE IS PROVIDED BY THE AUTHORS 'AS IS' AND ANY EXPRESS
// OR IMPLIED WARRANTIES, INCLUDING, BUT NOT LIMITED TO, THE IMPLIED
// WARRANTIES OF MERCHANTABILITY AND FITNESS FOR A PARTICULAR PURPOSE
// ARE DISCLAIMED. IN NO EVENT SHALL THE AUTHOR BE LIABLE FOR ANY
// DIRECT, INDIRECT, INCIDENTAL, SPECIAL, EXEMPLARY, OR CONSEQUENTIAL
// DAMAGES (INCLUDING, BUT NOT LIMITED TO, PROCUREMENT OF SUBSTITUTE
// GOODS OR SERVICES; LOSS OF USE, DATA, OR PROFITS; OR BUSINESS
// INTERRUPTION) HOWEVER CAUSED AND ON ANY THEORY OF LIABILITY,
// WHETHER IN CONTRACT, STRICT LIABILITY, OR TORT (INCLUDING
// NEGLIGENCE OR OTHERWISE) ARISING IN ANY WAY OUT OF THE USE OF THIS
// SOFTWARE, EVEN IF ADVISED OF THE POSSIBILITY OF SUCH DAMAGE.

// version history
// 2.0 by Rumen G. Bogdanovski <rumenastro@gmail.com>
// 3.0 refactoring by Peter Polakovic <peter.polakovic@cloudmakers.eu>

/** INDIGO CCD FLI driver
 \file indigo_ccd_fli.c
 */

#define DRIVER_VERSION 0x03000013
#define DRIVER_NAME		"indigo_ccd_fli"

#include <stdlib.h>
#include <string.h>
#include <math.h>
#include <assert.h>

#include <pthread.h>

#define MAX_CCD_TEMP         45     /* Max CCD temperature */
#define MIN_CCD_TEMP        -55     /* Min CCD temperature */
#define MAX_X_BIN            16     /* Max Horizontal binning */
#define MAX_Y_BIN            16     /* Max Vertical binning */

#define DEFAULT_BPP          16     /* Default bits per pixel */

#define MIN_N_FLUSHES         0     /* Min number of array flushes before exposure */
#define MAX_N_FLUSHES        16     /* Max number of array flushes before exposure */
#define DEFAULT_N_FLUSHES     1     /* Default number of array flushes before exposure */

#define MIN_NIR_FLOOD         0     /* Min seconds to flood the frame with NIR light */
#define MAX_NIR_FLOOD        16     /* Max seconds to flood the frame with NIR light */
#define DEFAULT_NIR_FLOOD     3     /* Default seconds to flood the frame with NIR light */

#define MIN_FLUSH_COUNT       1     /* Min flushes after flood */
#define MAX_FLUSH_COUNT      10     /* Max flushes after flood */
#define DEFAULT_FLUSH_COUNT   2     /* Default flushes after flood */

#define TEMP_THRESHOLD     0.15
#define TEMP_CHECK_TIME       3     /* Time between teperature checks (seconds) */

#include <indigo/indigo_driver_xml.h>
#include <indigo/indigo_uni_io.h>
#include <indigo/indigo_usb_utils.h>

#include "indigo_ccd_fli.h"
#include <libfli.h>

#define FLI_VENDOR_ID              0x0f18

#define MAX_MODES                  32

#define PRIVATE_DATA               ((fli_private_data *)device->private_data)

#define FLI_NFLUSHES_PROPERTY           (PRIVATE_DATA->fli_nflushes_property)
#define FLI_NFLUSHES_PROPERTY_ITEM      (FLI_NFLUSHES_PROPERTY->items + 0)

#define FLI_CAMERA_MODE_PROPERTY        (PRIVATE_DATA->fli_camera_mode_property)

// gp_bits is used as boolean
#define is_connected                     gp_bits

#undef INDIGO_DEBUG_DRIVER
#define INDIGO_DEBUG_DRIVER(c) c

// -------------------------------------------------------------------------------- FLI USB interface implementation

#define ms2s(s)      ((s) / 1000.0)
#define s2ms(ms)     ((ms) * 1000)
#define m2um(m)      ((m) * 1e6)  /* meters to umeters */

typedef struct {
	long ul_x, ul_y, lr_x, lr_y;
} image_area;

typedef struct {
	long bin_x, bin_y;
	long width, height;
	int bpp;
} cframe_params;

typedef struct {
	flidev_t dev_id;
	char dev_file_name[PATH_MAX];
	char dev_name[PATH_MAX];
	flidomain_t domain;
	bool rbi_flood_supported;

	bool abort_flag;
	int count_open;
	indigo_timer *exposure_timer, *temperature_timer;
	double target_temperature, current_temperature;
	double cooler_power;
	unsigned char *buffer;
	long int buffer_size;
	image_area total_area;
	image_area visible_area;
	cframe_params frame_params;
	pthread_mutex_t usb_mutex;
	bool can_check_temperature;
	indigo_property *fli_nflushes_property;
	indigo_property *fli_camera_mode_property;
} fli_private_data;


static indigo_result fli_enumerate_properties(indigo_device *device, indigo_client *client, indigo_property *property) {
	if (IS_CONNECTED) {
		INDIGO_DEFINE_MATCHING_PROPERTY(FLI_NFLUSHES_PROPERTY);
		INDIGO_DEFINE_MATCHING_PROPERTY(FLI_CAMERA_MODE_PROPERTY);
	}
	return indigo_ccd_enumerate_properties(device, NULL, NULL);
}


static bool fli_open(indigo_device *device) {
	flidev_t id;

	if (device->is_connected) return false;

	pthread_mutex_lock(&PRIVATE_DATA->usb_mutex);

	if (indigo_try_global_lock(device) != INDIGO_OK) {
		pthread_mutex_unlock(&PRIVATE_DATA->usb_mutex);
		INDIGO_DRIVER_ERROR(DRIVER_NAME, "indigo_try_global_lock(): failed to get lock.");
		return false;
	}

	long res = FLIOpen(&(PRIVATE_DATA->dev_id), PRIVATE_DATA->dev_file_name, PRIVATE_DATA->domain);
	id = PRIVATE_DATA->dev_id;
	if (res) {
		pthread_mutex_unlock(&PRIVATE_DATA->usb_mutex);
		INDIGO_DRIVER_ERROR(DRIVER_NAME, "FLIOpen(%d) = %d", id, res);
		return false;
	}

	res = FLIGetArrayArea(id, &(PRIVATE_DATA->total_area.ul_x), &(PRIVATE_DATA->total_area.ul_y), &(PRIVATE_DATA->total_area.lr_x), &(PRIVATE_DATA->total_area.lr_y));
	if (res) {
		FLIClose(id);
		pthread_mutex_unlock(&PRIVATE_DATA->usb_mutex);
		INDIGO_DRIVER_ERROR(DRIVER_NAME, "FLIGetArrayArea(%d) = %d", id, res);
		return false;
	}

	res = FLIGetVisibleArea(id, &(PRIVATE_DATA->visible_area.ul_x), &(PRIVATE_DATA->visible_area.ul_y), &(PRIVATE_DATA->visible_area.lr_x), &(PRIVATE_DATA->visible_area.lr_y));
	if (res) {
		FLIClose(id);
		pthread_mutex_unlock(&PRIVATE_DATA->usb_mutex);
		INDIGO_DRIVER_ERROR(DRIVER_NAME, "FLIGetVisibleArea(%d) = %d", id, res);
		return false;
	}

	res = FLISetFrameType(id, FLI_FRAME_TYPE_RBI_FLUSH);
	if (res) {
		PRIVATE_DATA->rbi_flood_supported = false;
	} else {
		PRIVATE_DATA->rbi_flood_supported = true;
	}

	long height = PRIVATE_DATA->total_area.lr_y - PRIVATE_DATA->total_area.ul_y;
	long width = PRIVATE_DATA->total_area.lr_x - PRIVATE_DATA->total_area.ul_x;

	//INDIGO_DRIVER_ERROR(DRIVER_NAME, "%ld %ld %ld %ld - %ld, %ld", PRIVATE_DATA->total_area.lr_x, PRIVATE_DATA->total_area.lr_y, PRIVATE_DATA->total_area.ul_x, PRIVATE_DATA->total_area.ul_y, height, width);

	if (PRIVATE_DATA->buffer == NULL) {
		PRIVATE_DATA->buffer_size = width * height * 2 + FITS_HEADER_SIZE;
		PRIVATE_DATA->buffer = (unsigned char*)indigo_alloc_blob_buffer(PRIVATE_DATA->buffer_size);
	}

	pthread_mutex_unlock(&PRIVATE_DATA->usb_mutex);
	return true;
}


static bool fli_start_exposure(indigo_device *device, double exposure, bool dark, bool rbi_flood, int offset_x, int offset_y, int frame_width, int frame_height, int bin_x, int bin_y) {
	flidev_t id = PRIVATE_DATA->dev_id;
	long res;

	/* Skip the optical black area */
	offset_x += PRIVATE_DATA->visible_area.ul_x;
	offset_y += PRIVATE_DATA->visible_area.ul_y;

	long right_x  = offset_x + (frame_width / bin_x);
	long right_y = offset_y + (frame_height / bin_y);

	/* FLISetBitDepth() does not seem to work! */
	/*
	flibitdepth_t bit_depth = FLI_MODE_16BIT;
	if (CCD_FRAME_BITS_PER_PIXEL_ITEM->number.value < 12) bit_depth = FLI_MODE_8BIT;
	*/

	/* needed to read frame data */
	PRIVATE_DATA->frame_params.width = frame_width;
	PRIVATE_DATA->frame_params.height = frame_height;
	PRIVATE_DATA->frame_params.bin_x = bin_x;
	PRIVATE_DATA->frame_params.bin_y = bin_y;
	PRIVATE_DATA->frame_params.bpp = (int)CCD_FRAME_BITS_PER_PIXEL_ITEM->number.value;

	pthread_mutex_lock(&PRIVATE_DATA->usb_mutex);

	/* FLISetBitDepth() does not seem to work! */
	/*
	res = FLISetBitDepth(id, bit_depth);
	if (res) {
		pthread_mutex_unlock(&PRIVATE_DATA->usb_mutex);
		INDIGO_DRIVER_ERROR(DRIVER_NAME, "FLISetBitDepth(%d) = %d", id, res);
		return false;
	}
	*/

	res = FLISetHBin(id, bin_x);
	if (res) {
		pthread_mutex_unlock(&PRIVATE_DATA->usb_mutex);
		INDIGO_DRIVER_ERROR(DRIVER_NAME, "FLISetHBin(%d) = %d", id, res);
		return false;
	}

	res = FLISetVBin(id, bin_y);
	if (res) {
		pthread_mutex_unlock(&PRIVATE_DATA->usb_mutex);
		INDIGO_DRIVER_ERROR(DRIVER_NAME, "FLISetVBin(%d) = %d", id, res);
		return false;
	}

	res = FLISetImageArea(id, offset_x, offset_y, right_x, right_y);
	if (res) {
		pthread_mutex_unlock(&PRIVATE_DATA->usb_mutex);
		INDIGO_DRIVER_ERROR(DRIVER_NAME, "FLISetImageArea(%d) = %d", id, res);
		return false;
	}

	res = FLISetExposureTime(id, (long)s2ms(exposure));
	if (res) {
		pthread_mutex_unlock(&PRIVATE_DATA->usb_mutex);
		INDIGO_DRIVER_ERROR(DRIVER_NAME, "FLISetExposureTime(%d) = %d", id, res);
		return false;
	}

	fliframe_t frame_type = FLI_FRAME_TYPE_NORMAL;
	if (dark) frame_type = FLI_FRAME_TYPE_DARK;
	if (rbi_flood) frame_type = FLI_FRAME_TYPE_DARK | FLI_FRAME_TYPE_FLOOD;
	res = FLISetFrameType(id, frame_type);
	if (res) {
		pthread_mutex_unlock(&PRIVATE_DATA->usb_mutex);
		INDIGO_DRIVER_ERROR(DRIVER_NAME, "FLISetFrameType(%d) = %d", id, res);
		return false;
	}

	res = FLIExposeFrame(id);
	if (res) {
		pthread_mutex_unlock(&PRIVATE_DATA->usb_mutex);
		INDIGO_DRIVER_ERROR(DRIVER_NAME, "FLIExposeFrame(%d) = %d", id, res);
		return false;
	}

	pthread_mutex_unlock(&PRIVATE_DATA->usb_mutex);
	return true;
}


static bool fli_read_pixels(indigo_device *device) {
	long timeleft = 0;
	long res, dev_status;
	long wait_cycles = 4000;
	flidev_t id = PRIVATE_DATA->dev_id;

	do {
		pthread_mutex_lock(&PRIVATE_DATA->usb_mutex);
		res = FLIGetExposureStatus(id, &timeleft);
		pthread_mutex_unlock(&PRIVATE_DATA->usb_mutex);
		if (timeleft) {
			indigo_usleep(timeleft);
		}
	} while (timeleft*1000);

	do {
		pthread_mutex_lock(&PRIVATE_DATA->usb_mutex);
		FLIGetDeviceStatus(id, &dev_status);
		pthread_mutex_unlock(&PRIVATE_DATA->usb_mutex);
		if ((dev_status != FLI_CAMERA_STATUS_UNKNOWN) && ((dev_status & FLI_CAMERA_DATA_READY) != 0)) {
			break;
		}
		indigo_usleep(10000);
		wait_cycles--;
	} while (wait_cycles);

	if (wait_cycles == 0) {
		INDIGO_DRIVER_ERROR(DRIVER_NAME, "Exposure Failed! id=%d", id);
		return false;
	}

	long row_size = PRIVATE_DATA->frame_params.width / PRIVATE_DATA->frame_params.bin_x * PRIVATE_DATA->frame_params.bpp / 8;
	long width = PRIVATE_DATA->frame_params.width / PRIVATE_DATA->frame_params.bin_x;
	long height = PRIVATE_DATA->frame_params.height / PRIVATE_DATA->frame_params.bin_y;
	unsigned char *image = PRIVATE_DATA->buffer + FITS_HEADER_SIZE;

	bool success = true;
	pthread_mutex_lock(&PRIVATE_DATA->usb_mutex);
	for (int i = 0; i < height; i++) {
		res = FLIGrabRow(id, image + (i * row_size), width);
		if (res) {
			/* print this error once but read to the end to flush the array */
			if (success) INDIGO_DRIVER_ERROR(DRIVER_NAME, "FLIGrabRow(%d) = %d at row %d.", id, res, i);
			success = false;
		}
	}
	pthread_mutex_unlock(&PRIVATE_DATA->usb_mutex);

	return success;
}


static bool fli_abort_exposure(indigo_device *device) {
	pthread_mutex_lock(&PRIVATE_DATA->usb_mutex);
	long err = FLICancelExposure(PRIVATE_DATA->dev_id);
	FLICancelExposure(PRIVATE_DATA->dev_id);
	FLICancelExposure(PRIVATE_DATA->dev_id);
	PRIVATE_DATA->can_check_temperature = true;
	PRIVATE_DATA->abort_flag = true;
	pthread_mutex_unlock(&PRIVATE_DATA->usb_mutex);
	if (err) return false;
	else return true;
}


static bool fli_set_cooler(indigo_device *device, double target, double *current, double *cooler_power) {
	long res;

	flidev_t id = PRIVATE_DATA->dev_id;
	static double old_target = 100.0;

	pthread_mutex_lock(&PRIVATE_DATA->usb_mutex);

	res = FLIGetTemperature(id, current);
	if (res) INDIGO_DRIVER_ERROR(DRIVER_NAME, "FLIGetTemperature(%d) = %d", id, res);

	if ((target != old_target) && CCD_COOLER_ON_ITEM->sw.value) {
		res = FLISetTemperature(id, target);
		if (res) INDIGO_DRIVER_ERROR(DRIVER_NAME, "FLISetTemperature(%d) = %d", id, res);
	} else if (CCD_COOLER_OFF_ITEM->sw.value) {
		/* There is no ON and OFF for FLI clooler when you set temp it is turned on,
		 * so to disable cooling set some hight temperature like +45 */
		res = FLISetTemperature(id, 45);
		if (res) INDIGO_DRIVER_ERROR(DRIVER_NAME, "FLISetTemperature(%d) = %d", id, res);
	}

	res = FLIGetCoolerPower(id, (double *)cooler_power);
	if (res) INDIGO_DRIVER_ERROR(DRIVER_NAME, "FLIGetCoolerPower(%d) = %d", id, res);

	pthread_mutex_unlock(&PRIVATE_DATA->usb_mutex);
	return true;
}


static void fli_close(indigo_device *device) {
	if (!device->is_connected) {
		return;
	}

	pthread_mutex_lock(&PRIVATE_DATA->usb_mutex);
	long res = FLIClose(PRIVATE_DATA->dev_id);
	pthread_mutex_unlock(&PRIVATE_DATA->usb_mutex);
	if (res) {
		INDIGO_DRIVER_ERROR(DRIVER_NAME, "FLIClose(%d) = %d", PRIVATE_DATA->dev_id, res);
	}
	indigo_global_unlock(device);
	if (PRIVATE_DATA->buffer != NULL) {
		free(PRIVATE_DATA->buffer);
		PRIVATE_DATA->buffer = NULL;
	}
}

// -------------------------------------------------------------------------------- INDIGO CCD device implementation

// callback for image download
static void exposure_timer_callback(indigo_device *device) {
	if (!device->is_connected) {
		return;
	}
	PRIVATE_DATA->can_check_temperature = false;
	if (CCD_EXPOSURE_PROPERTY->state == INDIGO_BUSY_STATE) {
		CCD_EXPOSURE_ITEM->number.value = 0;
		indigo_update_property(device, CCD_EXPOSURE_PROPERTY, NULL);
		if (fli_read_pixels(device)) {
			indigo_process_image(device, PRIVATE_DATA->buffer, (int)(PRIVATE_DATA->frame_params.width / PRIVATE_DATA->frame_params.bin_x), (int)(PRIVATE_DATA->frame_params.height / PRIVATE_DATA->frame_params.bin_y), PRIVATE_DATA->frame_params.bpp, true, true, NULL, false);
			CCD_EXPOSURE_PROPERTY->state = INDIGO_OK_STATE;
			indigo_update_property(device, CCD_EXPOSURE_PROPERTY, NULL);
		} else {
			indigo_ccd_failure_cleanup(device);
			CCD_EXPOSURE_PROPERTY->state = INDIGO_ALERT_STATE;
			indigo_update_property(device, CCD_EXPOSURE_PROPERTY, "Exposure failed");
		}
	}
	PRIVATE_DATA->can_check_temperature = true;
}


static void rbi_exposure_timer_callback(indigo_device *device) {
	if (!device->is_connected) {
		return;
	}
	if (PRIVATE_DATA->abort_flag) {
		return;
	}
	PRIVATE_DATA->can_check_temperature = false;
	if (CCD_EXPOSURE_PROPERTY->state == INDIGO_BUSY_STATE) {
		if (fli_read_pixels(device)) { /* read the NIR flooded frame and discard it */
			for( int i = 0; i < (int)(CCD_RBI_FLUSH_COUNT_ITEM->number.value); i++) { /* Take bias exposures to flush the RBI and discard them */
				if (fli_start_exposure(device, 0, true, false, (int)CCD_FRAME_LEFT_ITEM->number.value, (int)CCD_FRAME_TOP_ITEM->number.value,
					(int)CCD_FRAME_WIDTH_ITEM->number.value, (int)CCD_FRAME_HEIGHT_ITEM->number.value,
					(int)CCD_BIN_HORIZONTAL_ITEM->number.value, (int)CCD_BIN_VERTICAL_ITEM->number.value)) {
					fli_read_pixels(device);
					if (PRIVATE_DATA->abort_flag) {
						return;
					}
				}
			}
			
			PRIVATE_DATA->can_check_temperature = true;
			if (PRIVATE_DATA->abort_flag) {
				return;
			}
			indigo_ccd_resume_countdown(device);
			/* The sensor is flushed -> start real exposure */
			indigo_update_property(device, CCD_EXPOSURE_PROPERTY, "Taking exposure...");
			if (fli_start_exposure(device, CCD_EXPOSURE_ITEM->number.target, CCD_FRAME_TYPE_DARK_ITEM->sw.value || CCD_FRAME_TYPE_DARKFLAT_ITEM->sw.value || CCD_FRAME_TYPE_BIAS_ITEM->sw.value, false,
				(int)CCD_FRAME_LEFT_ITEM->number.value, (int)CCD_FRAME_TOP_ITEM->number.value, (int)CCD_FRAME_WIDTH_ITEM->number.value, (int)CCD_FRAME_HEIGHT_ITEM->number.value,
				(int)CCD_BIN_HORIZONTAL_ITEM->number.value, (int)CCD_BIN_VERTICAL_ITEM->number.value)) {
				if (PRIVATE_DATA->abort_flag) {
					return;
				}
				indigo_reschedule_timer_with_callback(device, CCD_EXPOSURE_ITEM->number.target, exposure_timer_callback, &PRIVATE_DATA->exposure_timer);
			} else {
				indigo_ccd_failure_cleanup(device);
				CCD_EXPOSURE_PROPERTY->state = INDIGO_ALERT_STATE;
				indigo_update_property(device, CCD_EXPOSURE_PROPERTY, "Exposure failed");
				PRIVATE_DATA->can_check_temperature = true;
			}
		}
	}
}


static void ccd_temperature_callback(indigo_device *device) {
	if (!device->is_connected) {
		return;
	}
	if (PRIVATE_DATA->can_check_temperature) {
		if (fli_set_cooler(device, PRIVATE_DATA->target_temperature, &PRIVATE_DATA->current_temperature, &PRIVATE_DATA->cooler_power)) {
			double diff = PRIVATE_DATA->current_temperature - PRIVATE_DATA->target_temperature;
			if (CCD_COOLER_ON_ITEM->sw.value) {
				CCD_TEMPERATURE_PROPERTY->state = fabs(diff) > TEMP_THRESHOLD ? INDIGO_BUSY_STATE : INDIGO_OK_STATE;
			} else {
				CCD_TEMPERATURE_PROPERTY->state = INDIGO_OK_STATE;
			}
			CCD_TEMPERATURE_ITEM->number.value = PRIVATE_DATA->current_temperature;
			CCD_COOLER_POWER_PROPERTY->state = INDIGO_OK_STATE;
			CCD_COOLER_POWER_ITEM->number.value = PRIVATE_DATA->cooler_power;
		} else {
			CCD_TEMPERATURE_PROPERTY->state = INDIGO_ALERT_STATE;
			CCD_COOLER_POWER_PROPERTY->state = INDIGO_ALERT_STATE;
		}
		
		if (CCD_COOLER_PROPERTY->state != INDIGO_OK_STATE) {
			CCD_COOLER_PROPERTY->state = INDIGO_OK_STATE;
			indigo_update_property(device, CCD_COOLER_PROPERTY, NULL);
		}
		
		indigo_update_property(device, CCD_TEMPERATURE_PROPERTY, NULL);
		indigo_update_property(device, CCD_COOLER_POWER_PROPERTY, NULL);
	}
	indigo_reschedule_timer(device, TEMP_CHECK_TIME, &PRIVATE_DATA->temperature_timer);
}


static indigo_result ccd_attach(indigo_device *device) {
	assert(device != NULL);
	assert(PRIVATE_DATA != NULL);
	if (indigo_ccd_attach(device, DRIVER_NAME, DRIVER_VERSION) == INDIGO_OK) {
		pthread_mutex_init(&PRIVATE_DATA->usb_mutex, NULL);

		/* Use all info property fields */
		INFO_PROPERTY->count = 8;

		CCD_RBI_FLUSH_EXPOSURE_ITEM->number.min = MIN_NIR_FLOOD;
		CCD_RBI_FLUSH_EXPOSURE_ITEM->number.max = MAX_NIR_FLOOD;
		CCD_RBI_FLUSH_EXPOSURE_ITEM->number.value = CCD_RBI_FLUSH_EXPOSURE_ITEM->number.target = DEFAULT_NIR_FLOOD;
		CCD_RBI_FLUSH_COUNT_ITEM->number.min = MIN_FLUSH_COUNT;
		CCD_RBI_FLUSH_COUNT_ITEM->number.max = MAX_FLUSH_COUNT;
		CCD_RBI_FLUSH_COUNT_ITEM->number.value = CCD_RBI_FLUSH_COUNT_ITEM->number.target = DEFAULT_FLUSH_COUNT;
		// -------------------------------------------------------------------------------- FLI_NFLUSHES
		FLI_NFLUSHES_PROPERTY = indigo_init_number_property(NULL, device->name, "FLI_NFLUSHES", CCD_ADVANCED_GROUP, "Flush CCD", INDIGO_OK_STATE, INDIGO_RW_PERM, 1);
		if (FLI_NFLUSHES_PROPERTY == NULL) {
			return INDIGO_FAILED;
		}

		indigo_init_number_item(FLI_NFLUSHES_PROPERTY_ITEM, "FLI_NFLUSHES", "Times (before exposure)", MIN_N_FLUSHES, MAX_N_FLUSHES, 1, DEFAULT_N_FLUSHES);

		// -------------------------------------------------------------------------------- FLI_CAMERA_MODE
		FLI_CAMERA_MODE_PROPERTY = indigo_init_switch_property(NULL, device->name, "FLI_CAMERA_MODE", CCD_ADVANCED_GROUP, "Camera mode", INDIGO_OK_STATE, INDIGO_RW_PERM, INDIGO_ONE_OF_MANY_RULE, MAX_MODES);
				if (FLI_CAMERA_MODE_PROPERTY == NULL) {
				return INDIGO_FAILED;
				}
				/* will be populated on connect */
		//---------------------------------------------------------------------------------

		return fli_enumerate_properties(device, NULL, NULL);
	}
	return INDIGO_FAILED;
}


static bool handle_nflushes_property(indigo_device *device, indigo_property *property) {
	flidev_t id = PRIVATE_DATA->dev_id;
	long nflushes = (long)(FLI_NFLUSHES_PROPERTY_ITEM->number.value);

	pthread_mutex_lock(&PRIVATE_DATA->usb_mutex);
	long res = FLISetNFlushes(id, nflushes);
	pthread_mutex_unlock(&PRIVATE_DATA->usb_mutex);

	if (res) {
		INDIGO_DRIVER_ERROR(DRIVER_NAME, "FLISetNFlushes(%d) = %d", id, res);
		FLI_NFLUSHES_PROPERTY->state = INDIGO_ALERT_STATE;
		indigo_update_property(device, FLI_NFLUSHES_PROPERTY, "Can not set number of flushes to %ld", nflushes);
		return false;
	}

	FLI_NFLUSHES_PROPERTY->state = INDIGO_OK_STATE;
	indigo_update_property(device, FLI_NFLUSHES_PROPERTY, "Number of flushes set to %ld", nflushes);

	return true;
}


static bool handle_camera_mode_property(indigo_device *device, indigo_property *property) {
	flidev_t id = PRIVATE_DATA->dev_id;
	int mode;

	for (mode = 0; mode < FLI_CAMERA_MODE_PROPERTY->count; mode++) {
		if ((FLI_CAMERA_MODE_PROPERTY->items + mode)->sw.value) break;
	}

	pthread_mutex_lock(&PRIVATE_DATA->usb_mutex);
	long res = FLISetCameraMode(id, mode);
	pthread_mutex_unlock(&PRIVATE_DATA->usb_mutex);

	if (res) {
		INDIGO_DRIVER_ERROR(DRIVER_NAME, "FLISetCameraMode(%d) = %d", id, res);
		FLI_CAMERA_MODE_PROPERTY->state = INDIGO_ALERT_STATE;
		indigo_update_property(device, FLI_CAMERA_MODE_PROPERTY, "Can not set camera mode %d", mode);
		return false;
	}

	FLI_CAMERA_MODE_PROPERTY->state = INDIGO_OK_STATE;
	indigo_update_property(device, FLI_CAMERA_MODE_PROPERTY, "Camera mode set to %d", mode);

	return true;
}

static bool handle_exposure_property(indigo_device *device, indigo_property *property) {
	long ok;
	bool rbi_flush = CCD_RBI_FLUSH_ENABLED_ITEM->sw.value;
	PRIVATE_DATA->abort_flag = false;

	if (rbi_flush) {
		ok = fli_start_exposure(device, CCD_RBI_FLUSH_EXPOSURE_ITEM->number.value, true, rbi_flush, (int)CCD_FRAME_LEFT_ITEM->number.value,
			(int)CCD_FRAME_TOP_ITEM->number.value, (int)CCD_FRAME_WIDTH_ITEM->number.value, (int)CCD_FRAME_HEIGHT_ITEM->number.value,
			(int)CCD_BIN_HORIZONTAL_ITEM->number.value, (int)CCD_BIN_VERTICAL_ITEM->number.value);
	} else {
		ok = fli_start_exposure(device, CCD_EXPOSURE_ITEM->number.target, CCD_FRAME_TYPE_DARK_ITEM->sw.value || CCD_FRAME_TYPE_DARKFLAT_ITEM->sw.value || CCD_FRAME_TYPE_BIAS_ITEM->sw.value, rbi_flush,
			(int)CCD_FRAME_LEFT_ITEM->number.value, (int)CCD_FRAME_TOP_ITEM->number.value, (int)CCD_FRAME_WIDTH_ITEM->number.value, (int)CCD_FRAME_HEIGHT_ITEM->number.value,
			(int)CCD_BIN_HORIZONTAL_ITEM->number.value, (int)CCD_BIN_VERTICAL_ITEM->number.value);
	}

	if (ok) {
		if (CCD_UPLOAD_MODE_LOCAL_ITEM->sw.value || CCD_UPLOAD_MODE_BOTH_ITEM->sw.value) {
			CCD_IMAGE_FILE_PROPERTY->state = INDIGO_BUSY_STATE;
			indigo_update_property(device, CCD_IMAGE_FILE_PROPERTY, NULL);
		}
		if (CCD_UPLOAD_MODE_CLIENT_ITEM->sw.value || CCD_UPLOAD_MODE_BOTH_ITEM->sw.value) {
			CCD_IMAGE_PROPERTY->state = INDIGO_BUSY_STATE;
			indigo_update_property(device, CCD_IMAGE_PROPERTY, NULL);
		}
		CCD_EXPOSURE_PROPERTY->state = INDIGO_BUSY_STATE;
		if (rbi_flush) {
			indigo_ccd_suspend_countdown(device);
			indigo_update_property(device, CCD_EXPOSURE_PROPERTY, "Flushing CCD to remove RBI, this takes some time...");
			PRIVATE_DATA->can_check_temperature = false;
			indigo_set_timer(device, CCD_RBI_FLUSH_EXPOSURE_ITEM->number.value, rbi_exposure_timer_callback, &PRIVATE_DATA->exposure_timer);
		} else {
			indigo_update_property(device, CCD_EXPOSURE_PROPERTY, NULL);
			indigo_set_timer(device, CCD_EXPOSURE_ITEM->number.target, exposure_timer_callback, &PRIVATE_DATA->exposure_timer);
		}
	} else {
		indigo_ccd_failure_cleanup(device);
		CCD_EXPOSURE_PROPERTY->state = INDIGO_ALERT_STATE;
		indigo_update_property(device, CCD_EXPOSURE_PROPERTY, "Exposure failed.");
	}
	return false;
}

static void ccd_connect_callback(indigo_device *device) {
	indigo_lock_master_device(device);
	if (CONNECTION_CONNECTED_ITEM->sw.value) {
		if (!device->is_connected) {
			if (fli_open(device)) {
				flidev_t id = PRIVATE_DATA->dev_id;
				long res;
				
				CCD_COOLER_PROPERTY->hidden = false;
				
				if (PRIVATE_DATA->rbi_flood_supported) {
					CCD_RBI_FLUSH_PROPERTY->hidden = false;
					CCD_RBI_FLUSH_ENABLE_PROPERTY->hidden = false;
				} else {
					CCD_RBI_FLUSH_PROPERTY->hidden = true;
					CCD_RBI_FLUSH_ENABLE_PROPERTY->hidden = true;
				}
				
				indigo_define_property(device, FLI_NFLUSHES_PROPERTY, NULL);
				
				// -------------------------------------------------------------------------------- FLI_CAMERA_MODE
				flimode_t current_mode;
				int i;
				char mode_name[INDIGO_NAME_SIZE];
				
				res = FLIGetCameraMode(id, &current_mode);
				if (res) {
					INDIGO_DRIVER_ERROR(DRIVER_NAME, "FLIGetCameraMode(%d) = %d", id, res);
				}
				res = FLIGetCameraModeString(id, 0, mode_name, INDIGO_NAME_SIZE); /* check if we have at leaste one camera mode */
				if (res == 0) {
					for (i = 0; i < MAX_MODES; i++) {  /* populate property with camera modes */
						res = FLIGetCameraModeString(id, i, mode_name, INDIGO_NAME_SIZE);
						if (res) {
							break;
						}
						indigo_init_switch_item(FLI_CAMERA_MODE_PROPERTY->items + i, mode_name, mode_name, (i == current_mode));
					}
					FLI_CAMERA_MODE_PROPERTY = indigo_resize_property(FLI_CAMERA_MODE_PROPERTY, i);
				}
				
				indigo_define_property(device, FLI_CAMERA_MODE_PROPERTY, NULL);
				
				CCD_INFO_WIDTH_ITEM->number.value = PRIVATE_DATA->visible_area.lr_x - PRIVATE_DATA->visible_area.ul_x;
				CCD_INFO_HEIGHT_ITEM->number.value = PRIVATE_DATA->visible_area.lr_y - PRIVATE_DATA->visible_area.ul_y;
				CCD_FRAME_WIDTH_ITEM->number.value = CCD_FRAME_WIDTH_ITEM->number.max = CCD_FRAME_LEFT_ITEM->number.max = CCD_INFO_WIDTH_ITEM->number.value;
				CCD_FRAME_HEIGHT_ITEM->number.value = CCD_FRAME_HEIGHT_ITEM->number.max = CCD_FRAME_TOP_ITEM->number.max = CCD_INFO_HEIGHT_ITEM->number.value;
				
				double size_x, size_y;
				pthread_mutex_lock(&PRIVATE_DATA->usb_mutex);
				res = FLIGetPixelSize(id, &size_x, &size_y);
				if (res) {
					INDIGO_DRIVER_ERROR(DRIVER_NAME, "FLIGetPixelSize(%d) = %d", id, res);
				}
				
				res = FLIGetModel(id, INFO_DEVICE_MODEL_ITEM->text.value, INDIGO_VALUE_SIZE);
				if (res) {
					INDIGO_DRIVER_ERROR(DRIVER_NAME, "FLIGetModel(%d) = %d", id, res);
				}
				
				res = FLIGetSerialString(id, INFO_DEVICE_SERIAL_NUM_ITEM->text.value, INDIGO_VALUE_SIZE);
				if (res) {
					INDIGO_DRIVER_ERROR(DRIVER_NAME, "FLIGetSerialString(%d) = %d", id, res);
				}
				
				long hw_rev, fw_rev;
				res = FLIGetFWRevision(id, &fw_rev);
				if (res) {
					INDIGO_DRIVER_ERROR(DRIVER_NAME, "FLIGetFWRevision(%d) = %d", id, res);
				}
				
				res = FLIGetHWRevision(id, &hw_rev);
				if (res) {
					INDIGO_DRIVER_ERROR(DRIVER_NAME, "FLIGetHWRevision(%d) = %d", id, res);
				}
				pthread_mutex_unlock(&PRIVATE_DATA->usb_mutex);
				
				sprintf(INFO_DEVICE_FW_REVISION_ITEM->text.value, "%ld", fw_rev);
				sprintf(INFO_DEVICE_HW_REVISION_ITEM->text.value, "%ld", hw_rev);
				
				indigo_update_property(device, INFO_PROPERTY, NULL);
				
				//INDIGO_DRIVER_ERROR(DRIVER_NAME, "FLIGetPixelSize(%d) = %f %f", id, size_x, size_y);
				CCD_INFO_PIXEL_WIDTH_ITEM->number.value = m2um(size_x);
				CCD_INFO_PIXEL_HEIGHT_ITEM->number.value = m2um(size_y);
				CCD_INFO_PIXEL_SIZE_ITEM->number.value = CCD_INFO_PIXEL_WIDTH_ITEM->number.value;
				CCD_INFO_MAX_HORIZONAL_BIN_ITEM->number.value = MAX_X_BIN;
				CCD_INFO_MAX_VERTICAL_BIN_ITEM->number.value = MAX_Y_BIN;
				
				CCD_FRAME_BITS_PER_PIXEL_ITEM->number.value = DEFAULT_BPP;
				/* FLISetBitDepth() does not seem to work so set max and min to DEFAULT and do not chanage it! */
				CCD_FRAME_BITS_PER_PIXEL_ITEM->number.min = DEFAULT_BPP;
				CCD_FRAME_BITS_PER_PIXEL_ITEM->number.max = DEFAULT_BPP;
				
				CCD_BIN_PROPERTY->perm = INDIGO_RW_PERM;
				CCD_BIN_HORIZONTAL_ITEM->number.value = CCD_BIN_HORIZONTAL_ITEM->number.min = 1;
				CCD_BIN_HORIZONTAL_ITEM->number.max = MAX_X_BIN;
				CCD_BIN_VERTICAL_ITEM->number.value = CCD_BIN_VERTICAL_ITEM->number.min = 1;
				CCD_BIN_VERTICAL_ITEM->number.max = MAX_Y_BIN;
				
				CCD_INFO_BITS_PER_PIXEL_ITEM->number.value = DEFAULT_BPP;
				
				CCD_TEMPERATURE_PROPERTY->hidden = false;
				CCD_TEMPERATURE_PROPERTY->perm = INDIGO_RW_PERM;
				CCD_TEMPERATURE_ITEM->number.min = MIN_CCD_TEMP;
				CCD_TEMPERATURE_ITEM->number.max = MAX_CCD_TEMP;
				CCD_TEMPERATURE_ITEM->number.step = 1;
				pthread_mutex_lock(&PRIVATE_DATA->usb_mutex);
				res = FLIGetTemperature(id,&(CCD_TEMPERATURE_ITEM->number.value));
				pthread_mutex_unlock(&PRIVATE_DATA->usb_mutex);
				if (res) {
					INDIGO_DRIVER_ERROR(DRIVER_NAME, "FLIGetTemperature(%d) = %d", id, res);
				}
				PRIVATE_DATA->target_temperature = CCD_TEMPERATURE_ITEM->number.value;
				PRIVATE_DATA->can_check_temperature = true;
				
				CCD_COOLER_POWER_PROPERTY->hidden = false;
				CCD_COOLER_POWER_PROPERTY->perm = INDIGO_RO_PERM;
				
				device->is_connected = true;
				CONNECTION_PROPERTY->state = INDIGO_OK_STATE;
				
				indigo_set_timer(device, 0, ccd_temperature_callback, &PRIVATE_DATA->temperature_timer);
			} else {
				CONNECTION_PROPERTY->state = INDIGO_ALERT_STATE;
			}
		}
	} else {
		if (device->is_connected) {
			PRIVATE_DATA->can_check_temperature = false;
			indigo_cancel_timer_sync(device, &PRIVATE_DATA->temperature_timer);
			if (CCD_EXPOSURE_PROPERTY->state == INDIGO_BUSY_STATE) {
				fli_abort_exposure(device);
				indigo_cancel_timer_sync(device, &PRIVATE_DATA->exposure_timer);
			}
			indigo_delete_property(device, FLI_NFLUSHES_PROPERTY, NULL);
			indigo_delete_property(device, FLI_CAMERA_MODE_PROPERTY, NULL);
			fli_close(device);
			device->is_connected = false;
			CONNECTION_PROPERTY->state = INDIGO_OK_STATE;
		}
	}
	indigo_ccd_change_property(device, NULL, CONNECTION_PROPERTY);
	indigo_unlock_master_device(device);
}


static indigo_result ccd_change_property(indigo_device *device, indigo_client *client, indigo_property *property) {
	assert(device != NULL);
	assert(DEVICE_CONTEXT != NULL);
	assert(property != NULL);
	// -------------------------------------------------------------------------------- CONNECTION -> CCD_INFO, CCD_COOLER, CCD_TEMPERATURE
	if (indigo_property_match_changeable(CONNECTION_PROPERTY, property)) {
		if (indigo_ignore_connection_change(device, property))
			return INDIGO_OK;
		indigo_property_copy_values(CONNECTION_PROPERTY, property, false);
		CONNECTION_PROPERTY->state = INDIGO_BUSY_STATE;
		indigo_update_property(device, CONNECTION_PROPERTY, NULL);
		indigo_set_timer(device, 0, ccd_connect_callback, NULL);
	// -------------------------------------------------------------------------------- CCD_EXPOSURE
	} else if (indigo_property_match_changeable(CCD_EXPOSURE_PROPERTY, property)) {
		if (CCD_EXPOSURE_PROPERTY->state == INDIGO_BUSY_STATE) {
			return INDIGO_OK;
		}
		indigo_property_copy_values(CCD_EXPOSURE_PROPERTY, property, false);
		indigo_use_shortest_exposure_if_bias(device);
		handle_exposure_property(device, property);
	// -------------------------------------------------------------------------------- CCD_ABORT_EXPOSURE
	} else if (indigo_property_match_changeable(CCD_ABORT_EXPOSURE_PROPERTY, property)) {
		if (CCD_EXPOSURE_PROPERTY->state == INDIGO_BUSY_STATE) {
			indigo_cancel_timer(device, &PRIVATE_DATA->exposure_timer);
			fli_abort_exposure(device);
		}
		PRIVATE_DATA->can_check_temperature = true;
		indigo_property_copy_values(CCD_ABORT_EXPOSURE_PROPERTY, property, false);
	// -------------------------------------------------------------------------------- FLI_NFLUSHES
	} else if (indigo_property_match_changeable(FLI_NFLUSHES_PROPERTY, property)) {
		if (CCD_EXPOSURE_PROPERTY->state == INDIGO_BUSY_STATE) {
			FLI_NFLUSHES_PROPERTY->state = INDIGO_ALERT_STATE;
			indigo_update_property(device, FLI_NFLUSHES_PROPERTY, "Exposure in progress, number of flushes can not be changed.");
			return INDIGO_OK;
		}
		indigo_property_copy_values(FLI_NFLUSHES_PROPERTY, property, false);
		handle_nflushes_property(device, property);
	// -------------------------------------------------------------------------------- FLI_CAMERA_MODE
	} else if (indigo_property_match_changeable(FLI_CAMERA_MODE_PROPERTY, property)) {
		if (CCD_EXPOSURE_PROPERTY->state == INDIGO_BUSY_STATE) {
			FLI_CAMERA_MODE_PROPERTY->state = INDIGO_ALERT_STATE;
			indigo_update_property(device, FLI_CAMERA_MODE_PROPERTY, "Exposure in progress, camera mode can not be changed.");
			return INDIGO_OK;
		}
		indigo_property_copy_values(FLI_CAMERA_MODE_PROPERTY, property, false);
		handle_camera_mode_property(device, property);
	// -------------------------------------------------------------------------------- CCD_COOLER
	} else if (indigo_property_match_changeable(CCD_COOLER_PROPERTY, property)) {
		//INDIGO_DRIVER_ERROR(DRIVER_NAME, "indigo_ccd_asi: COOOLER = %d %d", CCD_COOLER_OFF_ITEM->sw.value, CCD_COOLER_ON_ITEM->sw.value);
		indigo_property_copy_values(CCD_COOLER_PROPERTY, property, false);
		if (CONNECTION_CONNECTED_ITEM->sw.value && !CCD_COOLER_PROPERTY->hidden) {
			CCD_COOLER_PROPERTY->state = INDIGO_BUSY_STATE;
			indigo_update_property(device, CCD_COOLER_PROPERTY, NULL);
		}
		return INDIGO_OK;
	// -------------------------------------------------------------------------------- CCD_TEMPERATURE
	} else if (indigo_property_match_changeable(CCD_TEMPERATURE_PROPERTY, property)) {
		indigo_property_copy_values(CCD_TEMPERATURE_PROPERTY, property, false);
		PRIVATE_DATA->target_temperature = CCD_TEMPERATURE_ITEM->number.value;
		CCD_TEMPERATURE_ITEM->number.value = PRIVATE_DATA->current_temperature;
		CCD_TEMPERATURE_PROPERTY->state = INDIGO_BUSY_STATE;
		if (CCD_COOLER_ON_ITEM->sw.value) {
			indigo_update_property(device, CCD_TEMPERATURE_PROPERTY, "Target Temperature = %.2f", PRIVATE_DATA->target_temperature);
		} else {
			indigo_update_property(device, CCD_TEMPERATURE_PROPERTY, "Target Temperature = %.2f but the cooler is OFF", PRIVATE_DATA->target_temperature);
		}
		return INDIGO_OK;
	// ------------------------------------------------------------------------------- CCD_FRAME
	} else if (indigo_property_match_changeable(CCD_FRAME_PROPERTY, property)) {
		indigo_property_copy_values(CCD_FRAME_PROPERTY, property, false);
<<<<<<< HEAD
		CCD_FRAME_WIDTH_ITEM->number.value = CCD_FRAME_WIDTH_ITEM->number.target = 8 * (int)(CCD_FRAME_WIDTH_ITEM->number.value / 8);
		CCD_FRAME_HEIGHT_ITEM->number.value = CCD_FRAME_HEIGHT_ITEM->number.target = 2 * (int)(CCD_FRAME_HEIGHT_ITEM->number.value / 2);
=======
		if (CCD_FRAME_WIDTH_ITEM->number.value != CCD_FRAME_WIDTH_ITEM->number.max) {
			CCD_FRAME_WIDTH_ITEM->number.value = CCD_FRAME_WIDTH_ITEM->number.target = 8 * (int)(CCD_FRAME_WIDTH_ITEM->number.value / 8);
		}
		if (CCD_FRAME_HEIGHT_ITEM->number.value != CCD_FRAME_HEIGHT_ITEM->number.max) {
			CCD_FRAME_HEIGHT_ITEM->number.value = CCD_FRAME_HEIGHT_ITEM->number.target = 2 * (int)(CCD_FRAME_HEIGHT_ITEM->number.value / 2);
		}

>>>>>>> f3f8a209
		if (CCD_FRAME_WIDTH_ITEM->number.value / CCD_BIN_HORIZONTAL_ITEM->number.value < 64) {
			CCD_FRAME_WIDTH_ITEM->number.value = 64 * CCD_BIN_HORIZONTAL_ITEM->number.value;
		}
		if (CCD_FRAME_HEIGHT_ITEM->number.value / CCD_BIN_VERTICAL_ITEM->number.value < 64) {
			CCD_FRAME_HEIGHT_ITEM->number.value = 64 * CCD_BIN_VERTICAL_ITEM->number.value;
		}
		/* FLISetBitDepth() does not seem to work so this should be always 16 bits */
		if (CCD_FRAME_BITS_PER_PIXEL_ITEM->number.value < 12.0) {
			CCD_FRAME_BITS_PER_PIXEL_ITEM->number.value = 8.0;
		} else {
			CCD_FRAME_BITS_PER_PIXEL_ITEM->number.value = 16.0;
		}

		CCD_FRAME_PROPERTY->state = INDIGO_OK_STATE;
		indigo_update_property(device, CCD_FRAME_PROPERTY, NULL);
		return INDIGO_OK;
	// -------------------------------------------------------------------------------- CONFIG
	} else if (indigo_property_match_changeable(CONFIG_PROPERTY, property)) {
		if (indigo_switch_match(CONFIG_SAVE_ITEM, property)) {
			indigo_save_property(device, NULL, FLI_NFLUSHES_PROPERTY);
			indigo_save_property(device, NULL, FLI_CAMERA_MODE_PROPERTY);
		}
	}
	// -----------------------------------------------------------------------------
	return indigo_ccd_change_property(device, client, property);
}


static indigo_result ccd_detach(indigo_device *device) {
	assert(device != NULL);
	if (IS_CONNECTED) {
		indigo_set_switch(CONNECTION_PROPERTY, CONNECTION_DISCONNECTED_ITEM, true);
		ccd_connect_callback(device);
	}
	INDIGO_DEVICE_DETACH_LOG(DRIVER_NAME, device->name);
	indigo_release_property(FLI_NFLUSHES_PROPERTY);
	indigo_release_property(FLI_CAMERA_MODE_PROPERTY);
	return indigo_ccd_detach(device);
}


// -------------------------------------------------------------------------------- hot-plug support

static pthread_mutex_t device_mutex = PTHREAD_MUTEX_INITIALIZER;

#define MAX_DEVICES                   32

static const flidomain_t enum_domain = FLIDOMAIN_USB | FLIDEVICE_CAMERA;
static int num_devices = 0;
static char fli_file_names[MAX_DEVICES][PATH_MAX] = {""};
static char fli_dev_names[MAX_DEVICES][PATH_MAX] = {""};
static flidomain_t fli_domains[MAX_DEVICES] = {0};

static indigo_device *devices[MAX_DEVICES] = {NULL};

static void enumerate_devices() {
	/* There is a mem leak heree!!! 8,192 constant + 20 bytes on every new connected device */
	num_devices = 0;
	long res = FLICreateList(enum_domain);
	if (res) {
		INDIGO_DRIVER_ERROR(DRIVER_NAME, "FLICreateList(%d) = %d", enum_domain , res);
	} else {
		INDIGO_DRIVER_DEBUG(DRIVER_NAME, "FLICreateList(%d) = %d", enum_domain , res);
	}
	res = FLIListFirst(&fli_domains[num_devices], fli_file_names[num_devices], PATH_MAX, fli_dev_names[num_devices], PATH_MAX);
	INDIGO_DRIVER_DEBUG(DRIVER_NAME, "FLIListFirst(-> %d, -> '%s', ->'%s') = %d", fli_domains[num_devices], fli_file_names[num_devices], fli_dev_names[num_devices], res);
	if (res == 0) {
		do {
			num_devices++;
			res = FLIListNext(&fli_domains[num_devices], fli_file_names[num_devices], PATH_MAX, fli_dev_names[num_devices], PATH_MAX);
			INDIGO_DRIVER_DEBUG(DRIVER_NAME, "FLIListNext(-> %d, -> '%s', ->'%s') = %d", fli_domains[num_devices], fli_file_names[num_devices], fli_dev_names[num_devices], res);
		} while ((res == 0) && (num_devices < MAX_DEVICES));
	}
	res = FLIDeleteList();
	INDIGO_DRIVER_DEBUG(DRIVER_NAME, "FLIDeleteList() = %d", res);
	/* FOR DEBUG only!
	FLICreateList(FLIDOMAIN_USB | FLIDEVICE_FILTERWHEEL);
	if (FLIListFirst(&fli_domains[num_devices], fli_file_names[num_devices], PATH_MAX, fli_dev_names[num_devices], PATH_MAX) == 0) {
		do {
			num_devices++;
		} while((FLIListNext(&fli_domains[num_devices], fli_file_names[num_devices], PATH_MAX, fli_dev_names[num_devices], PATH_MAX) == 0) && (num_devices < MAX_DEVICES));
	}
	FLIDeleteList();
	*/
}

static int find_plugged_device(char *fname) {
	enumerate_devices();
	for (int dev_no = 0; dev_no < num_devices; dev_no++) {
		bool found = false;
		for(int slot = 0; slot < MAX_DEVICES; slot++) {
			indigo_device *device = devices[slot];
			if (device == NULL) {
				continue;
			}
			if (!strncmp(PRIVATE_DATA->dev_file_name, fli_file_names[dev_no], PATH_MAX)) {
				found = true;
				break;
			}
		}
		if (found) {
			continue;
		} else {
			assert(fname!=NULL);
			strncpy(fname, fli_file_names[dev_no], PATH_MAX);
			return dev_no;
		}
	}
	return -1;
}

static int find_available_device_slot() {
	for(int slot = 0; slot < MAX_DEVICES; slot++) {
		if (devices[slot] == NULL) return slot;
	}
	return -1;
}

static int find_device_slot(char *fname) {
	for(int slot = 0; slot < MAX_DEVICES; slot++) {
		indigo_device *device = devices[slot];
		if (device == NULL) {
			continue;
		}
		if (!strncmp(PRIVATE_DATA->dev_file_name, fname, 255)) {
			return slot;
		}
	}
	return -1;
}

static int find_unplugged_device(char *fname) {
	enumerate_devices();
	for(int slot = 0; slot < MAX_DEVICES; slot++) {
		bool found = false;
		indigo_device *device = devices[slot];
		if (device == NULL) {
			continue;
		}
		for (int dev_no = 0; dev_no < num_devices; dev_no++) {
			if (!strncmp(PRIVATE_DATA->dev_file_name, fli_file_names[dev_no], PATH_MAX)) {
				found = true;
				break;
			}
		}
		if (found) {
			continue;
		} else {
			assert(fname!=NULL);
			strncpy(fname, PRIVATE_DATA->dev_file_name, PATH_MAX);
			return slot;
		}
	}
	return -1;
}

static void process_plug_event(indigo_device *unused) {
	static indigo_device ccd_template = INDIGO_DEVICE_INITIALIZER(
		"",
		ccd_attach,
		fli_enumerate_properties,
		ccd_change_property,
		NULL,
		ccd_detach
		);

	pthread_mutex_lock(&device_mutex);
	int slot = find_available_device_slot();
	if (slot < 0) {
		INDIGO_DRIVER_ERROR(DRIVER_NAME, "No device slots available.");
		pthread_mutex_unlock(&device_mutex);
		return;
	}

	char file_name[PATH_MAX];
	int idx = find_plugged_device(file_name);
	if (idx < 0) {
		INDIGO_DRIVER_DEBUG(DRIVER_NAME, "No FLI Camera plugged.");
		pthread_mutex_unlock(&device_mutex);
		return;
	}
	indigo_device *device = indigo_safe_malloc_copy(sizeof(indigo_device), &ccd_template);
	snprintf(device->name, INDIGO_NAME_SIZE, "%s", fli_dev_names[idx]);
	indigo_make_name_unique(device->name, "%d", slot);
	INDIGO_DRIVER_LOG(DRIVER_NAME, "'%s' @ %s attached", device->name , fli_file_names[idx]);
	fli_private_data *private_data = indigo_safe_malloc(sizeof(fli_private_data));
	private_data->dev_id = 0;
	private_data->domain = fli_domains[idx];
	strncpy(private_data->dev_file_name, fli_file_names[idx], PATH_MAX);
	strncpy(private_data->dev_name, fli_dev_names[idx], PATH_MAX);
	device->private_data = private_data;
	device->master_device = device;
	indigo_attach_device(device);
	devices[slot]=device;
	pthread_mutex_unlock(&device_mutex);
}

static void process_unplug_event(indigo_device *unused) {
	pthread_mutex_lock(&device_mutex);
	int slot, id;
	char file_name[PATH_MAX];
	bool removed = false;
	while ((id = find_unplugged_device(file_name)) != -1) {
		slot = find_device_slot(file_name);
		if (slot < 0) {
			continue;
		}
		indigo_device **device = &devices[slot];
		if (*device == NULL) {
			pthread_mutex_unlock(&device_mutex);
			return;
		}
		indigo_detach_device(*device);
		fli_private_data *private_data = (*device)->private_data;
		if (private_data->buffer) {
			free(private_data->buffer);
		}
		free((*device)->private_data);
		free(*device);
		*device = NULL;
		removed = true;
	}
	if (!removed) {
		INDIGO_DRIVER_DEBUG(DRIVER_NAME, "No FLI Camera unplugged!");
	}
	pthread_mutex_unlock(&device_mutex);
}

static int hotplug_callback(libusb_context *ctx, libusb_device *dev, libusb_hotplug_event event, void *user_data) {
	
	struct libusb_device_descriptor descriptor;
	
	switch (event) {
		case LIBUSB_HOTPLUG_EVENT_DEVICE_ARRIVED: {
			libusb_get_device_descriptor(dev, &descriptor);
			if (descriptor.idVendor != FLI_VENDOR_ID) {
				break;
			}
			indigo_set_timer(NULL, 0.5, process_plug_event, NULL);
			break;
		}
		case LIBUSB_HOTPLUG_EVENT_DEVICE_LEFT: {
			indigo_set_timer(NULL, 0.5, process_unplug_event, NULL);
			break;
		}
	}
	return 0;
}

static void remove_all_devices() {
	int i;
	for(i = 0; i < MAX_DEVICES; i++) {
		indigo_device **device = &devices[i];
		if (*device == NULL) {
			continue;
		}
		indigo_detach_device(*device);
		fli_private_data *private_data = (*device)->private_data;
		if (private_data->buffer) {
			free(private_data->buffer);
		}
		free((*device)->private_data);
		free(*device);
		*device = NULL;
	}
}

static libusb_hotplug_callback_handle callback_handle;

INDIGO_EXTERN void (*debug_ext)(int level, char *format, va_list arg);

static void _debug_ext(int level, char *format, va_list arg) {
	if (indigo_get_log_level() >= INDIGO_LOG_DEBUG) {
		char _format[1024];
		snprintf(_format, sizeof(_format), "FLISDK: %s", format);
		INDIGO_DEBUG_DRIVER(indigo_debug(_format, arg));
	}
}

indigo_result indigo_ccd_fli(indigo_driver_action action, indigo_driver_info *info) {
	static indigo_driver_action last_action = INDIGO_DRIVER_SHUTDOWN;

	SET_DRIVER_INFO(info, "FLI Camera", __FUNCTION__, DRIVER_VERSION, true, last_action);

	if (action == last_action) {
		return INDIGO_OK;
	}

	switch (action) {
		case INDIGO_DRIVER_INIT:
			debug_ext = _debug_ext;
			FLISetDebugLevel(NULL, FLIDEBUG_ALL);
			last_action = action;
			indigo_start_usb_event_handler();
			int rc = libusb_hotplug_register_callback(NULL, LIBUSB_HOTPLUG_EVENT_DEVICE_ARRIVED | LIBUSB_HOTPLUG_EVENT_DEVICE_LEFT, LIBUSB_HOTPLUG_ENUMERATE, FLI_VENDOR_ID, LIBUSB_HOTPLUG_MATCH_ANY, LIBUSB_HOTPLUG_MATCH_ANY, hotplug_callback, NULL, &callback_handle);
			INDIGO_DRIVER_DEBUG(DRIVER_NAME, "libusb_hotplug_register_callback ->  %s", rc < 0 ? libusb_error_name(rc) : "OK");
			return rc >= 0 ? INDIGO_OK : INDIGO_FAILED;

		case INDIGO_DRIVER_SHUTDOWN:
			for (int i = 0; i < MAX_DEVICES; i++) {
				VERIFY_NOT_CONNECTED(devices[i]);
			}
			last_action = action;
			libusb_hotplug_deregister_callback(NULL, callback_handle);
			INDIGO_DRIVER_DEBUG(DRIVER_NAME, "libusb_hotplug_deregister_callback");
			remove_all_devices();
			break;

		case INDIGO_DRIVER_INFO:
			break;
	}

	return INDIGO_OK;
}<|MERGE_RESOLUTION|>--- conflicted
+++ resolved
@@ -431,7 +431,7 @@
 					}
 				}
 			}
-			
+
 			PRIVATE_DATA->can_check_temperature = true;
 			if (PRIVATE_DATA->abort_flag) {
 				return;
@@ -476,12 +476,12 @@
 			CCD_TEMPERATURE_PROPERTY->state = INDIGO_ALERT_STATE;
 			CCD_COOLER_POWER_PROPERTY->state = INDIGO_ALERT_STATE;
 		}
-		
+
 		if (CCD_COOLER_PROPERTY->state != INDIGO_OK_STATE) {
 			CCD_COOLER_PROPERTY->state = INDIGO_OK_STATE;
 			indigo_update_property(device, CCD_COOLER_PROPERTY, NULL);
 		}
-		
+
 		indigo_update_property(device, CCD_TEMPERATURE_PROPERTY, NULL);
 		indigo_update_property(device, CCD_COOLER_POWER_PROPERTY, NULL);
 	}
@@ -622,9 +622,9 @@
 			if (fli_open(device)) {
 				flidev_t id = PRIVATE_DATA->dev_id;
 				long res;
-				
+
 				CCD_COOLER_PROPERTY->hidden = false;
-				
+
 				if (PRIVATE_DATA->rbi_flood_supported) {
 					CCD_RBI_FLUSH_PROPERTY->hidden = false;
 					CCD_RBI_FLUSH_ENABLE_PROPERTY->hidden = false;
@@ -632,14 +632,14 @@
 					CCD_RBI_FLUSH_PROPERTY->hidden = true;
 					CCD_RBI_FLUSH_ENABLE_PROPERTY->hidden = true;
 				}
-				
+
 				indigo_define_property(device, FLI_NFLUSHES_PROPERTY, NULL);
-				
+
 				// -------------------------------------------------------------------------------- FLI_CAMERA_MODE
 				flimode_t current_mode;
 				int i;
 				char mode_name[INDIGO_NAME_SIZE];
-				
+
 				res = FLIGetCameraMode(id, &current_mode);
 				if (res) {
 					INDIGO_DRIVER_ERROR(DRIVER_NAME, "FLIGetCameraMode(%d) = %d", id, res);
@@ -655,68 +655,68 @@
 					}
 					FLI_CAMERA_MODE_PROPERTY = indigo_resize_property(FLI_CAMERA_MODE_PROPERTY, i);
 				}
-				
+
 				indigo_define_property(device, FLI_CAMERA_MODE_PROPERTY, NULL);
-				
+
 				CCD_INFO_WIDTH_ITEM->number.value = PRIVATE_DATA->visible_area.lr_x - PRIVATE_DATA->visible_area.ul_x;
 				CCD_INFO_HEIGHT_ITEM->number.value = PRIVATE_DATA->visible_area.lr_y - PRIVATE_DATA->visible_area.ul_y;
 				CCD_FRAME_WIDTH_ITEM->number.value = CCD_FRAME_WIDTH_ITEM->number.max = CCD_FRAME_LEFT_ITEM->number.max = CCD_INFO_WIDTH_ITEM->number.value;
 				CCD_FRAME_HEIGHT_ITEM->number.value = CCD_FRAME_HEIGHT_ITEM->number.max = CCD_FRAME_TOP_ITEM->number.max = CCD_INFO_HEIGHT_ITEM->number.value;
-				
+
 				double size_x, size_y;
 				pthread_mutex_lock(&PRIVATE_DATA->usb_mutex);
 				res = FLIGetPixelSize(id, &size_x, &size_y);
 				if (res) {
 					INDIGO_DRIVER_ERROR(DRIVER_NAME, "FLIGetPixelSize(%d) = %d", id, res);
 				}
-				
+
 				res = FLIGetModel(id, INFO_DEVICE_MODEL_ITEM->text.value, INDIGO_VALUE_SIZE);
 				if (res) {
 					INDIGO_DRIVER_ERROR(DRIVER_NAME, "FLIGetModel(%d) = %d", id, res);
 				}
-				
+
 				res = FLIGetSerialString(id, INFO_DEVICE_SERIAL_NUM_ITEM->text.value, INDIGO_VALUE_SIZE);
 				if (res) {
 					INDIGO_DRIVER_ERROR(DRIVER_NAME, "FLIGetSerialString(%d) = %d", id, res);
 				}
-				
+
 				long hw_rev, fw_rev;
 				res = FLIGetFWRevision(id, &fw_rev);
 				if (res) {
 					INDIGO_DRIVER_ERROR(DRIVER_NAME, "FLIGetFWRevision(%d) = %d", id, res);
 				}
-				
+
 				res = FLIGetHWRevision(id, &hw_rev);
 				if (res) {
 					INDIGO_DRIVER_ERROR(DRIVER_NAME, "FLIGetHWRevision(%d) = %d", id, res);
 				}
 				pthread_mutex_unlock(&PRIVATE_DATA->usb_mutex);
-				
+
 				sprintf(INFO_DEVICE_FW_REVISION_ITEM->text.value, "%ld", fw_rev);
 				sprintf(INFO_DEVICE_HW_REVISION_ITEM->text.value, "%ld", hw_rev);
-				
+
 				indigo_update_property(device, INFO_PROPERTY, NULL);
-				
+
 				//INDIGO_DRIVER_ERROR(DRIVER_NAME, "FLIGetPixelSize(%d) = %f %f", id, size_x, size_y);
 				CCD_INFO_PIXEL_WIDTH_ITEM->number.value = m2um(size_x);
 				CCD_INFO_PIXEL_HEIGHT_ITEM->number.value = m2um(size_y);
 				CCD_INFO_PIXEL_SIZE_ITEM->number.value = CCD_INFO_PIXEL_WIDTH_ITEM->number.value;
 				CCD_INFO_MAX_HORIZONAL_BIN_ITEM->number.value = MAX_X_BIN;
 				CCD_INFO_MAX_VERTICAL_BIN_ITEM->number.value = MAX_Y_BIN;
-				
+
 				CCD_FRAME_BITS_PER_PIXEL_ITEM->number.value = DEFAULT_BPP;
 				/* FLISetBitDepth() does not seem to work so set max and min to DEFAULT and do not chanage it! */
 				CCD_FRAME_BITS_PER_PIXEL_ITEM->number.min = DEFAULT_BPP;
 				CCD_FRAME_BITS_PER_PIXEL_ITEM->number.max = DEFAULT_BPP;
-				
+
 				CCD_BIN_PROPERTY->perm = INDIGO_RW_PERM;
 				CCD_BIN_HORIZONTAL_ITEM->number.value = CCD_BIN_HORIZONTAL_ITEM->number.min = 1;
 				CCD_BIN_HORIZONTAL_ITEM->number.max = MAX_X_BIN;
 				CCD_BIN_VERTICAL_ITEM->number.value = CCD_BIN_VERTICAL_ITEM->number.min = 1;
 				CCD_BIN_VERTICAL_ITEM->number.max = MAX_Y_BIN;
-				
+
 				CCD_INFO_BITS_PER_PIXEL_ITEM->number.value = DEFAULT_BPP;
-				
+
 				CCD_TEMPERATURE_PROPERTY->hidden = false;
 				CCD_TEMPERATURE_PROPERTY->perm = INDIGO_RW_PERM;
 				CCD_TEMPERATURE_ITEM->number.min = MIN_CCD_TEMP;
@@ -730,13 +730,13 @@
 				}
 				PRIVATE_DATA->target_temperature = CCD_TEMPERATURE_ITEM->number.value;
 				PRIVATE_DATA->can_check_temperature = true;
-				
+
 				CCD_COOLER_POWER_PROPERTY->hidden = false;
 				CCD_COOLER_POWER_PROPERTY->perm = INDIGO_RO_PERM;
-				
+
 				device->is_connected = true;
 				CONNECTION_PROPERTY->state = INDIGO_OK_STATE;
-				
+
 				indigo_set_timer(device, 0, ccd_temperature_callback, &PRIVATE_DATA->temperature_timer);
 			} else {
 				CONNECTION_PROPERTY->state = INDIGO_ALERT_STATE;
@@ -832,10 +832,6 @@
 	// ------------------------------------------------------------------------------- CCD_FRAME
 	} else if (indigo_property_match_changeable(CCD_FRAME_PROPERTY, property)) {
 		indigo_property_copy_values(CCD_FRAME_PROPERTY, property, false);
-<<<<<<< HEAD
-		CCD_FRAME_WIDTH_ITEM->number.value = CCD_FRAME_WIDTH_ITEM->number.target = 8 * (int)(CCD_FRAME_WIDTH_ITEM->number.value / 8);
-		CCD_FRAME_HEIGHT_ITEM->number.value = CCD_FRAME_HEIGHT_ITEM->number.target = 2 * (int)(CCD_FRAME_HEIGHT_ITEM->number.value / 2);
-=======
 		if (CCD_FRAME_WIDTH_ITEM->number.value != CCD_FRAME_WIDTH_ITEM->number.max) {
 			CCD_FRAME_WIDTH_ITEM->number.value = CCD_FRAME_WIDTH_ITEM->number.target = 8 * (int)(CCD_FRAME_WIDTH_ITEM->number.value / 8);
 		}
@@ -843,7 +839,6 @@
 			CCD_FRAME_HEIGHT_ITEM->number.value = CCD_FRAME_HEIGHT_ITEM->number.target = 2 * (int)(CCD_FRAME_HEIGHT_ITEM->number.value / 2);
 		}
 
->>>>>>> f3f8a209
 		if (CCD_FRAME_WIDTH_ITEM->number.value / CCD_BIN_HORIZONTAL_ITEM->number.value < 64) {
 			CCD_FRAME_WIDTH_ITEM->number.value = 64 * CCD_BIN_HORIZONTAL_ITEM->number.value;
 		}
@@ -1073,9 +1068,9 @@
 }
 
 static int hotplug_callback(libusb_context *ctx, libusb_device *dev, libusb_hotplug_event event, void *user_data) {
-	
+
 	struct libusb_device_descriptor descriptor;
-	
+
 	switch (event) {
 		case LIBUSB_HOTPLUG_EVENT_DEVICE_ARRIVED: {
 			libusb_get_device_descriptor(dev, &descriptor);
