// Copyright (c) 2017 Rumen G. Bogdanovski
// All rights reserved.
//
// You can use this software under the terms of 'INDIGO Astronomy
// open-source license' (see LICENSE.md).
//
// THIS SOFTWARE IS PROVIDED BY THE AUTHORS 'AS IS' AND ANY EXPRESS
// OR IMPLIED WARRANTIES, INCLUDING, BUT NOT LIMITED TO, THE IMPLIED
// WARRANTIES OF MERCHANTABILITY AND FITNESS FOR A PARTICULAR PURPOSE
// ARE DISCLAIMED. IN NO EVENT SHALL THE AUTHOR BE LIABLE FOR ANY
// DIRECT, INDIRECT, INCIDENTAL, SPECIAL, EXEMPLARY, OR CONSEQUENTIAL
// DAMAGES (INCLUDING, BUT NOT LIMITED TO, PROCUREMENT OF SUBSTITUTE
// GOODS OR SERVICES; LOSS OF USE, DATA, OR PROFITS; OR BUSINESS
// INTERRUPTION) HOWEVER CAUSED AND ON ANY THEORY OF LIABILITY,
// WHETHER IN CONTRACT, STRICT LIABILITY, OR TORT (INCLUDING
// NEGLIGENCE OR OTHERWISE) ARISING IN ANY WAY OUT OF THE USE OF THIS
// SOFTWARE, EVEN IF ADVISED OF THE POSSIBILITY OF SUCH DAMAGE.

// version history
// 2.0 Build 0 - PoC by Rumen Bogdanovski <rumen@skyarchive.org>


/** INDIGO CCD FLI driver
 \file indigo_ccd_fli.c
 */

#define DRIVER_VERSION 0x0001

#include <stdlib.h>
#include <string.h>
#include <unistd.h>
#include <math.h>
#include <assert.h>

#include <pthread.h>
#include <sys/time.h>

#if defined(INDIGO_MACOS)
#include <libusb-1.0/libusb.h>
#elif defined(INDIGO_FREEBSD)
#include <libusb.h>
#else
#include <libusb-1.0/libusb.h>
#endif

#define MAX_PATH 255
#include <libfli/libfli.h>
#include "indigo_driver_xml.h"
#include "indigo_ccd_fli.h"

#define FLI_VENDOR_ID              0x0f18

#undef PRIVATE_DATA
#define PRIVATE_DATA               ((fli_private_data *)DEVICE_CONTEXT->private_data)

#undef INDIGO_DEBUG_DRIVER
#define INDIGO_DEBUG_DRIVER(c) c

// -------------------------------------------------------------------------------- FLI USB interface implementation

#define us2s(s) ((s) / 1000000.0)
#define s2us(us) ((us) * 1000000)

typedef struct {
	long ul_x, ul_y, lr_x, lr_y;
} image_area;

typedef struct {
	flidev_t dev_id;
	char dev_file_name[MAX_PATH];
	char dev_name[MAX_PATH];
	flidomain_t domain;

	int count_open;
	//int count_connected;
	indigo_timer *exposure_timer, *temperture_timer;
	double target_temperature, current_temperature;
	double cooler_power;
	unsigned char *buffer;
	long int buffer_size;
	image_area total_area;
	pthread_mutex_t usb_mutex;
	bool can_check_temperature, has_temperature_sensor;
} fli_private_data;


static indigo_result fli_enumerate_properties(indigo_device *device, indigo_client *client, indigo_property *property) {
	return indigo_ccd_enumerate_properties(device, NULL, NULL);
}


static bool fli_open(indigo_device *device) {
	flidev_t id;
	pthread_mutex_lock(&PRIVATE_DATA->usb_mutex);

	long res = FLIOpen(&(PRIVATE_DATA->dev_id), PRIVATE_DATA->dev_file_name, PRIVATE_DATA->domain);
	id = PRIVATE_DATA->dev_id;
	if (res) {
		pthread_mutex_unlock(&PRIVATE_DATA->usb_mutex);
		INDIGO_LOG(indigo_log("indigo_ccd_fli: FLIOpen(%d) = %d", id, res));
		return false;
	}

	res = FLIGetArrayArea(PRIVATE_DATA->dev_id, &(PRIVATE_DATA->total_area.ul_x), &(PRIVATE_DATA->total_area.ul_y), &(PRIVATE_DATA->total_area.lr_x), &(PRIVATE_DATA->total_area.lr_y));
	if (res) {
		pthread_mutex_unlock(&PRIVATE_DATA->usb_mutex);
		INDIGO_LOG(indigo_log("indigo_ccd_fli: FLIGetArrayArea(%d) = %d", id, res));
		return false;
	}

	long height = PRIVATE_DATA->total_area.lr_y - PRIVATE_DATA->total_area.ul_y;
	long width = PRIVATE_DATA->total_area.lr_x - PRIVATE_DATA->total_area.ul_x;

	//INDIGO_LOG(indigo_log("indigo_ccd_fli: %ld %ld %ld %ld - %ld, %ld", PRIVATE_DATA->total_area.lr_x, PRIVATE_DATA->total_area.lr_y, PRIVATE_DATA->total_area.ul_x, PRIVATE_DATA->total_area.ul_y, height, width));

	if (PRIVATE_DATA->buffer == NULL) {
		PRIVATE_DATA->buffer_size = width * height * 2 + FITS_HEADER_SIZE;
		PRIVATE_DATA->buffer = (unsigned char*)malloc(PRIVATE_DATA->buffer_size);
	}

	pthread_mutex_unlock(&PRIVATE_DATA->usb_mutex);
	return true;
}


static bool fli_start_exposure(indigo_device *device, double exposure, bool dark, int frame_left, int frame_top, int frame_width, int frame_height, int horizontal_bin, int vertical_bin) {
	int id = PRIVATE_DATA->dev_id;

	pthread_mutex_lock(&PRIVATE_DATA->usb_mutex);

    /*
	res = ASISetROIFormat(id, frame_width/horizontal_bin, frame_height/vertical_bin,  horizontal_bin, get_pixel_format(device));
	if (res) {
		pthread_mutex_unlock(&PRIVATE_DATA->usb_mutex);
		INDIGO_LOG(indigo_log("indigo_ccd_asi: ASISetROIFormat(%d) = %d", id, res));
		return false;
	}
	res = ASISetStartPos(id, frame_left/horizontal_bin, frame_top/vertical_bin);
	if (res) {
		pthread_mutex_unlock(&PRIVATE_DATA->usb_mutex);
		INDIGO_LOG(indigo_log("indigo_ccd_asi: ASISetStartPos(%d) = %d", id, res));
		return false;
	}

	res = ASISetControlValue(id, ASI_EXPOSURE, (long)s2us(exposure), ASI_FALSE);
	if (res) {
		pthread_mutex_unlock(&PRIVATE_DATA->usb_mutex);
		INDIGO_LOG(indigo_log("indigo_ccd_asi: ASISetControlValue(%d, ASI_EXPOSURE) = %d", id, res));
		return false;
	}
	res = ASIStartExposure(id, dark);
	if (res) {
		pthread_mutex_unlock(&PRIVATE_DATA->usb_mutex);
		INDIGO_LOG(indigo_log("indigo_ccd_asi: ASIStartExposure(%d) = %d", id, res));
		return false;
	}
	*/
	pthread_mutex_unlock(&PRIVATE_DATA->usb_mutex);
	return true;
}

static bool fli_read_pixels(indigo_device *device) {
	int wait_cicles = 4000;    /* 4000*1000us = 4s */

	/*
	status = ASI_EXP_WORKING;
	while((status == ASI_EXP_WORKING) && wait_cicles--) {
			pthread_mutex_lock(&PRIVATE_DATA->usb_mutex);
			ASIGetExpStatus(PRIVATE_DATA->dev_id, &status);
			pthread_mutex_unlock(&PRIVATE_DATA->usb_mutex);
			usleep(1000);
	}
	if(status == ASI_EXP_SUCCESS) {
		pthread_mutex_lock(&PRIVATE_DATA->usb_mutex);
		res = ASIGetDataAfterExp(PRIVATE_DATA->dev_id, PRIVATE_DATA->buffer + FITS_HEADER_SIZE, PRIVATE_DATA->buffer_size);
		if (res) {
			pthread_mutex_unlock(&PRIVATE_DATA->usb_mutex);
			INDIGO_LOG(indigo_log("indigo_ccd_asi: ASIGetDataAfterExp(%d) = %d", PRIVATE_DATA->dev_id, res));
			return false;
		}
		pthread_mutex_unlock(&PRIVATE_DATA->usb_mutex);
		return true;
	} else {
		INDIGO_LOG(indigo_log("indigo_ccd_asi: Exposure failed: dev_id = %d EC = %d", PRIVATE_DATA->dev_id, status));
		return false;
	}
	*/
}

static bool fli_abort_exposure(indigo_device *device) {
	pthread_mutex_lock(&PRIVATE_DATA->usb_mutex);

	long err = FLICancelExposure(PRIVATE_DATA->dev_id);

	pthread_mutex_unlock(&PRIVATE_DATA->usb_mutex);
	if(err) return false;
	else return true;
}

static bool fli_set_cooler(indigo_device *device, double target, double *current, double *cooler_power) {
	long res;

	flidev_t id = PRIVATE_DATA->dev_id;
	long current_status;
	static double old_target = 100.0;

	pthread_mutex_lock(&PRIVATE_DATA->usb_mutex);

	res = FLIGetTemperature(id, current);
	if(res) INDIGO_LOG(indigo_log("indigo_ccd_fli: FLIGetTemperature(%d) = %d", id, res));

	if (target != old_target) {
		res = FLISetTemperature(id, target);
		if(res) INDIGO_LOG(indigo_log("indigo_ccd_fli: FLISetTemperature(%d) = %d", id, res));
	}

	res = FLIGetCoolerPower(id, (double *)cooler_power);
	if(res) INDIGO_LOG(indigo_log("indigo_ccd_fli: FLIGetCoolerPower(%d) = %d", id, res));

	pthread_mutex_unlock(&PRIVATE_DATA->usb_mutex);
	return true;
}


static void fli_close(indigo_device *device) {
	pthread_mutex_lock(&PRIVATE_DATA->usb_mutex);
	long res = FLIClose(PRIVATE_DATA->dev_id);
	pthread_mutex_unlock(&PRIVATE_DATA->usb_mutex);
	if (res) {
		INDIGO_LOG(indigo_log("indigo_ccd_fli: FLIClose(%d) = %d", PRIVATE_DATA->dev_id, res));
	}
	if (PRIVATE_DATA->buffer != NULL) {
		free(PRIVATE_DATA->buffer);
		PRIVATE_DATA->buffer = NULL;
	}
}

// -------------------------------------------------------------------------------- INDIGO CCD device implementation

// callback for image download
static void exposure_timer_callback(indigo_device *device) {
	PRIVATE_DATA->exposure_timer = NULL;
	if (CCD_EXPOSURE_PROPERTY->state == INDIGO_BUSY_STATE) {
		CCD_EXPOSURE_ITEM->number.value = 0;
		indigo_update_property(device, CCD_EXPOSURE_PROPERTY, NULL);
		if (fli_read_pixels(device)) {
			CCD_EXPOSURE_PROPERTY->state = INDIGO_OK_STATE;
			indigo_update_property(device, CCD_EXPOSURE_PROPERTY, NULL);
			indigo_process_image(device, PRIVATE_DATA->buffer, (int)(CCD_FRAME_WIDTH_ITEM->number.value / CCD_BIN_HORIZONTAL_ITEM->number.value), (int)(CCD_FRAME_HEIGHT_ITEM->number.value / CCD_BIN_VERTICAL_ITEM->number.value), true, NULL);
		} else {
			CCD_EXPOSURE_PROPERTY->state = INDIGO_ALERT_STATE;
			indigo_update_property(device, CCD_EXPOSURE_PROPERTY, "Exposure failed");
		}
	}
	PRIVATE_DATA->can_check_temperature = true;
}

// callback called 4s before image download (e.g. to clear vreg or turn off temperature check)
static void clear_reg_timer_callback(indigo_device *device) {
	if (CCD_EXPOSURE_PROPERTY->state == INDIGO_BUSY_STATE) {
		PRIVATE_DATA->can_check_temperature = false;
		PRIVATE_DATA->exposure_timer = indigo_set_timer(device, 4, exposure_timer_callback);
	} else {
		PRIVATE_DATA->exposure_timer = NULL;
	}
}

static void ccd_temperature_callback(indigo_device *device) {
	if (PRIVATE_DATA->can_check_temperature) {
		if (fli_set_cooler(device, PRIVATE_DATA->target_temperature, &PRIVATE_DATA->current_temperature, &PRIVATE_DATA->cooler_power)) {
			double diff = PRIVATE_DATA->current_temperature - PRIVATE_DATA->target_temperature;
			CCD_TEMPERATURE_PROPERTY->state = fabs(diff) > 0.2 ? INDIGO_BUSY_STATE : INDIGO_OK_STATE;
			CCD_TEMPERATURE_ITEM->number.value = PRIVATE_DATA->current_temperature;
			CCD_COOLER_POWER_PROPERTY->state = INDIGO_OK_STATE;
			CCD_COOLER_POWER_ITEM->number.value = PRIVATE_DATA->cooler_power;
		} else {
			CCD_TEMPERATURE_PROPERTY->state = INDIGO_ALERT_STATE;
			CCD_COOLER_POWER_PROPERTY->state = INDIGO_ALERT_STATE;
		}
		indigo_update_property(device, CCD_TEMPERATURE_PROPERTY, NULL);
		indigo_update_property(device, CCD_COOLER_POWER_PROPERTY, NULL);
	}
	indigo_reschedule_timer(device, 5, &PRIVATE_DATA->temperture_timer);
}


static indigo_result ccd_attach(indigo_device *device) {
	assert(device != NULL);
	assert(device->device_context != NULL);
	fli_private_data *private_data = device->device_context;
	device->device_context = NULL;
	if (indigo_ccd_attach(device, DRIVER_VERSION) == INDIGO_OK) {
		DEVICE_CONTEXT->private_data = private_data;
		pthread_mutex_init(&PRIVATE_DATA->usb_mutex, NULL);
		// -------------------------------------------------------------------------------- PIXEL_FORMAT_PROPERTY
		/*
		PIXEL_FORMAT_PROPERTY = indigo_init_switch_property(NULL, device->name, "PIXEL_FORMAT", CCD_ADVANCED_GROUP, "Pixel Format", INDIGO_IDLE_STATE, INDIGO_RW_PERM, INDIGO_ONE_OF_MANY_RULE, ASI_MAX_FORMATS);
		if (PIXEL_FORMAT_PROPERTY == NULL)
			return INDIGO_FAILED;

		int format_count = 0;
		if (pixel_format_supported(device, ASI_IMG_RAW8)) {
			indigo_init_switch_item(PIXEL_FORMAT_PROPERTY->items+format_count, RAW8_NAME, RAW8_NAME, true);
			format_count++;
		}
		if (pixel_format_supported(device, ASI_IMG_RGB24)) {
			indigo_init_switch_item(PIXEL_FORMAT_PROPERTY->items+format_count, RGB24_NAME, RGB24_NAME, false);
			format_count++;
		}
		if (pixel_format_supported(device, ASI_IMG_RAW16)) {
			indigo_init_switch_item(PIXEL_FORMAT_PROPERTY->items+format_count, RAW16_NAME, RAW16_NAME, false);
			format_count++;
		}
		if (pixel_format_supported(device, ASI_IMG_Y8)) {
			indigo_init_switch_item(PIXEL_FORMAT_PROPERTY->items+format_count, Y8_NAME, Y8_NAME, false);
			format_count++;
		}
		PIXEL_FORMAT_PROPERTY->count = format_count;

		CCD_MODE_PROPERTY->perm = INDIGO_RW_PERM;
		CCD_MODE_PROPERTY->count = 0;
		CCD_INFO_WIDTH_ITEM->number.value = PRIVATE_DATA->info.MaxWidth;
		CCD_INFO_HEIGHT_ITEM->number.value = PRIVATE_DATA->info.MaxHeight;
		CCD_INFO_PIXEL_SIZE_ITEM->number.value = CCD_INFO_PIXEL_WIDTH_ITEM->number.value = CCD_INFO_PIXEL_HEIGHT_ITEM->number.value = PRIVATE_DATA->info.PixelSize;
		CCD_FRAME_WIDTH_ITEM->number.value = CCD_FRAME_WIDTH_ITEM->number.max = CCD_FRAME_LEFT_ITEM->number.max = PRIVATE_DATA->info.MaxWidth;
		CCD_FRAME_HEIGHT_ITEM->number.value = CCD_FRAME_HEIGHT_ITEM->number.max = CCD_FRAME_TOP_ITEM->number.max = PRIVATE_DATA->info.MaxHeight;
		CCD_FRAME_BITS_PER_PIXEL_ITEM->number.value = get_pixel_depth(device);

		int max_bin = 1;
		int num = 0;
		while ((num < 16) && PRIVATE_DATA->info.SupportedBins[num]) {
			max_bin = PRIVATE_DATA->info.SupportedBins[num];
			num++;
		}
		*/

		CCD_BIN_PROPERTY->perm = INDIGO_RW_PERM;
		CCD_BIN_HORIZONTAL_ITEM->number.value = CCD_BIN_HORIZONTAL_ITEM->number.min = 1;
		CCD_BIN_HORIZONTAL_ITEM->number.max = 8;
		CCD_BIN_VERTICAL_ITEM->number.value = CCD_BIN_VERTICAL_ITEM->number.min = 1;
		CCD_BIN_VERTICAL_ITEM->number.max = 8;

		CCD_INFO_BITS_PER_PIXEL_ITEM->number.value = 16;
		return indigo_ccd_enumerate_properties(device, NULL, NULL);
	}
	return INDIGO_FAILED;
}

static indigo_result handle_advanced_property(indigo_device *device, indigo_property *property) {
	int ctrl_count;
	int id = PRIVATE_DATA->dev_id;

	pthread_mutex_lock(&PRIVATE_DATA->usb_mutex);

	/*
	res = ASIGetNumOfControls(id, &ctrl_count);
	if (res) {
		pthread_mutex_unlock(&PRIVATE_DATA->usb_mutex);
		INDIGO_LOG(indigo_log("indigo_ccd_asi: ASIGetNumOfControls(%d) = %d", id, res));
		return INDIGO_NOT_FOUND;
	}

	for(int ctrl_no = 0; ctrl_no < ctrl_count; ctrl_no++) {
		ASIGetControlCaps(id, ctrl_no, &ctrl_caps);
		for(int item = 0; item < property->count; item++) {
			if(!strncmp(ctrl_caps.Name, property->items[item].name, INDIGO_NAME_SIZE)) {
				res = ASISetControlValue(id, ctrl_caps.ControlType,property->items[item].number.value, ASI_FALSE);
				if (res) INDIGO_LOG(indigo_log("indigo_ccd_asi: ASISetControlValue(%d, %s) = %d", id, ctrl_caps.Name, res));
			}
		}
	}
	*/

	pthread_mutex_unlock(&PRIVATE_DATA->usb_mutex);
	return INDIGO_OK;
}


static indigo_result ccd_change_property(indigo_device *device, indigo_client *client, indigo_property *property) {
	assert(device != NULL);
	assert(device->device_context != NULL);
	assert(property != NULL);

	// -------------------------------------------------------------------------------- CONNECTION -> CCD_INFO, CCD_COOLER, CCD_TEMPERATURE
	if (indigo_property_match(CONNECTION_PROPERTY, property)) {
		indigo_property_copy_values(CONNECTION_PROPERTY, property, false);
		if (CONNECTION_CONNECTED_ITEM->sw.value) {
			if (fli_open(device)) {
				flidev_t id = PRIVATE_DATA->dev_id;

				CCD_TEMPERATURE_PROPERTY->hidden = false;
				CCD_TEMPERATURE_PROPERTY->perm = INDIGO_RW_PERM;
				CCD_TEMPERATURE_ITEM->number.min = -55;
				CCD_TEMPERATURE_ITEM->number.max = 45;
				CCD_TEMPERATURE_ITEM->number.step = 0;
				long res = FLIGetTemperature(id,&(CCD_TEMPERATURE_ITEM->number.value));
				if (res) {
					INDIGO_LOG(indigo_log("indigo_ccd_fli: FLIGetTemperature(%d) = %d", id, res));
				}
				PRIVATE_DATA->target_temperature = CCD_TEMPERATURE_ITEM->number.value;
				PRIVATE_DATA->can_check_temperature = true;

				CCD_COOLER_POWER_PROPERTY->hidden = false;
				CCD_COOLER_POWER_PROPERTY->perm = INDIGO_RO_PERM;

				PRIVATE_DATA->temperture_timer = indigo_set_timer(device, 0, ccd_temperature_callback);

				CONNECTION_PROPERTY->state = INDIGO_OK_STATE;
			} else {
				CONNECTION_PROPERTY->state = INDIGO_ALERT_STATE;
				indigo_set_switch(CONNECTION_PROPERTY, CONNECTION_DISCONNECTED_ITEM, true);
			}
		} else {
			indigo_cancel_timer(device, &PRIVATE_DATA->temperture_timer);
			fli_close(device);
			CONNECTION_PROPERTY->state = INDIGO_OK_STATE;
		}
	// -------------------------------------------------------------------------------- CCD_EXPOSURE
	} else if (indigo_property_match(CCD_EXPOSURE_PROPERTY, property)) {
		indigo_property_copy_values(CCD_EXPOSURE_PROPERTY, property, false);
		fli_start_exposure(device, CCD_EXPOSURE_ITEM->number.target, CCD_FRAME_TYPE_DARK_ITEM->sw.value, CCD_FRAME_LEFT_ITEM->number.value, CCD_FRAME_TOP_ITEM->number.value, CCD_FRAME_WIDTH_ITEM->number.value, CCD_FRAME_HEIGHT_ITEM->number.value, CCD_BIN_HORIZONTAL_ITEM->number.value, CCD_BIN_VERTICAL_ITEM->number.value);
		CCD_EXPOSURE_PROPERTY->state = INDIGO_BUSY_STATE;
		indigo_update_property(device, CCD_EXPOSURE_PROPERTY, NULL);
		if (CCD_UPLOAD_MODE_LOCAL_ITEM->sw.value) {
			CCD_IMAGE_FILE_PROPERTY->state = INDIGO_BUSY_STATE;
			indigo_update_property(device, CCD_IMAGE_FILE_PROPERTY, NULL);
		} else {
			CCD_IMAGE_PROPERTY->state = INDIGO_BUSY_STATE;
			indigo_update_property(device, CCD_IMAGE_PROPERTY, NULL);
		}
		if (CCD_EXPOSURE_ITEM->number.target > 4)
			PRIVATE_DATA->exposure_timer = indigo_set_timer(device, CCD_EXPOSURE_ITEM->number.target - 4, clear_reg_timer_callback);
		else {
			PRIVATE_DATA->can_check_temperature = false;
			PRIVATE_DATA->exposure_timer = indigo_set_timer(device, CCD_EXPOSURE_ITEM->number.target, exposure_timer_callback);
		}
	// -------------------------------------------------------------------------------- CCD_ABORT_EXPOSURE
	} else if (indigo_property_match(CCD_ABORT_EXPOSURE_PROPERTY, property)) {
		if (CCD_EXPOSURE_PROPERTY->state == INDIGO_BUSY_STATE) {
			indigo_cancel_timer(device, &PRIVATE_DATA->exposure_timer);
			fli_abort_exposure(device);
		}
		PRIVATE_DATA->can_check_temperature = true;
		indigo_property_copy_values(CCD_ABORT_EXPOSURE_PROPERTY, property, false);
	// -------------------------------------------------------------------------------- CCD_TEMPERATURE
	} else if (indigo_property_match(CCD_TEMPERATURE_PROPERTY, property)) {
		indigo_property_copy_values(CCD_TEMPERATURE_PROPERTY, property, false);
		if (CONNECTION_CONNECTED_ITEM->sw.value) {
			PRIVATE_DATA->target_temperature = CCD_TEMPERATURE_ITEM->number.value;
			CCD_TEMPERATURE_ITEM->number.value = PRIVATE_DATA->current_temperature;
			CCD_TEMPERATURE_PROPERTY->state = INDIGO_BUSY_STATE;
			indigo_update_property(device, CCD_TEMPERATURE_PROPERTY, "Target Temperature = %.2f", PRIVATE_DATA->target_temperature);
		}
		return INDIGO_OK;
	// ------------------------------------------------------------------------------- CCD_FRAME
	} else if (indigo_property_match(CCD_FRAME_PROPERTY, property)) {
		indigo_property_copy_values(CCD_FRAME_PROPERTY, property, false);
		CCD_FRAME_WIDTH_ITEM->number.value = CCD_FRAME_WIDTH_ITEM->number.target = 8 * (int)(CCD_FRAME_WIDTH_ITEM->number.value / 8);
		CCD_FRAME_HEIGHT_ITEM->number.value = CCD_FRAME_HEIGHT_ITEM->number.target = 2 * (int)(CCD_FRAME_HEIGHT_ITEM->number.value / 2);
		if (CCD_FRAME_WIDTH_ITEM->number.value / CCD_BIN_HORIZONTAL_ITEM->number.value < 64)
			CCD_FRAME_WIDTH_ITEM->number.value = 64 * CCD_BIN_HORIZONTAL_ITEM->number.value;
		if (CCD_FRAME_HEIGHT_ITEM->number.value / CCD_BIN_VERTICAL_ITEM->number.value < 64)
			CCD_FRAME_HEIGHT_ITEM->number.value = 64 * CCD_BIN_VERTICAL_ITEM->number.value;
		CCD_FRAME_PROPERTY->state = INDIGO_OK_STATE;
		CCD_FRAME_BITS_PER_PIXEL_ITEM->number.value = 16;
		indigo_update_property(device, CCD_FRAME_PROPERTY, NULL);
		return INDIGO_OK;
	}
	// -----------------------------------------------------------------------------
	return indigo_ccd_change_property(device, client, property);
}

static indigo_result ccd_detach(indigo_device *device) {
	assert(device != NULL);
	if (CONNECTION_CONNECTED_ITEM->sw.value)
<<<<<<< HEAD
		indigo_device_disconnect(NULL, device->name);
	INDIGO_LOG(indigo_log("%s detached", device->name));
=======
		indigo_device_disconnect(NULL, device);

	INDIGO_LOG(indigo_log("indigo_ccd_asi: '%s' detached.", device->name));

>>>>>>> 994c546f
	return indigo_ccd_detach(device);
}


// -------------------------------------------------------------------------------- hot-plug support

#define MAX_DEVICES                   32

const flidomain_t enum_domain = FLIDOMAIN_USB | FLIDEVICE_CAMERA;
int num_devices = 0;
char fli_file_names[MAX_DEVICES][MAX_PATH] = {""};
char fli_dev_names[MAX_DEVICES][MAX_PATH] = {""};
flidomain_t fli_domains[MAX_DEVICES] = {0};

static indigo_device *devices[MAX_DEVICES] = {NULL, NULL, NULL, NULL, NULL, NULL, NULL, NULL, NULL, NULL};


static void enumerate_devices() {
	/* There is a mem leak heree!!! 8,192 constant + 20 bytes on every new connected device */
	num_devices = 0;
	long res = FLICreateList(enum_domain);
	if (res) {
		INDIGO_LOG(indigo_log("indigo_ccd_fli: FLICreateList(%d) = %d",enum_domain , res));
	}
	if(FLIListFirst(&fli_domains[num_devices], fli_file_names[num_devices], MAX_PATH, fli_dev_names[num_devices], MAX_PATH) == 0) {
		do {
			num_devices++;
		} while((FLIListNext(&fli_domains[num_devices], fli_file_names[num_devices], MAX_PATH, fli_dev_names[num_devices], MAX_PATH) == 0) && (num_devices < MAX_DEVICES));
	}
	FLIDeleteList();
	/* FOR DEBUG only!
	FLICreateList(FLIDOMAIN_USB | FLIDEVICE_FILTERWHEEL);
	if(FLIListFirst(&fli_domains[num_devices], fli_file_names[num_devices], MAX_PATH, fli_dev_names[num_devices], MAX_PATH) == 0) {
		do {
			num_devices++;
		} while((FLIListNext(&fli_domains[num_devices], fli_file_names[num_devices], MAX_PATH, fli_dev_names[num_devices], MAX_PATH) == 0) && (num_devices < MAX_DEVICES));
	}
	FLIDeleteList();
	*/
}


static int find_plugged_device(char *fname) {
	enumerate_devices();
	for (int dev_no = 0; dev_no < num_devices; dev_no++) {
		bool found = false;
		for(int slot = 0; slot < MAX_DEVICES; slot++) {
			indigo_device *device = devices[slot];
			if (device == NULL) continue;
			if (!strncmp(PRIVATE_DATA->dev_file_name, fli_file_names[dev_no], MAX_PATH)) {
				found = true;
				break;
			}
		}
		if (found) {
			continue;
		} else {
			assert(fname!=NULL);
			strncpy(fname, fli_file_names[dev_no], MAX_PATH);
			return dev_no;
		}
	}
	return -1;
}

<<<<<<< HEAD
static indigo_result guider_detach(indigo_device *device) {
	assert(device != NULL);
	if (CONNECTION_CONNECTED_ITEM->sw.value)
		indigo_device_disconnect(NULL, device->name);
	INDIGO_LOG(indigo_log("%s detached", device->name));
	return indigo_guider_detach(device);
}

// -------------------------------------------------------------------------------- INDIGO wheel device implementation

#define FILTER_COUNT	5
=======
>>>>>>> 994c546f

static int find_index_by_device_fname(char *fname) {
	for (int dev_no = 0; dev_no < num_devices; dev_no++) {
		if (!strncmp(fli_file_names[dev_no], fname, MAX_PATH)) {
			return dev_no;
		}
	}
	return -1;
}


static int find_available_device_slot() {
	for(int slot = 0; slot < MAX_DEVICES; slot++) {
		if (devices[slot] == NULL) return slot;
	}
<<<<<<< HEAD
	return indigo_wheel_change_property(device, client, property);
}

static indigo_result wheel_detach(indigo_device *device) {
	assert(device != NULL);
	if (CONNECTION_CONNECTED_ITEM->sw.value)
		indigo_device_disconnect(NULL, device->name);
	INDIGO_LOG(indigo_log("%s detached", device->name));
	return indigo_wheel_detach(device);
=======
	return -1;
>>>>>>> 994c546f
}


static int find_device_slot(char *fname) {
	for(int slot = 0; slot < MAX_DEVICES; slot++) {
		indigo_device *device = devices[slot];
		if (device == NULL) continue;
		if (!strncmp(PRIVATE_DATA->dev_file_name, fname, 255)) return slot;
	}
	return -1;
}


static int find_unplugged_device(char *fname) {
	enumerate_devices();
	for(int slot = 0; slot < MAX_DEVICES; slot++) {
		bool found = false;
		indigo_device *device = devices[slot];
		if (device == NULL) continue;
		for (int dev_no = 0; dev_no < num_devices; dev_no++) {
			if (!strncmp(PRIVATE_DATA->dev_file_name, fli_file_names[dev_no], MAX_PATH)) {
				found = true;
				break;
			}
		}
		if (found) {
			continue;
		} else {
			assert(fname!=NULL);
			strncpy(fname, PRIVATE_DATA->dev_file_name, MAX_PATH);
			return slot;
		}
	}
<<<<<<< HEAD
	return indigo_focuser_change_property(device, client, property);
}

static indigo_result focuser_detach(indigo_device *device) {
	assert(device != NULL);
	if (CONNECTION_CONNECTED_ITEM->sw.value)
		indigo_device_disconnect(NULL, device->name);
	INDIGO_LOG(indigo_log("%s detached", device->name));
	return indigo_focuser_detach(device);
=======
	return -1;
>>>>>>> 994c546f
}


static int hotplug_callback(libusb_context *ctx, libusb_device *dev, libusb_hotplug_event event, void *user_data) {

	static indigo_device ccd_template = {
		"", NULL, INDIGO_OK, INDIGO_VERSION_CURRENT,
		ccd_attach,
		indigo_ccd_enumerate_properties,
		ccd_change_property,
		ccd_detach
	};

	struct libusb_device_descriptor descriptor;

	switch (event) {
		case LIBUSB_HOTPLUG_EVENT_DEVICE_ARRIVED: {
			INDIGO_DEBUG_DRIVER(int rc =) libusb_get_device_descriptor(dev, &descriptor);
			if (descriptor.idVendor != FLI_VENDOR_ID) break;

			int slot = find_available_device_slot();
			if (slot < 0) {
				INDIGO_LOG(indigo_log("indigo_camera_fli: No available device slots available."));
				return 0;
			}

			char file_name[MAX_PATH];
			int idx = find_plugged_device(file_name);
			if (idx < 0) {
				INDIGO_DEBUG(indigo_debug("indigo_ccd_fli: No FLI Camera plugged."));
				return 0;
			}

			indigo_device *device = malloc(sizeof(indigo_device));
			assert(device != NULL);
			memcpy(device, &ccd_template, sizeof(indigo_device));
			sprintf(device->name, "%s #%d", fli_dev_names[idx], slot);
			INDIGO_LOG(indigo_log("indigo_ccd_fli: '%s' @ %s attached.", device->name , fli_file_names[idx]));
			device->device_context = malloc(sizeof(fli_private_data));
			assert(device->device_context);
			memset(device->device_context, 0, sizeof(fli_private_data));
			((fli_private_data*)device->device_context)->dev_id = 0;
			((fli_private_data*)device->device_context)->domain = fli_domains[idx];
			strncpy(((fli_private_data*)device->device_context)->dev_file_name, fli_file_names[idx], MAX_PATH);
			strncpy(((fli_private_data*)device->device_context)->dev_name, fli_dev_names[idx], MAX_PATH);
			indigo_attach_device(device);
			devices[slot]=device;
			break;
		}
		case LIBUSB_HOTPLUG_EVENT_DEVICE_LEFT: {
			int slot, id;
			char file_name[MAX_PATH];
			bool removed = false;
			while ((id = find_unplugged_device(file_name)) != -1) {
				slot = find_device_slot(file_name);
				if (slot < 0) continue;
				indigo_device **device = &devices[slot];
				if (*device == NULL)
					return 0;
				indigo_detach_device(*device);
				free((*device)->device_context);
				free(*device);
				libusb_unref_device(dev);
				*device = NULL;
				removed = true;
			}
			if (!removed) {
				INDIGO_DEBUG(indigo_debug("indigo_ccd_fli: No FLI Camera unplugged!"));
			}
		}
	}
	return 0;
};


static void remove_all_devices() {
	int i;
	for(i = 0; i < MAX_DEVICES; i++) {
		indigo_device **device = &devices[i];
		if (*device == NULL) continue;
		indigo_detach_device(*device);
		free((*device)->device_context);
		free(*device);
		*device = NULL;
	}
}


static libusb_hotplug_callback_handle callback_handle;

indigo_result indigo_ccd_fli(indigo_driver_action action, indigo_driver_info *info) {
	static indigo_driver_action last_action = INDIGO_DRIVER_SHUTDOWN;

	SET_DRIVER_INFO(info, "FLI Camera", __FUNCTION__, DRIVER_VERSION, last_action);

	if (action == last_action)
		return INDIGO_OK;

	switch (action) {
	case INDIGO_DRIVER_INIT:
		last_action = action;
		indigo_start_usb_event_handler();
		int rc = libusb_hotplug_register_callback(NULL, LIBUSB_HOTPLUG_EVENT_DEVICE_ARRIVED | LIBUSB_HOTPLUG_EVENT_DEVICE_LEFT, LIBUSB_HOTPLUG_ENUMERATE, FLI_VENDOR_ID, LIBUSB_HOTPLUG_MATCH_ANY, LIBUSB_HOTPLUG_MATCH_ANY, hotplug_callback, NULL, &callback_handle);
		INDIGO_DEBUG_DRIVER(indigo_debug("indigo_ccd_fli: libusb_hotplug_register_callback [%d] ->  %s", __LINE__, rc < 0 ? libusb_error_name(rc) : "OK"));
		return rc >= 0 ? INDIGO_OK : INDIGO_FAILED;

	case INDIGO_DRIVER_SHUTDOWN:
		last_action = action;
		libusb_hotplug_deregister_callback(NULL, callback_handle);
		INDIGO_DEBUG_DRIVER(indigo_debug("indigo_ccd_fli: libusb_hotplug_deregister_callback [%d]", __LINE__));
		remove_all_devices();
		break;

	case INDIGO_DRIVER_INFO:
		break;
	}

	return INDIGO_OK;
}<|MERGE_RESOLUTION|>--- conflicted
+++ resolved
@@ -70,7 +70,7 @@
 	char dev_file_name[MAX_PATH];
 	char dev_name[MAX_PATH];
 	flidomain_t domain;
-
+	
 	int count_open;
 	//int count_connected;
 	indigo_timer *exposure_timer, *temperture_timer;
@@ -92,7 +92,7 @@
 static bool fli_open(indigo_device *device) {
 	flidev_t id;
 	pthread_mutex_lock(&PRIVATE_DATA->usb_mutex);
-
+	
 	long res = FLIOpen(&(PRIVATE_DATA->dev_id), PRIVATE_DATA->dev_file_name, PRIVATE_DATA->domain);
 	id = PRIVATE_DATA->dev_id;
 	if (res) {
@@ -100,24 +100,24 @@
 		INDIGO_LOG(indigo_log("indigo_ccd_fli: FLIOpen(%d) = %d", id, res));
 		return false;
 	}
-
+	
 	res = FLIGetArrayArea(PRIVATE_DATA->dev_id, &(PRIVATE_DATA->total_area.ul_x), &(PRIVATE_DATA->total_area.ul_y), &(PRIVATE_DATA->total_area.lr_x), &(PRIVATE_DATA->total_area.lr_y));
 	if (res) {
 		pthread_mutex_unlock(&PRIVATE_DATA->usb_mutex);
 		INDIGO_LOG(indigo_log("indigo_ccd_fli: FLIGetArrayArea(%d) = %d", id, res));
 		return false;
 	}
-
+	
 	long height = PRIVATE_DATA->total_area.lr_y - PRIVATE_DATA->total_area.ul_y;
 	long width = PRIVATE_DATA->total_area.lr_x - PRIVATE_DATA->total_area.ul_x;
-
+	
 	//INDIGO_LOG(indigo_log("indigo_ccd_fli: %ld %ld %ld %ld - %ld, %ld", PRIVATE_DATA->total_area.lr_x, PRIVATE_DATA->total_area.lr_y, PRIVATE_DATA->total_area.ul_x, PRIVATE_DATA->total_area.ul_y, height, width));
-
+	
 	if (PRIVATE_DATA->buffer == NULL) {
 		PRIVATE_DATA->buffer_size = width * height * 2 + FITS_HEADER_SIZE;
 		PRIVATE_DATA->buffer = (unsigned char*)malloc(PRIVATE_DATA->buffer_size);
 	}
-
+	
 	pthread_mutex_unlock(&PRIVATE_DATA->usb_mutex);
 	return true;
 }
@@ -125,73 +125,74 @@
 
 static bool fli_start_exposure(indigo_device *device, double exposure, bool dark, int frame_left, int frame_top, int frame_width, int frame_height, int horizontal_bin, int vertical_bin) {
 	int id = PRIVATE_DATA->dev_id;
-
+	
 	pthread_mutex_lock(&PRIVATE_DATA->usb_mutex);
-
-    /*
-	res = ASISetROIFormat(id, frame_width/horizontal_bin, frame_height/vertical_bin,  horizontal_bin, get_pixel_format(device));
-	if (res) {
+	
+	/*
+	 res = ASISetROIFormat(id, frame_width/horizontal_bin, frame_height/vertical_bin,  horizontal_bin, get_pixel_format(device));
+	 if (res) {
 		pthread_mutex_unlock(&PRIVATE_DATA->usb_mutex);
 		INDIGO_LOG(indigo_log("indigo_ccd_asi: ASISetROIFormat(%d) = %d", id, res));
 		return false;
-	}
-	res = ASISetStartPos(id, frame_left/horizontal_bin, frame_top/vertical_bin);
-	if (res) {
+	 }
+	 res = ASISetStartPos(id, frame_left/horizontal_bin, frame_top/vertical_bin);
+	 if (res) {
 		pthread_mutex_unlock(&PRIVATE_DATA->usb_mutex);
 		INDIGO_LOG(indigo_log("indigo_ccd_asi: ASISetStartPos(%d) = %d", id, res));
 		return false;
-	}
-
-	res = ASISetControlValue(id, ASI_EXPOSURE, (long)s2us(exposure), ASI_FALSE);
-	if (res) {
+	 }
+	 
+	 res = ASISetControlValue(id, ASI_EXPOSURE, (long)s2us(exposure), ASI_FALSE);
+	 if (res) {
 		pthread_mutex_unlock(&PRIVATE_DATA->usb_mutex);
 		INDIGO_LOG(indigo_log("indigo_ccd_asi: ASISetControlValue(%d, ASI_EXPOSURE) = %d", id, res));
 		return false;
-	}
-	res = ASIStartExposure(id, dark);
-	if (res) {
+	 }
+	 res = ASIStartExposure(id, dark);
+	 if (res) {
 		pthread_mutex_unlock(&PRIVATE_DATA->usb_mutex);
 		INDIGO_LOG(indigo_log("indigo_ccd_asi: ASIStartExposure(%d) = %d", id, res));
 		return false;
-	}
-	*/
+	 }
+	 */
 	pthread_mutex_unlock(&PRIVATE_DATA->usb_mutex);
 	return true;
 }
 
 static bool fli_read_pixels(indigo_device *device) {
 	int wait_cicles = 4000;    /* 4000*1000us = 4s */
-
+	
 	/*
-	status = ASI_EXP_WORKING;
-	while((status == ASI_EXP_WORKING) && wait_cicles--) {
-			pthread_mutex_lock(&PRIVATE_DATA->usb_mutex);
-			ASIGetExpStatus(PRIVATE_DATA->dev_id, &status);
-			pthread_mutex_unlock(&PRIVATE_DATA->usb_mutex);
-			usleep(1000);
-	}
-	if(status == ASI_EXP_SUCCESS) {
+	 status = ASI_EXP_WORKING;
+	 while((status == ASI_EXP_WORKING) && wait_cicles--) {
+	 pthread_mutex_lock(&PRIVATE_DATA->usb_mutex);
+	 ASIGetExpStatus(PRIVATE_DATA->dev_id, &status);
+	 pthread_mutex_unlock(&PRIVATE_DATA->usb_mutex);
+	 usleep(1000);
+	 }
+	 if(status == ASI_EXP_SUCCESS) {
 		pthread_mutex_lock(&PRIVATE_DATA->usb_mutex);
 		res = ASIGetDataAfterExp(PRIVATE_DATA->dev_id, PRIVATE_DATA->buffer + FITS_HEADER_SIZE, PRIVATE_DATA->buffer_size);
 		if (res) {
-			pthread_mutex_unlock(&PRIVATE_DATA->usb_mutex);
-			INDIGO_LOG(indigo_log("indigo_ccd_asi: ASIGetDataAfterExp(%d) = %d", PRIVATE_DATA->dev_id, res));
-			return false;
+	 pthread_mutex_unlock(&PRIVATE_DATA->usb_mutex);
+	 INDIGO_LOG(indigo_log("indigo_ccd_asi: ASIGetDataAfterExp(%d) = %d", PRIVATE_DATA->dev_id, res));
+	 return false;
 		}
 		pthread_mutex_unlock(&PRIVATE_DATA->usb_mutex);
 		return true;
-	} else {
+	 } else {
 		INDIGO_LOG(indigo_log("indigo_ccd_asi: Exposure failed: dev_id = %d EC = %d", PRIVATE_DATA->dev_id, status));
 		return false;
-	}
-	*/
+	 }
+	 */
+	return false;
 }
 
 static bool fli_abort_exposure(indigo_device *device) {
 	pthread_mutex_lock(&PRIVATE_DATA->usb_mutex);
-
+	
 	long err = FLICancelExposure(PRIVATE_DATA->dev_id);
-
+	
 	pthread_mutex_unlock(&PRIVATE_DATA->usb_mutex);
 	if(err) return false;
 	else return true;
@@ -199,24 +200,24 @@
 
 static bool fli_set_cooler(indigo_device *device, double target, double *current, double *cooler_power) {
 	long res;
-
+	
 	flidev_t id = PRIVATE_DATA->dev_id;
 	long current_status;
 	static double old_target = 100.0;
-
+	
 	pthread_mutex_lock(&PRIVATE_DATA->usb_mutex);
-
+	
 	res = FLIGetTemperature(id, current);
 	if(res) INDIGO_LOG(indigo_log("indigo_ccd_fli: FLIGetTemperature(%d) = %d", id, res));
-
+	
 	if (target != old_target) {
 		res = FLISetTemperature(id, target);
 		if(res) INDIGO_LOG(indigo_log("indigo_ccd_fli: FLISetTemperature(%d) = %d", id, res));
 	}
-
+	
 	res = FLIGetCoolerPower(id, (double *)cooler_power);
 	if(res) INDIGO_LOG(indigo_log("indigo_ccd_fli: FLIGetCoolerPower(%d) = %d", id, res));
-
+	
 	pthread_mutex_unlock(&PRIVATE_DATA->usb_mutex);
 	return true;
 }
@@ -294,52 +295,52 @@
 		pthread_mutex_init(&PRIVATE_DATA->usb_mutex, NULL);
 		// -------------------------------------------------------------------------------- PIXEL_FORMAT_PROPERTY
 		/*
-		PIXEL_FORMAT_PROPERTY = indigo_init_switch_property(NULL, device->name, "PIXEL_FORMAT", CCD_ADVANCED_GROUP, "Pixel Format", INDIGO_IDLE_STATE, INDIGO_RW_PERM, INDIGO_ONE_OF_MANY_RULE, ASI_MAX_FORMATS);
-		if (PIXEL_FORMAT_PROPERTY == NULL)
+		 PIXEL_FORMAT_PROPERTY = indigo_init_switch_property(NULL, device->name, "PIXEL_FORMAT", CCD_ADVANCED_GROUP, "Pixel Format", INDIGO_IDLE_STATE, INDIGO_RW_PERM, INDIGO_ONE_OF_MANY_RULE, ASI_MAX_FORMATS);
+		 if (PIXEL_FORMAT_PROPERTY == NULL)
 			return INDIGO_FAILED;
-
-		int format_count = 0;
-		if (pixel_format_supported(device, ASI_IMG_RAW8)) {
+		 
+		 int format_count = 0;
+		 if (pixel_format_supported(device, ASI_IMG_RAW8)) {
 			indigo_init_switch_item(PIXEL_FORMAT_PROPERTY->items+format_count, RAW8_NAME, RAW8_NAME, true);
 			format_count++;
-		}
-		if (pixel_format_supported(device, ASI_IMG_RGB24)) {
+		 }
+		 if (pixel_format_supported(device, ASI_IMG_RGB24)) {
 			indigo_init_switch_item(PIXEL_FORMAT_PROPERTY->items+format_count, RGB24_NAME, RGB24_NAME, false);
 			format_count++;
-		}
-		if (pixel_format_supported(device, ASI_IMG_RAW16)) {
+		 }
+		 if (pixel_format_supported(device, ASI_IMG_RAW16)) {
 			indigo_init_switch_item(PIXEL_FORMAT_PROPERTY->items+format_count, RAW16_NAME, RAW16_NAME, false);
 			format_count++;
-		}
-		if (pixel_format_supported(device, ASI_IMG_Y8)) {
+		 }
+		 if (pixel_format_supported(device, ASI_IMG_Y8)) {
 			indigo_init_switch_item(PIXEL_FORMAT_PROPERTY->items+format_count, Y8_NAME, Y8_NAME, false);
 			format_count++;
-		}
-		PIXEL_FORMAT_PROPERTY->count = format_count;
-
-		CCD_MODE_PROPERTY->perm = INDIGO_RW_PERM;
-		CCD_MODE_PROPERTY->count = 0;
-		CCD_INFO_WIDTH_ITEM->number.value = PRIVATE_DATA->info.MaxWidth;
-		CCD_INFO_HEIGHT_ITEM->number.value = PRIVATE_DATA->info.MaxHeight;
-		CCD_INFO_PIXEL_SIZE_ITEM->number.value = CCD_INFO_PIXEL_WIDTH_ITEM->number.value = CCD_INFO_PIXEL_HEIGHT_ITEM->number.value = PRIVATE_DATA->info.PixelSize;
-		CCD_FRAME_WIDTH_ITEM->number.value = CCD_FRAME_WIDTH_ITEM->number.max = CCD_FRAME_LEFT_ITEM->number.max = PRIVATE_DATA->info.MaxWidth;
-		CCD_FRAME_HEIGHT_ITEM->number.value = CCD_FRAME_HEIGHT_ITEM->number.max = CCD_FRAME_TOP_ITEM->number.max = PRIVATE_DATA->info.MaxHeight;
-		CCD_FRAME_BITS_PER_PIXEL_ITEM->number.value = get_pixel_depth(device);
-
-		int max_bin = 1;
-		int num = 0;
-		while ((num < 16) && PRIVATE_DATA->info.SupportedBins[num]) {
+		 }
+		 PIXEL_FORMAT_PROPERTY->count = format_count;
+		 
+		 CCD_MODE_PROPERTY->perm = INDIGO_RW_PERM;
+		 CCD_MODE_PROPERTY->count = 0;
+		 CCD_INFO_WIDTH_ITEM->number.value = PRIVATE_DATA->info.MaxWidth;
+		 CCD_INFO_HEIGHT_ITEM->number.value = PRIVATE_DATA->info.MaxHeight;
+		 CCD_INFO_PIXEL_SIZE_ITEM->number.value = CCD_INFO_PIXEL_WIDTH_ITEM->number.value = CCD_INFO_PIXEL_HEIGHT_ITEM->number.value = PRIVATE_DATA->info.PixelSize;
+		 CCD_FRAME_WIDTH_ITEM->number.value = CCD_FRAME_WIDTH_ITEM->number.max = CCD_FRAME_LEFT_ITEM->number.max = PRIVATE_DATA->info.MaxWidth;
+		 CCD_FRAME_HEIGHT_ITEM->number.value = CCD_FRAME_HEIGHT_ITEM->number.max = CCD_FRAME_TOP_ITEM->number.max = PRIVATE_DATA->info.MaxHeight;
+		 CCD_FRAME_BITS_PER_PIXEL_ITEM->number.value = get_pixel_depth(device);
+		 
+		 int max_bin = 1;
+		 int num = 0;
+		 while ((num < 16) && PRIVATE_DATA->info.SupportedBins[num]) {
 			max_bin = PRIVATE_DATA->info.SupportedBins[num];
 			num++;
-		}
-		*/
-
+		 }
+		 */
+		
 		CCD_BIN_PROPERTY->perm = INDIGO_RW_PERM;
 		CCD_BIN_HORIZONTAL_ITEM->number.value = CCD_BIN_HORIZONTAL_ITEM->number.min = 1;
 		CCD_BIN_HORIZONTAL_ITEM->number.max = 8;
 		CCD_BIN_VERTICAL_ITEM->number.value = CCD_BIN_VERTICAL_ITEM->number.min = 1;
 		CCD_BIN_VERTICAL_ITEM->number.max = 8;
-
+		
 		CCD_INFO_BITS_PER_PIXEL_ITEM->number.value = 16;
 		return indigo_ccd_enumerate_properties(device, NULL, NULL);
 	}
@@ -349,28 +350,28 @@
 static indigo_result handle_advanced_property(indigo_device *device, indigo_property *property) {
 	int ctrl_count;
 	int id = PRIVATE_DATA->dev_id;
-
+	
 	pthread_mutex_lock(&PRIVATE_DATA->usb_mutex);
-
+	
 	/*
-	res = ASIGetNumOfControls(id, &ctrl_count);
-	if (res) {
+	 res = ASIGetNumOfControls(id, &ctrl_count);
+	 if (res) {
 		pthread_mutex_unlock(&PRIVATE_DATA->usb_mutex);
 		INDIGO_LOG(indigo_log("indigo_ccd_asi: ASIGetNumOfControls(%d) = %d", id, res));
 		return INDIGO_NOT_FOUND;
-	}
-
-	for(int ctrl_no = 0; ctrl_no < ctrl_count; ctrl_no++) {
+	 }
+	 
+	 for(int ctrl_no = 0; ctrl_no < ctrl_count; ctrl_no++) {
 		ASIGetControlCaps(id, ctrl_no, &ctrl_caps);
 		for(int item = 0; item < property->count; item++) {
-			if(!strncmp(ctrl_caps.Name, property->items[item].name, INDIGO_NAME_SIZE)) {
-				res = ASISetControlValue(id, ctrl_caps.ControlType,property->items[item].number.value, ASI_FALSE);
-				if (res) INDIGO_LOG(indigo_log("indigo_ccd_asi: ASISetControlValue(%d, %s) = %d", id, ctrl_caps.Name, res));
-			}
-		}
-	}
-	*/
-
+	 if(!strncmp(ctrl_caps.Name, property->items[item].name, INDIGO_NAME_SIZE)) {
+	 res = ASISetControlValue(id, ctrl_caps.ControlType,property->items[item].number.value, ASI_FALSE);
+	 if (res) INDIGO_LOG(indigo_log("indigo_ccd_asi: ASISetControlValue(%d, %s) = %d", id, ctrl_caps.Name, res));
+	 }
+		}
+	 }
+	 */
+	
 	pthread_mutex_unlock(&PRIVATE_DATA->usb_mutex);
 	return INDIGO_OK;
 }
@@ -380,14 +381,14 @@
 	assert(device != NULL);
 	assert(device->device_context != NULL);
 	assert(property != NULL);
-
+	
 	// -------------------------------------------------------------------------------- CONNECTION -> CCD_INFO, CCD_COOLER, CCD_TEMPERATURE
 	if (indigo_property_match(CONNECTION_PROPERTY, property)) {
 		indigo_property_copy_values(CONNECTION_PROPERTY, property, false);
 		if (CONNECTION_CONNECTED_ITEM->sw.value) {
 			if (fli_open(device)) {
 				flidev_t id = PRIVATE_DATA->dev_id;
-
+				
 				CCD_TEMPERATURE_PROPERTY->hidden = false;
 				CCD_TEMPERATURE_PROPERTY->perm = INDIGO_RW_PERM;
 				CCD_TEMPERATURE_ITEM->number.min = -55;
@@ -399,12 +400,12 @@
 				}
 				PRIVATE_DATA->target_temperature = CCD_TEMPERATURE_ITEM->number.value;
 				PRIVATE_DATA->can_check_temperature = true;
-
+				
 				CCD_COOLER_POWER_PROPERTY->hidden = false;
 				CCD_COOLER_POWER_PROPERTY->perm = INDIGO_RO_PERM;
-
+				
 				PRIVATE_DATA->temperture_timer = indigo_set_timer(device, 0, ccd_temperature_callback);
-
+				
 				CONNECTION_PROPERTY->state = INDIGO_OK_STATE;
 			} else {
 				CONNECTION_PROPERTY->state = INDIGO_ALERT_STATE;
@@ -415,7 +416,7 @@
 			fli_close(device);
 			CONNECTION_PROPERTY->state = INDIGO_OK_STATE;
 		}
-	// -------------------------------------------------------------------------------- CCD_EXPOSURE
+		// -------------------------------------------------------------------------------- CCD_EXPOSURE
 	} else if (indigo_property_match(CCD_EXPOSURE_PROPERTY, property)) {
 		indigo_property_copy_values(CCD_EXPOSURE_PROPERTY, property, false);
 		fli_start_exposure(device, CCD_EXPOSURE_ITEM->number.target, CCD_FRAME_TYPE_DARK_ITEM->sw.value, CCD_FRAME_LEFT_ITEM->number.value, CCD_FRAME_TOP_ITEM->number.value, CCD_FRAME_WIDTH_ITEM->number.value, CCD_FRAME_HEIGHT_ITEM->number.value, CCD_BIN_HORIZONTAL_ITEM->number.value, CCD_BIN_VERTICAL_ITEM->number.value);
@@ -434,7 +435,7 @@
 			PRIVATE_DATA->can_check_temperature = false;
 			PRIVATE_DATA->exposure_timer = indigo_set_timer(device, CCD_EXPOSURE_ITEM->number.target, exposure_timer_callback);
 		}
-	// -------------------------------------------------------------------------------- CCD_ABORT_EXPOSURE
+		// -------------------------------------------------------------------------------- CCD_ABORT_EXPOSURE
 	} else if (indigo_property_match(CCD_ABORT_EXPOSURE_PROPERTY, property)) {
 		if (CCD_EXPOSURE_PROPERTY->state == INDIGO_BUSY_STATE) {
 			indigo_cancel_timer(device, &PRIVATE_DATA->exposure_timer);
@@ -442,7 +443,7 @@
 		}
 		PRIVATE_DATA->can_check_temperature = true;
 		indigo_property_copy_values(CCD_ABORT_EXPOSURE_PROPERTY, property, false);
-	// -------------------------------------------------------------------------------- CCD_TEMPERATURE
+		// -------------------------------------------------------------------------------- CCD_TEMPERATURE
 	} else if (indigo_property_match(CCD_TEMPERATURE_PROPERTY, property)) {
 		indigo_property_copy_values(CCD_TEMPERATURE_PROPERTY, property, false);
 		if (CONNECTION_CONNECTED_ITEM->sw.value) {
@@ -452,7 +453,7 @@
 			indigo_update_property(device, CCD_TEMPERATURE_PROPERTY, "Target Temperature = %.2f", PRIVATE_DATA->target_temperature);
 		}
 		return INDIGO_OK;
-	// ------------------------------------------------------------------------------- CCD_FRAME
+		// ------------------------------------------------------------------------------- CCD_FRAME
 	} else if (indigo_property_match(CCD_FRAME_PROPERTY, property)) {
 		indigo_property_copy_values(CCD_FRAME_PROPERTY, property, false);
 		CCD_FRAME_WIDTH_ITEM->number.value = CCD_FRAME_WIDTH_ITEM->number.target = 8 * (int)(CCD_FRAME_WIDTH_ITEM->number.value / 8);
@@ -473,15 +474,10 @@
 static indigo_result ccd_detach(indigo_device *device) {
 	assert(device != NULL);
 	if (CONNECTION_CONNECTED_ITEM->sw.value)
-<<<<<<< HEAD
 		indigo_device_disconnect(NULL, device->name);
-	INDIGO_LOG(indigo_log("%s detached", device->name));
-=======
-		indigo_device_disconnect(NULL, device);
-
+	
 	INDIGO_LOG(indigo_log("indigo_ccd_asi: '%s' detached.", device->name));
-
->>>>>>> 994c546f
+	
 	return indigo_ccd_detach(device);
 }
 
@@ -513,14 +509,14 @@
 	}
 	FLIDeleteList();
 	/* FOR DEBUG only!
-	FLICreateList(FLIDOMAIN_USB | FLIDEVICE_FILTERWHEEL);
-	if(FLIListFirst(&fli_domains[num_devices], fli_file_names[num_devices], MAX_PATH, fli_dev_names[num_devices], MAX_PATH) == 0) {
+	 FLICreateList(FLIDOMAIN_USB | FLIDEVICE_FILTERWHEEL);
+	 if(FLIListFirst(&fli_domains[num_devices], fli_file_names[num_devices], MAX_PATH, fli_dev_names[num_devices], MAX_PATH) == 0) {
 		do {
-			num_devices++;
+	 num_devices++;
 		} while((FLIListNext(&fli_domains[num_devices], fli_file_names[num_devices], MAX_PATH, fli_dev_names[num_devices], MAX_PATH) == 0) && (num_devices < MAX_DEVICES));
-	}
-	FLIDeleteList();
-	*/
+	 }
+	 FLIDeleteList();
+	 */
 }
 
 
@@ -547,20 +543,6 @@
 	return -1;
 }
 
-<<<<<<< HEAD
-static indigo_result guider_detach(indigo_device *device) {
-	assert(device != NULL);
-	if (CONNECTION_CONNECTED_ITEM->sw.value)
-		indigo_device_disconnect(NULL, device->name);
-	INDIGO_LOG(indigo_log("%s detached", device->name));
-	return indigo_guider_detach(device);
-}
-
-// -------------------------------------------------------------------------------- INDIGO wheel device implementation
-
-#define FILTER_COUNT	5
-=======
->>>>>>> 994c546f
 
 static int find_index_by_device_fname(char *fname) {
 	for (int dev_no = 0; dev_no < num_devices; dev_no++) {
@@ -576,19 +558,7 @@
 	for(int slot = 0; slot < MAX_DEVICES; slot++) {
 		if (devices[slot] == NULL) return slot;
 	}
-<<<<<<< HEAD
-	return indigo_wheel_change_property(device, client, property);
-}
-
-static indigo_result wheel_detach(indigo_device *device) {
-	assert(device != NULL);
-	if (CONNECTION_CONNECTED_ITEM->sw.value)
-		indigo_device_disconnect(NULL, device->name);
-	INDIGO_LOG(indigo_log("%s detached", device->name));
-	return indigo_wheel_detach(device);
-=======
 	return -1;
->>>>>>> 994c546f
 }
 
 
@@ -622,24 +592,12 @@
 			return slot;
 		}
 	}
-<<<<<<< HEAD
-	return indigo_focuser_change_property(device, client, property);
-}
-
-static indigo_result focuser_detach(indigo_device *device) {
-	assert(device != NULL);
-	if (CONNECTION_CONNECTED_ITEM->sw.value)
-		indigo_device_disconnect(NULL, device->name);
-	INDIGO_LOG(indigo_log("%s detached", device->name));
-	return indigo_focuser_detach(device);
-=======
 	return -1;
->>>>>>> 994c546f
 }
 
 
 static int hotplug_callback(libusb_context *ctx, libusb_device *dev, libusb_hotplug_event event, void *user_data) {
-
+	
 	static indigo_device ccd_template = {
 		"", NULL, INDIGO_OK, INDIGO_VERSION_CURRENT,
 		ccd_attach,
@@ -647,27 +605,27 @@
 		ccd_change_property,
 		ccd_detach
 	};
-
+	
 	struct libusb_device_descriptor descriptor;
-
+	
 	switch (event) {
 		case LIBUSB_HOTPLUG_EVENT_DEVICE_ARRIVED: {
 			INDIGO_DEBUG_DRIVER(int rc =) libusb_get_device_descriptor(dev, &descriptor);
 			if (descriptor.idVendor != FLI_VENDOR_ID) break;
-
+			
 			int slot = find_available_device_slot();
 			if (slot < 0) {
 				INDIGO_LOG(indigo_log("indigo_camera_fli: No available device slots available."));
 				return 0;
 			}
-
+			
 			char file_name[MAX_PATH];
 			int idx = find_plugged_device(file_name);
 			if (idx < 0) {
 				INDIGO_DEBUG(indigo_debug("indigo_ccd_fli: No FLI Camera plugged."));
 				return 0;
 			}
-
+			
 			indigo_device *device = malloc(sizeof(indigo_device));
 			assert(device != NULL);
 			memcpy(device, &ccd_template, sizeof(indigo_device));
@@ -727,30 +685,30 @@
 
 indigo_result indigo_ccd_fli(indigo_driver_action action, indigo_driver_info *info) {
 	static indigo_driver_action last_action = INDIGO_DRIVER_SHUTDOWN;
-
+	
 	SET_DRIVER_INFO(info, "FLI Camera", __FUNCTION__, DRIVER_VERSION, last_action);
-
+	
 	if (action == last_action)
 		return INDIGO_OK;
-
+	
 	switch (action) {
-	case INDIGO_DRIVER_INIT:
-		last_action = action;
-		indigo_start_usb_event_handler();
-		int rc = libusb_hotplug_register_callback(NULL, LIBUSB_HOTPLUG_EVENT_DEVICE_ARRIVED | LIBUSB_HOTPLUG_EVENT_DEVICE_LEFT, LIBUSB_HOTPLUG_ENUMERATE, FLI_VENDOR_ID, LIBUSB_HOTPLUG_MATCH_ANY, LIBUSB_HOTPLUG_MATCH_ANY, hotplug_callback, NULL, &callback_handle);
-		INDIGO_DEBUG_DRIVER(indigo_debug("indigo_ccd_fli: libusb_hotplug_register_callback [%d] ->  %s", __LINE__, rc < 0 ? libusb_error_name(rc) : "OK"));
-		return rc >= 0 ? INDIGO_OK : INDIGO_FAILED;
-
-	case INDIGO_DRIVER_SHUTDOWN:
-		last_action = action;
-		libusb_hotplug_deregister_callback(NULL, callback_handle);
-		INDIGO_DEBUG_DRIVER(indigo_debug("indigo_ccd_fli: libusb_hotplug_deregister_callback [%d]", __LINE__));
-		remove_all_devices();
-		break;
-
-	case INDIGO_DRIVER_INFO:
-		break;
-	}
-
+		case INDIGO_DRIVER_INIT:
+			last_action = action;
+			indigo_start_usb_event_handler();
+			int rc = libusb_hotplug_register_callback(NULL, LIBUSB_HOTPLUG_EVENT_DEVICE_ARRIVED | LIBUSB_HOTPLUG_EVENT_DEVICE_LEFT, LIBUSB_HOTPLUG_ENUMERATE, FLI_VENDOR_ID, LIBUSB_HOTPLUG_MATCH_ANY, LIBUSB_HOTPLUG_MATCH_ANY, hotplug_callback, NULL, &callback_handle);
+			INDIGO_DEBUG_DRIVER(indigo_debug("indigo_ccd_fli: libusb_hotplug_register_callback [%d] ->  %s", __LINE__, rc < 0 ? libusb_error_name(rc) : "OK"));
+			return rc >= 0 ? INDIGO_OK : INDIGO_FAILED;
+			
+		case INDIGO_DRIVER_SHUTDOWN:
+			last_action = action;
+			libusb_hotplug_deregister_callback(NULL, callback_handle);
+			INDIGO_DEBUG_DRIVER(indigo_debug("indigo_ccd_fli: libusb_hotplug_deregister_callback [%d]", __LINE__));
+			remove_all_devices();
+			break;
+			
+		case INDIGO_DRIVER_INFO:
+			break;
+	}
+	
 	return INDIGO_OK;
 }