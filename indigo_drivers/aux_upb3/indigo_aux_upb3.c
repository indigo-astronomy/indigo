--- conflicted
+++ resolved
@@ -32,7 +32,6 @@
 
 #include "indigo_aux_upb3.h"
 
-<<<<<<< HEAD
 #pragma mark - Common definitions
 
 #define DRIVER_VERSION       0x03000003
@@ -83,6 +82,15 @@
 #define AUX_POWER_OUTLET_8_ITEM        (AUX_POWER_OUTLET_PROPERTY->items + 7)
 #define AUX_POWER_OUTLET_9_ITEM        (AUX_POWER_OUTLET_PROPERTY->items + 8)
 
+#define AUX_POWER_OUTLET_CURRENT_PROPERTY (PRIVATE_DATA->aux_power_outlet_current_property)
+#define AUX_POWER_OUTLET_CURRENT_1_ITEM   (AUX_POWER_OUTLET_CURRENT_PROPERTY->items + 0)
+#define AUX_POWER_OUTLET_CURRENT_2_ITEM   (AUX_POWER_OUTLET_CURRENT_PROPERTY->items + 1)
+#define AUX_POWER_OUTLET_CURRENT_2_ITEM   (AUX_POWER_OUTLET_CURRENT_PROPERTY->items + 2)
+#define AUX_POWER_OUTLET_CURRENT_3_ITEM   (AUX_POWER_OUTLET_CURRENT_PROPERTY->items + 3)
+#define AUX_POWER_OUTLET_CURRENT_4_ITEM   (AUX_POWER_OUTLET_CURRENT_PROPERTY->items + 4)
+#define AUX_POWER_OUTLET_CURRENT_5_ITEM   (AUX_POWER_OUTLET_CURRENT_PROPERTY->items + 5)
+#define AUX_POWER_OUTLET_CURRENT_6_ITEM   (AUX_POWER_OUTLET_CURRENT_PROPERTY->items + 6)
+
 #define AUX_HEATER_OUTLET_PROPERTY     (PRIVATE_DATA->aux_heater_outlet_property)
 #define AUX_HEATER_OUTLET_1_ITEM       (AUX_HEATER_OUTLET_PROPERTY->items + 0)
 #define AUX_HEATER_OUTLET_2_ITEM       (AUX_HEATER_OUTLET_PROPERTY->items + 1)
@@ -147,101 +155,6 @@
 #define AUX_WATT_HOUR_ITEM_NAME        "WATT_HOUR"
 
 #pragma mark - Private data definition
-=======
-#define PRIVATE_DATA												((upb_private_data *)device->private_data)
-
-#define AUX_OUTLET_NAMES_PROPERTY						(PRIVATE_DATA->outlet_names_property)
-#define AUX_POWER_OUTLET_NAME_1_ITEM				(AUX_OUTLET_NAMES_PROPERTY->items + 0)
-#define AUX_POWER_OUTLET_NAME_2_ITEM				(AUX_OUTLET_NAMES_PROPERTY->items + 1)
-#define AUX_POWER_OUTLET_NAME_3_ITEM				(AUX_OUTLET_NAMES_PROPERTY->items + 2)
-#define AUX_POWER_OUTLET_NAME_4_ITEM				(AUX_OUTLET_NAMES_PROPERTY->items + 3)
-#define AUX_POWER_OUTLET_NAME_5_ITEM				(AUX_OUTLET_NAMES_PROPERTY->items + 4)
-#define AUX_POWER_OUTLET_NAME_6_ITEM				(AUX_OUTLET_NAMES_PROPERTY->items + 5)
-#define AUX_POWER_OUTLET_NAME_7_ITEM				(AUX_OUTLET_NAMES_PROPERTY->items + 6)
-#define AUX_POWER_OUTLET_NAME_8_ITEM				(AUX_OUTLET_NAMES_PROPERTY->items + 7)
-#define AUX_POWER_OUTLET_NAME_9_ITEM				(AUX_OUTLET_NAMES_PROPERTY->items + 8)
-#define AUX_HEATER_OUTLET_NAME_1_ITEM				(AUX_OUTLET_NAMES_PROPERTY->items + 9)
-#define AUX_HEATER_OUTLET_NAME_2_ITEM				(AUX_OUTLET_NAMES_PROPERTY->items + 10)
-#define AUX_HEATER_OUTLET_NAME_3_ITEM				(AUX_OUTLET_NAMES_PROPERTY->items + 11)
-#define AUX_USB_PORT_NAME_1_ITEM						(AUX_OUTLET_NAMES_PROPERTY->items + 12)
-#define AUX_USB_PORT_NAME_2_ITEM						(AUX_OUTLET_NAMES_PROPERTY->items + 13)
-#define AUX_USB_PORT_NAME_3_ITEM						(AUX_OUTLET_NAMES_PROPERTY->items + 14)
-#define AUX_USB_PORT_NAME_4_ITEM						(AUX_OUTLET_NAMES_PROPERTY->items + 15)
-#define AUX_USB_PORT_NAME_5_ITEM						(AUX_OUTLET_NAMES_PROPERTY->items + 16)
-#define AUX_USB_PORT_NAME_6_ITEM						(AUX_OUTLET_NAMES_PROPERTY->items + 17)
-#define AUX_USB_PORT_NAME_7_ITEM						(AUX_OUTLET_NAMES_PROPERTY->items + 18)
-#define AUX_USB_PORT_NAME_8_ITEM						(AUX_OUTLET_NAMES_PROPERTY->items + 19)
-
-#define AUX_POWER_OUTLET_PROPERTY						(PRIVATE_DATA->power_outlet_property)
-#define AUX_POWER_OUTLET_1_ITEM							(AUX_POWER_OUTLET_PROPERTY->items + 0)
-#define AUX_POWER_OUTLET_2_ITEM							(AUX_POWER_OUTLET_PROPERTY->items + 1)
-#define AUX_POWER_OUTLET_3_ITEM							(AUX_POWER_OUTLET_PROPERTY->items + 2)
-#define AUX_POWER_OUTLET_4_ITEM							(AUX_POWER_OUTLET_PROPERTY->items + 3)
-#define AUX_POWER_OUTLET_5_ITEM							(AUX_POWER_OUTLET_PROPERTY->items + 4)
-#define AUX_POWER_OUTLET_6_ITEM							(AUX_POWER_OUTLET_PROPERTY->items + 5)
-#define AUX_POWER_OUTLET_7_ITEM							(AUX_POWER_OUTLET_PROPERTY->items + 6)
-#define AUX_POWER_OUTLET_8_ITEM							(AUX_POWER_OUTLET_PROPERTY->items + 7)
-#define AUX_POWER_OUTLET_9_ITEM							(AUX_POWER_OUTLET_PROPERTY->items + 8)
-
-#define AUX_POWER_OUTLET_STATE_PROPERTY			(PRIVATE_DATA->power_outlet_state_property)
-#define AUX_POWER_OUTLET_STATE_1_ITEM				(AUX_POWER_OUTLET_STATE_PROPERTY->items + 0)
-#define AUX_POWER_OUTLET_STATE_2_ITEM				(AUX_POWER_OUTLET_STATE_PROPERTY->items + 1)
-#define AUX_POWER_OUTLET_STATE_3_ITEM				(AUX_POWER_OUTLET_STATE_PROPERTY->items + 2)
-#define AUX_POWER_OUTLET_STATE_4_ITEM				(AUX_POWER_OUTLET_STATE_PROPERTY->items + 3)
-#define AUX_POWER_OUTLET_STATE_5_ITEM				(AUX_POWER_OUTLET_STATE_PROPERTY->items + 4)
-#define AUX_POWER_OUTLET_STATE_6_ITEM				(AUX_POWER_OUTLET_STATE_PROPERTY->items + 5)
-
-#define AUX_POWER_OUTLET_CURRENT_PROPERTY		(PRIVATE_DATA->power_outlet_current_property)
-#define AUX_POWER_OUTLET_CURRENT_1_ITEM			(AUX_POWER_OUTLET_CURRENT_PROPERTY->items + 0)
-#define AUX_POWER_OUTLET_CURRENT_2_ITEM			(AUX_POWER_OUTLET_CURRENT_PROPERTY->items + 1)
-#define AUX_POWER_OUTLET_CURRENT_3_ITEM			(AUX_POWER_OUTLET_CURRENT_PROPERTY->items + 2)
-#define AUX_POWER_OUTLET_CURRENT_4_ITEM			(AUX_POWER_OUTLET_CURRENT_PROPERTY->items + 3)
-#define AUX_POWER_OUTLET_CURRENT_5_ITEM			(AUX_POWER_OUTLET_CURRENT_PROPERTY->items + 4)
-#define AUX_POWER_OUTLET_CURRENT_6_ITEM			(AUX_POWER_OUTLET_CURRENT_PROPERTY->items + 5)
-
-#define AUX_HEATER_OUTLET_PROPERTY					(PRIVATE_DATA->heater_outlet_property)
-#define AUX_HEATER_OUTLET_1_ITEM						(AUX_HEATER_OUTLET_PROPERTY->items + 0)
-#define AUX_HEATER_OUTLET_2_ITEM						(AUX_HEATER_OUTLET_PROPERTY->items + 1)
-#define AUX_HEATER_OUTLET_3_ITEM						(AUX_HEATER_OUTLET_PROPERTY->items + 2)
-
-#define AUX_USB_PORT_PROPERTY								(PRIVATE_DATA->usb_port_property)
-#define AUX_USB_PORT_1_ITEM									(AUX_USB_PORT_PROPERTY->items + 0)
-#define AUX_USB_PORT_2_ITEM									(AUX_USB_PORT_PROPERTY->items + 1)
-#define AUX_USB_PORT_3_ITEM									(AUX_USB_PORT_PROPERTY->items + 2)
-#define AUX_USB_PORT_4_ITEM									(AUX_USB_PORT_PROPERTY->items + 3)
-#define AUX_USB_PORT_5_ITEM									(AUX_USB_PORT_PROPERTY->items + 4)
-#define AUX_USB_PORT_6_ITEM									(AUX_USB_PORT_PROPERTY->items + 5)
-#define AUX_USB_PORT_7_ITEM									(AUX_USB_PORT_PROPERTY->items + 6)
-#define AUX_USB_PORT_8_ITEM									(AUX_USB_PORT_PROPERTY->items + 7)
-
-#define AUX_WEATHER_PROPERTY								(PRIVATE_DATA->weather_property)
-#define AUX_WEATHER_TEMPERATURE_ITEM				(AUX_WEATHER_PROPERTY->items + 0)
-#define AUX_WEATHER_HUMIDITY_ITEM						(AUX_WEATHER_PROPERTY->items + 1)
-#define AUX_WEATHER_DEWPOINT_ITEM						(AUX_WEATHER_PROPERTY->items + 2)
-
-#define AUX_DEW_CONTROL_PROPERTY						(PRIVATE_DATA->heating_mode_property)
-#define AUX_DEW_CONTROL_MANUAL_ITEM					(AUX_DEW_CONTROL_PROPERTY->items + 0)
-#define AUX_DEW_CONTROL_AUTOMATIC_ITEM			(AUX_DEW_CONTROL_PROPERTY->items + 1)
-
-#define AUX_INFO_PROPERTY										(PRIVATE_DATA->info_property)
-#define AUX_INFO_VOLTAGE_ITEM								(AUX_INFO_PROPERTY->items + 0)
-#define AUX_INFO_CURRENT_ITEM								(AUX_INFO_PROPERTY->items + 1)
-#define X_AUX_AVERAGE_ITEM									(AUX_INFO_PROPERTY->items + 2)
-#define X_AUX_AMP_HOUR_ITEM									(AUX_INFO_PROPERTY->items + 3)
-#define X_AUX_WATT_HOUR_ITEM								(AUX_INFO_PROPERTY->items + 4)
-
-#define X_AUX_REBOOT_PROPERTY								(PRIVATE_DATA->reboot_property)
-#define X_AUX_REBOOT_ITEM										(X_AUX_REBOOT_PROPERTY->items + 0)
-
-#define X_AUX_VARIABLE_POWER_OUTLET_PROPERTY	(PRIVATE_DATA->variable_power_outlet_property)
-#define X_AUX_VARIABLE_POWER_OUTLET_7_ITEM		(X_AUX_VARIABLE_POWER_OUTLET_PROPERTY->items + 0)
-#define X_AUX_VARIABLE_POWER_OUTLET_8_ITEM		(X_AUX_VARIABLE_POWER_OUTLET_PROPERTY->items + 1)
-
-#define AUX_SAVE_OUTLET_STATES_AS_DEFAULT_PROEPRTY		(PRIVATE_DATA->save_defaults_property)
-#define AUX_SAVE_OUTLET_STATES_AS_DEFAULT_ITEM				(AUX_SAVE_OUTLET_STATES_AS_DEFAULT_PROEPRTY->items + 0)
-
-#define AUX_GROUP															"Powerbox"
->>>>>>> 38c07a22
 
 typedef struct {
 	pthread_mutex_t mutex;
@@ -249,6 +162,7 @@
 	indigo_uni_handle *handle;
 	indigo_property *aux_outlet_names_property;
 	indigo_property *aux_power_outlet_property;
+	indigo_property *aux_power_outlet_current_property;
 	indigo_property *aux_heater_outlet_property;
 	indigo_property *aux_dew_control_property;
 	indigo_property *aux_usb_port_property;
@@ -277,31 +191,7 @@
 	indigo_timer *focuser_reverse_motion_handler_timer;
 	indigo_timer *focuser_backlash_handler_timer;
 	//+ data
-	int version;
-<<<<<<< HEAD
-=======
-	float firmware;
-	pthread_mutex_t mutex;
-} upb_private_data;
-
-// -------------------------------------------------------------------------------- Low level communication routines
-
-static bool upb_command(indigo_device *device, char *command, char *response, int max) {
-	tcflush(PRIVATE_DATA->handle, TCIOFLUSH);
-	indigo_write(PRIVATE_DATA->handle, command, strlen(command));
-	indigo_write(PRIVATE_DATA->handle, "\n", 1);
-	if (response != NULL) {
-		if (indigo_read_line(PRIVATE_DATA->handle, response, max) == -1) {
-			INDIGO_DRIVER_DEBUG(DRIVER_NAME, "Command %s -> no response", command);
-			return false;
-		}
-	}
-	INDIGO_DRIVER_DEBUG(DRIVER_NAME, "Command %s -> %s", command, response != NULL ? response : "NULL");
-	return true;
-}
-
-static void upb_open(indigo_device *device) {
->>>>>>> 38c07a22
+	float version;
 	char response[128];
 	//- data
 } upb3_private_data;
@@ -324,150 +214,20 @@
 	return result > 0;
 }
 
-<<<<<<< HEAD
 static bool upb3_open(indigo_device *device) {
 	PRIVATE_DATA->handle = indigo_uni_open_serial_with_speed(DEVICE_PORT_ITEM->text.value, 115200, INDIGO_LOG_DEBUG);
 	if (PRIVATE_DATA->handle != NULL) {
 		if (upb3_command(device, "P#") && !strncmp(PRIVATE_DATA->response, "UPBv3_", 6)) {
-			PRIVATE_DATA->version = 3;
 			if (upb3_command(device, "PV")) {
 				INDIGO_COPY_VALUE(INFO_DEVICE_MODEL_ITEM->text.value, "PeagasusAstro UPBv3");
 				INDIGO_COPY_VALUE(INFO_DEVICE_FW_REVISION_ITEM->text.value, PRIVATE_DATA->response + 3);
+				PRIVATE_DATA->version = atof(PRIVATE_DATA->response + 3);
+				if (PRIVATE_DATA->version >= 1.4) {
+					AUX_POWER_OUTLET_CURRENT_PROPERTY->hidden = false;
+				}
 				indigo_update_property(device, INFO_PROPERTY, NULL);
 				upb3_command(device, "PL:1");
 				return true;
-=======
-// -------------------------------------------------------------------------------- INDIGO aux device implementation
-
-static indigo_result aux_enumerate_properties(indigo_device *device, indigo_client *client, indigo_property *property);
-
-static indigo_result aux_attach(indigo_device *device) {
-	assert(device != NULL);
-	assert(PRIVATE_DATA != NULL);
-	if (indigo_aux_attach(device, DRIVER_NAME, DRIVER_VERSION, INDIGO_INTERFACE_AUX_POWERBOX | INDIGO_INTERFACE_AUX_WEATHER) == INDIGO_OK) {
-		INFO_PROPERTY->count = 6;
-		strcpy(INFO_DEVICE_MODEL_ITEM->text.value, "Unknown");
-		strcpy(INFO_DEVICE_FW_REVISION_ITEM->text.value, "Unknown");
-		// -------------------------------------------------------------------------------- OUTLET_NAMES
-		AUX_OUTLET_NAMES_PROPERTY = indigo_init_text_property(NULL, device->name, AUX_OUTLET_NAMES_PROPERTY_NAME, AUX_GROUP, "Outlet names", INDIGO_OK_STATE, INDIGO_RW_PERM, 20);
-		if (AUX_OUTLET_NAMES_PROPERTY == NULL)
-			return INDIGO_FAILED;
-		indigo_init_text_item(AUX_POWER_OUTLET_NAME_1_ITEM, AUX_POWER_OUTLET_NAME_1_ITEM_NAME, "Outlet #1", "Outlet #1");
-		indigo_init_text_item(AUX_POWER_OUTLET_NAME_2_ITEM, AUX_POWER_OUTLET_NAME_2_ITEM_NAME, "Outlet #2", "Outlet #2");
-		indigo_init_text_item(AUX_POWER_OUTLET_NAME_3_ITEM, AUX_POWER_OUTLET_NAME_3_ITEM_NAME, "Outlet #3", "Outlet #3");
-		indigo_init_text_item(AUX_POWER_OUTLET_NAME_4_ITEM, AUX_POWER_OUTLET_NAME_4_ITEM_NAME, "Outlet #4", "Outlet #4");
-		indigo_init_text_item(AUX_POWER_OUTLET_NAME_5_ITEM, AUX_POWER_OUTLET_NAME_5_ITEM_NAME, "Outlet #5", "Outlet #5");
-		indigo_init_text_item(AUX_POWER_OUTLET_NAME_6_ITEM, AUX_POWER_OUTLET_NAME_6_ITEM_NAME, "Outlet #6", "Outlet #6");
-		indigo_init_text_item(AUX_POWER_OUTLET_NAME_7_ITEM, AUX_POWER_OUTLET_NAME_7_ITEM_NAME, "Buck output", "Buck output");
-		indigo_init_text_item(AUX_POWER_OUTLET_NAME_8_ITEM, AUX_POWER_OUTLET_NAME_8_ITEM_NAME, "Boost output", "Boost output");
-		indigo_init_text_item(AUX_POWER_OUTLET_NAME_9_ITEM, AUX_POWER_OUTLET_NAME_9_ITEM_NAME, "Relay switch", "Relay switch");
-		indigo_init_text_item(AUX_HEATER_OUTLET_NAME_1_ITEM, AUX_HEATER_OUTLET_NAME_1_ITEM_NAME, "Heater #1", "Heater #1");
-		indigo_init_text_item(AUX_HEATER_OUTLET_NAME_2_ITEM, AUX_HEATER_OUTLET_NAME_2_ITEM_NAME, "Heater #2", "Heater #2");
-		indigo_init_text_item(AUX_HEATER_OUTLET_NAME_3_ITEM, AUX_HEATER_OUTLET_NAME_3_ITEM_NAME, "Heater #3", "Heater #3");
-		indigo_init_text_item(AUX_USB_PORT_NAME_1_ITEM, AUX_USB_PORT_NAME_1_ITEM_NAME, "Port #1", "Port #1");
-		indigo_init_text_item(AUX_USB_PORT_NAME_2_ITEM, AUX_USB_PORT_NAME_2_ITEM_NAME, "Port #2", "Port #2");
-		indigo_init_text_item(AUX_USB_PORT_NAME_3_ITEM, AUX_USB_PORT_NAME_3_ITEM_NAME, "Port #3", "Port #3");
-		indigo_init_text_item(AUX_USB_PORT_NAME_4_ITEM, AUX_USB_PORT_NAME_4_ITEM_NAME, "Port #4", "Port #4");
-		indigo_init_text_item(AUX_USB_PORT_NAME_5_ITEM, AUX_USB_PORT_NAME_5_ITEM_NAME, "Port #5", "Port #5");
-		indigo_init_text_item(AUX_USB_PORT_NAME_6_ITEM, AUX_USB_PORT_NAME_6_ITEM_NAME, "Port #6", "Port #6");
-		indigo_init_text_item(AUX_USB_PORT_NAME_7_ITEM, AUX_USB_PORT_NAME_7_ITEM_NAME, "Port #7", "Port #7");
-		indigo_init_text_item(AUX_USB_PORT_NAME_8_ITEM, AUX_USB_PORT_NAME_8_ITEM_NAME, "Port #8", "Port #8");
-		// -------------------------------------------------------------------------------- POWER OUTLETS
-		AUX_POWER_OUTLET_PROPERTY = indigo_init_switch_property(NULL, device->name, AUX_POWER_OUTLET_PROPERTY_NAME, AUX_GROUP, "Power outlets", INDIGO_OK_STATE, INDIGO_RW_PERM, INDIGO_ANY_OF_MANY_RULE, 9);
-		if (AUX_POWER_OUTLET_PROPERTY == NULL)
-			return INDIGO_FAILED;
-		indigo_init_switch_item(AUX_POWER_OUTLET_1_ITEM, AUX_POWER_OUTLET_1_ITEM_NAME, "Outlet #1", true);
-		indigo_init_switch_item(AUX_POWER_OUTLET_2_ITEM, AUX_POWER_OUTLET_2_ITEM_NAME, "Outlet #2", true);
-		indigo_init_switch_item(AUX_POWER_OUTLET_3_ITEM, AUX_POWER_OUTLET_3_ITEM_NAME, "Outlet #3", true);
-		indigo_init_switch_item(AUX_POWER_OUTLET_4_ITEM, AUX_POWER_OUTLET_4_ITEM_NAME, "Outlet #4", true);
-		indigo_init_switch_item(AUX_POWER_OUTLET_5_ITEM, AUX_POWER_OUTLET_5_ITEM_NAME, "Outlet #5", true);
-		indigo_init_switch_item(AUX_POWER_OUTLET_6_ITEM, AUX_POWER_OUTLET_6_ITEM_NAME, "Outlet #6", true);
-		indigo_init_switch_item(AUX_POWER_OUTLET_7_ITEM, AUX_POWER_OUTLET_7_ITEM_NAME, "Buck output", true);
-		indigo_init_switch_item(AUX_POWER_OUTLET_8_ITEM, AUX_POWER_OUTLET_8_ITEM_NAME, "Boost output", true);
-		indigo_init_switch_item(AUX_POWER_OUTLET_9_ITEM, AUX_POWER_OUTLET_9_ITEM_NAME, "Relay switch", true);
-		AUX_POWER_OUTLET_STATE_PROPERTY = indigo_init_light_property(NULL, device->name, AUX_POWER_OUTLET_STATE_PROPERTY_NAME, AUX_GROUP, "Power outlets state", INDIGO_OK_STATE, 6);
-		if (AUX_POWER_OUTLET_STATE_PROPERTY == NULL)
-			return INDIGO_FAILED;
-		indigo_init_light_item(AUX_POWER_OUTLET_STATE_1_ITEM, AUX_POWER_OUTLET_STATE_1_ITEM_NAME, "Outlet #1 state", INDIGO_OK_STATE);
-		indigo_init_light_item(AUX_POWER_OUTLET_STATE_2_ITEM, AUX_POWER_OUTLET_STATE_2_ITEM_NAME, "Outlet #2 state", INDIGO_OK_STATE);
-		indigo_init_light_item(AUX_POWER_OUTLET_STATE_3_ITEM, AUX_POWER_OUTLET_STATE_3_ITEM_NAME, "Outlet #3 state", INDIGO_OK_STATE);
-		indigo_init_light_item(AUX_POWER_OUTLET_STATE_4_ITEM, AUX_POWER_OUTLET_STATE_4_ITEM_NAME, "Outlet #4 state", INDIGO_OK_STATE);
-		indigo_init_light_item(AUX_POWER_OUTLET_STATE_5_ITEM, AUX_POWER_OUTLET_STATE_5_ITEM_NAME, "Outlet #5 state", INDIGO_OK_STATE);
-		indigo_init_light_item(AUX_POWER_OUTLET_STATE_6_ITEM, AUX_POWER_OUTLET_STATE_6_ITEM_NAME, "Outlet #6 state", INDIGO_OK_STATE);
-		AUX_POWER_OUTLET_CURRENT_PROPERTY = indigo_init_number_property(NULL, device->name, AUX_POWER_OUTLET_CURRENT_PROPERTY_NAME, AUX_GROUP, "Power outlets current", INDIGO_OK_STATE, INDIGO_RO_PERM, 6);
-		if (AUX_POWER_OUTLET_CURRENT_PROPERTY == NULL) {
-			return INDIGO_FAILED;
-		}
-		indigo_init_number_item(AUX_POWER_OUTLET_CURRENT_1_ITEM, AUX_POWER_OUTLET_CURRENT_1_ITEM_NAME, "Outlet #1 current [A]", 0, 6, 0, 0);
-		indigo_init_number_item(AUX_POWER_OUTLET_CURRENT_2_ITEM, AUX_POWER_OUTLET_CURRENT_2_ITEM_NAME, "Outlet #2 current [A]", 0, 6, 0, 0);
-		indigo_init_number_item(AUX_POWER_OUTLET_CURRENT_3_ITEM, AUX_POWER_OUTLET_CURRENT_3_ITEM_NAME, "Outlet #3 current [A]", 0, 6, 0, 0);
-		indigo_init_number_item(AUX_POWER_OUTLET_CURRENT_4_ITEM, AUX_POWER_OUTLET_CURRENT_4_ITEM_NAME, "Outlet #4 current [A]", 0, 6, 0, 0);
-		indigo_init_number_item(AUX_POWER_OUTLET_CURRENT_5_ITEM, AUX_POWER_OUTLET_CURRENT_5_ITEM_NAME, "Outlet #5 current [A]", 0, 6, 0, 0);
-		indigo_init_number_item(AUX_POWER_OUTLET_CURRENT_6_ITEM, AUX_POWER_OUTLET_CURRENT_6_ITEM_NAME, "Outlet #6 current [A]", 0, 6, 0, 0);
-		// -------------------------------------------------------------------------------- HEATER OUTLETS
-		AUX_HEATER_OUTLET_PROPERTY = indigo_init_number_property(NULL, device->name, AUX_HEATER_OUTLET_PROPERTY_NAME, AUX_GROUP, "Heater outlets", INDIGO_OK_STATE, INDIGO_RW_PERM, 3);
-		if (AUX_HEATER_OUTLET_PROPERTY == NULL)
-			return INDIGO_FAILED;
-		indigo_init_number_item(AUX_HEATER_OUTLET_1_ITEM, AUX_HEATER_OUTLET_1_ITEM_NAME, "Heater #1 [%]", 0, 100, 5, 0);
-		indigo_init_number_item(AUX_HEATER_OUTLET_2_ITEM, AUX_HEATER_OUTLET_2_ITEM_NAME, "Heater #2 [%]", 0, 100, 5, 0);
-		indigo_init_number_item(AUX_HEATER_OUTLET_3_ITEM, AUX_HEATER_OUTLET_3_ITEM_NAME, "Heater #3 [%]", 0, 100, 5, 0);
-		AUX_DEW_CONTROL_PROPERTY = indigo_init_switch_property(NULL, device->name, AUX_DEW_CONTROL_PROPERTY_NAME, AUX_GROUP, "Dew control", INDIGO_OK_STATE, INDIGO_RW_PERM, INDIGO_ONE_OF_MANY_RULE, 2);
-		if (AUX_DEW_CONTROL_PROPERTY == NULL)
-			return INDIGO_FAILED;
-		indigo_init_switch_item(AUX_DEW_CONTROL_MANUAL_ITEM, AUX_DEW_CONTROL_MANUAL_ITEM_NAME, "Manual", true);
-		indigo_init_switch_item(AUX_DEW_CONTROL_AUTOMATIC_ITEM, AUX_DEW_CONTROL_AUTOMATIC_ITEM_NAME, "Automatic", true);
-		// -------------------------------------------------------------------------------- USB PORTS
-		AUX_USB_PORT_PROPERTY = indigo_init_switch_property(NULL, device->name, AUX_USB_PORT_PROPERTY_NAME, AUX_GROUP, "USB ports", INDIGO_OK_STATE, INDIGO_RW_PERM, INDIGO_ANY_OF_MANY_RULE, 8);
-		if (AUX_USB_PORT_PROPERTY == NULL)
-			return INDIGO_FAILED;
-		indigo_init_switch_item(AUX_USB_PORT_1_ITEM, AUX_USB_PORT_1_ITEM_NAME, "Port #1", true);
-		indigo_init_switch_item(AUX_USB_PORT_2_ITEM, AUX_USB_PORT_2_ITEM_NAME, "Port #2", true);
-		indigo_init_switch_item(AUX_USB_PORT_3_ITEM, AUX_USB_PORT_3_ITEM_NAME, "Port #3", true);
-		indigo_init_switch_item(AUX_USB_PORT_4_ITEM, AUX_USB_PORT_4_ITEM_NAME, "Port #4", true);
-		indigo_init_switch_item(AUX_USB_PORT_5_ITEM, AUX_USB_PORT_5_ITEM_NAME, "Port #5", true);
-		indigo_init_switch_item(AUX_USB_PORT_6_ITEM, AUX_USB_PORT_6_ITEM_NAME, "Port #6", true);
-		indigo_init_switch_item(AUX_USB_PORT_7_ITEM, AUX_USB_PORT_7_ITEM_NAME, "Port #7", true);
-		indigo_init_switch_item(AUX_USB_PORT_8_ITEM, AUX_USB_PORT_8_ITEM_NAME, "Port #8", true);
-		// -------------------------------------------------------------------------------- WEATHER
-		AUX_WEATHER_PROPERTY = indigo_init_number_property(NULL, device->name, AUX_WEATHER_PROPERTY_NAME, AUX_GROUP, "Weather info", INDIGO_OK_STATE, INDIGO_RO_PERM, 3);
-		if (AUX_WEATHER_PROPERTY == NULL)
-			return INDIGO_FAILED;
-		indigo_init_number_item(AUX_WEATHER_TEMPERATURE_ITEM, AUX_WEATHER_TEMPERATURE_ITEM_NAME, "Temperature [C]", -50, 100, 0, 0);
-		indigo_init_number_item(AUX_WEATHER_HUMIDITY_ITEM, AUX_WEATHER_HUMIDITY_ITEM_NAME, "Humidity [%]", 0, 100, 0, 0);
-		indigo_init_number_item(AUX_WEATHER_DEWPOINT_ITEM, AUX_WEATHER_DEWPOINT_ITEM_NAME, "Dewpoint [C]", -50, 100, 0, 0);
-		// -------------------------------------------------------------------------------- INFO
-		AUX_INFO_PROPERTY = indigo_init_number_property(NULL, device->name, AUX_INFO_PROPERTY_NAME, AUX_GROUP, "Sensors", INDIGO_OK_STATE, INDIGO_RO_PERM, 5);
-		if (AUX_INFO_PROPERTY == NULL)
-			return INDIGO_FAILED;
-		indigo_init_number_item(X_AUX_AVERAGE_ITEM, "X_AUX_AVERAGE", "Avereage current [A]", 0, 100, 0, 0);
-		indigo_init_number_item(X_AUX_AMP_HOUR_ITEM, "X_AUX_AMP_HOUR", "Amp-hour [Ah]", 0, 100, 0, 0);
-		indigo_init_number_item(X_AUX_WATT_HOUR_ITEM, "X_AUX_WATT_HOUR", "Watt-hour [Wh]", 0, 100, 0, 0);
-		indigo_init_number_item(AUX_INFO_VOLTAGE_ITEM, AUX_INFO_VOLTAGE_ITEM_NAME, "Voltage [V]", 0, 15, 0, 0);
-		indigo_init_number_item(AUX_INFO_CURRENT_ITEM, AUX_INFO_CURRENT_ITEM_NAME, "Current [A]", 0, 20, 0, 0);
-		// -------------------------------------------------------------------------------- Device specific
-		X_AUX_REBOOT_PROPERTY = indigo_init_switch_property(NULL, device->name, "X_AUX_REBOOT", AUX_GROUP, "Reboot", INDIGO_OK_STATE, INDIGO_RW_PERM, INDIGO_ONE_OF_MANY_RULE, 1);
-		if (X_AUX_REBOOT_PROPERTY == NULL)
-			return INDIGO_FAILED;
-		indigo_init_switch_item(X_AUX_REBOOT_ITEM, "REBOOT", "Reboot", false);
-		X_AUX_VARIABLE_POWER_OUTLET_PROPERTY = indigo_init_number_property(NULL, device->name, "X_AUX_VARIABLE_POWER_OUTLET", AUX_GROUP, "Variable voltage power outlets", INDIGO_OK_STATE, INDIGO_RW_PERM, 2);
-		if (X_AUX_VARIABLE_POWER_OUTLET_PROPERTY == NULL)
-			return INDIGO_FAILED;
-		indigo_init_number_item(X_AUX_VARIABLE_POWER_OUTLET_7_ITEM, "OUTLET_7", "Voltage of adjustable buck output", 3, 12, 1, 3);
-		indigo_init_number_item(X_AUX_VARIABLE_POWER_OUTLET_8_ITEM, "OUTLET_8", "voltage of adjustable boost output", 12, 24, 1, 12);
-		AUX_SAVE_OUTLET_STATES_AS_DEFAULT_PROEPRTY = indigo_init_switch_property(NULL, device->name, AUX_SAVE_OUTLET_STATES_AS_DEFAULT_PROEPRTY_NAME, AUX_GROUP, "Save current outlet states as default", INDIGO_OK_STATE, INDIGO_RW_PERM, INDIGO_ONE_OF_MANY_RULE, 1);
-		if (AUX_SAVE_OUTLET_STATES_AS_DEFAULT_PROEPRTY == NULL)
-			return INDIGO_FAILED;
-		indigo_init_switch_item(AUX_SAVE_OUTLET_STATES_AS_DEFAULT_ITEM, AUX_SAVE_OUTLET_STATES_AS_DEFAULT_ITEM_NAME, "Save", false);
-		// -------------------------------------------------------------------------------- DEVICE_PORT, DEVICE_PORTS
-		ADDITIONAL_INSTANCES_PROPERTY->hidden = DEVICE_CONTEXT->base_device != NULL;
-		DEVICE_PORT_PROPERTY->hidden = false;
-		DEVICE_PORTS_PROPERTY->hidden = false;
-#ifdef INDIGO_MACOS
-		for (int i = 0; i < DEVICE_PORTS_PROPERTY->count; i++) {
-			if (strstr(DEVICE_PORTS_PROPERTY->items[i].name, "usbserial")) {
-				indigo_copy_value(DEVICE_PORT_ITEM->text.value, DEVICE_PORTS_PROPERTY->items[i].name);
-				break;
->>>>>>> 38c07a22
 			}
 		}
 		indigo_uni_close(&PRIVATE_DATA->handle);
@@ -476,7 +236,6 @@
 	return false;
 }
 
-<<<<<<< HEAD
 static void upb3_close(indigo_device *device) {
 	INDIGO_COPY_VALUE(INFO_DEVICE_MODEL_ITEM->text.value, "Unknown");
 	INDIGO_COPY_VALUE(INFO_DEVICE_FW_REVISION_ITEM->text.value, "Unknown");
@@ -484,21 +243,6 @@
 	if (PRIVATE_DATA->handle != NULL) {
 		upb3_command(device, "PL:0");
 		indigo_uni_close(&PRIVATE_DATA->handle);
-=======
-static indigo_result aux_enumerate_properties(indigo_device *device, indigo_client *client, indigo_property *property) {
-	if (IS_CONNECTED) {
-		indigo_define_matching_property(AUX_POWER_OUTLET_PROPERTY);
-		indigo_define_matching_property(AUX_POWER_OUTLET_STATE_PROPERTY);
-		indigo_define_matching_property(AUX_POWER_OUTLET_CURRENT_PROPERTY);
-		indigo_define_matching_property(AUX_HEATER_OUTLET_PROPERTY);
-		indigo_define_matching_property(AUX_USB_PORT_PROPERTY);
-		indigo_define_matching_property(AUX_DEW_CONTROL_PROPERTY);
-		indigo_define_matching_property(AUX_WEATHER_PROPERTY);
-		indigo_define_matching_property(AUX_INFO_PROPERTY);
-		indigo_define_matching_property(AUX_SAVE_OUTLET_STATES_AS_DEFAULT_PROEPRTY);
-		indigo_define_matching_property(X_AUX_REBOOT_PROPERTY);
-		indigo_define_matching_property(X_AUX_VARIABLE_POWER_OUTLET_PROPERTY);
->>>>>>> 38c07a22
 	}
 }
 
@@ -516,19 +260,10 @@
 	bool updatePowerOutletCurrent = false;
 	bool updateWeather = false;
 	bool updateInfo = false;
-<<<<<<< HEAD
 	if (upb3_command(device, "IS")) {
 		char *pnt, *token = strtok_r(PRIVATE_DATA->response, ":", &pnt);
-		for (int i = 0; i < 6; i++) { // power 1-6
-			indigo_item *item = AUX_POWER_OUTLET_STATE_PROPERTY->items + i;
-			if ((token = strtok_r(NULL, ":", &pnt))) {
-				bool value = *token == '1';
-=======
-	pthread_mutex_lock(&PRIVATE_DATA->mutex);
-	if (upb_command(device, "IS", response, sizeof(response))) {
-		char *pnt, *token = strtok_r(response, ":", &pnt);
-		if (PRIVATE_DATA->firmware >= 1.4f) {
-			for(int i = 0; i < 6; i++) { // power 1-6
+		if (PRIVATE_DATA->version >= 1.4) {
+			for(int i = 0; i < 6; i++) { // current 1-6
 				if ((token = strtok_r(NULL, ":", &pnt))) {
 					indigo_item *item = AUX_POWER_OUTLET_CURRENT_PROPERTY->items + i;
 					double value = (double)(atoi(token)/10) / 100;
@@ -539,24 +274,9 @@
 				}
 			}
 			token = strtok_r(NULL, ":", &pnt);
-		}
-		if (token) {
-			for (int i = 0; i < 6; i++) { // power 1-6
+			for (int i = 0; i < 6; i++) { // state 1-6
 				indigo_item *item = AUX_POWER_OUTLET_STATE_PROPERTY->items + i;
-				bool value = false;
-				if (PRIVATE_DATA->firmware >= 1.4f) {
-					if (*(token+i) == 0) {
-						break;
-					}
-					value = *(token+i) == '1';
-				} else {
-					if ((token = strtok_r(NULL, ":", &pnt))) {
-						value = *token == '1';
-					} else {
-						break;
-					}
-				}
->>>>>>> 38c07a22
+				bool value = token[i] == '1';
 				if (value && item->light.value != INDIGO_ALERT_STATE) {
 					updatePowerOutletState = true;
 					item->light.value = INDIGO_ALERT_STATE;
@@ -577,6 +297,32 @@
 					}
 				}
 			}
+		} else {
+			for (int i = 0; i < 6; i++) { // state 1-6
+				indigo_item *item = AUX_POWER_OUTLET_STATE_PROPERTY->items + i;
+				if ((token = strtok_r(NULL, ":", &pnt))) {
+					bool value = *token == '1';
+					if (value && item->light.value != INDIGO_ALERT_STATE) {
+						updatePowerOutletState = true;
+						item->light.value = INDIGO_ALERT_STATE;
+					} else if (!value && item->light.value == INDIGO_ALERT_STATE) {
+						updatePowerOutletState = true;
+						item->light.value = AUX_POWER_OUTLET_PROPERTY->items[i].sw.value ? INDIGO_OK_STATE : INDIGO_IDLE_STATE;
+					} else if (!value) {
+						if (AUX_POWER_OUTLET_PROPERTY->items[i].sw.value) {
+							if (item->light.value != INDIGO_OK_STATE) {
+								item->light.value = INDIGO_OK_STATE;
+								updatePowerOutletState = true;
+							}
+						} else {
+							if (item->light.value != INDIGO_IDLE_STATE) {
+								item->light.value = INDIGO_IDLE_STATE;
+								updatePowerOutletState = true;
+							}
+						}
+					}
+				}
+			}
 		}
 	}
 	if (upb3_command(device, "ES")) {
@@ -673,22 +419,10 @@
 		if (PRIVATE_DATA->count++ == 0) {
 			connection_result = upb3_open(device);
 		}
-<<<<<<< HEAD
 		if (connection_result) {
 			//+ aux.on_connect
 			if (upb3_command(device, "PA")) {
 				char *pnt, *token = strtok_r(PRIVATE_DATA->response, ":", &pnt);
-=======
-		if (PRIVATE_DATA->handle > 0) {
-			if (upb_command(device, "PV", response, sizeof(response))) {
-				PRIVATE_DATA->firmware = atof(response + 3);
-				strcpy(INFO_DEVICE_MODEL_ITEM->text.value, "PeagasusAstro UPBv3");
-				strcpy(INFO_DEVICE_FW_REVISION_ITEM->text.value, response + 3);
-				indigo_update_property(device, INFO_PROPERTY, NULL);
-			}
-			if (upb_command(device, "PA", response, sizeof(response))) {
-				char *pnt, *token = strtok_r(response, ":", &pnt);
->>>>>>> 38c07a22
 				for (int i = 0; i < 6; i++) { // output 1-6
 					indigo_item *item = AUX_POWER_OUTLET_PROPERTY->items + i;
 					if ((token = strtok_r(NULL, ":", &pnt))) {
@@ -760,11 +494,7 @@
 			}
 			//- aux.on_connect
 			indigo_define_property(device, AUX_POWER_OUTLET_PROPERTY, NULL);
-<<<<<<< HEAD
-=======
-			indigo_define_property(device, AUX_POWER_OUTLET_STATE_PROPERTY, NULL);
 			indigo_define_property(device, AUX_POWER_OUTLET_CURRENT_PROPERTY, NULL);
->>>>>>> 38c07a22
 			indigo_define_property(device, AUX_HEATER_OUTLET_PROPERTY, NULL);
 			indigo_define_property(device, AUX_DEW_CONTROL_PROPERTY, NULL);
 			indigo_define_property(device, AUX_USB_PORT_PROPERTY, NULL);
@@ -801,11 +531,7 @@
 		indigo_cancel_timer_sync(device, &PRIVATE_DATA->focuser_reverse_motion_handler_timer);
 		indigo_cancel_timer_sync(device, &PRIVATE_DATA->focuser_backlash_handler_timer);
 		indigo_delete_property(device, AUX_POWER_OUTLET_PROPERTY, NULL);
-<<<<<<< HEAD
-=======
-		indigo_delete_property(device, AUX_POWER_OUTLET_STATE_PROPERTY, NULL);
 		indigo_delete_property(device, AUX_POWER_OUTLET_CURRENT_PROPERTY, NULL);
->>>>>>> 38c07a22
 		indigo_delete_property(device, AUX_HEATER_OUTLET_PROPERTY, NULL);
 		indigo_delete_property(device, AUX_DEW_CONTROL_PROPERTY, NULL);
 		indigo_delete_property(device, AUX_USB_PORT_PROPERTY, NULL);
@@ -838,6 +564,12 @@
 	snprintf(AUX_POWER_OUTLET_7_ITEM->label, INDIGO_NAME_SIZE, "%s", AUX_POWER_OUTLET_NAME_7_ITEM->text.value);
 	snprintf(AUX_POWER_OUTLET_8_ITEM->label, INDIGO_NAME_SIZE, "%s", AUX_POWER_OUTLET_NAME_8_ITEM->text.value);
 	snprintf(AUX_POWER_OUTLET_9_ITEM->label, INDIGO_NAME_SIZE, "%s", AUX_POWER_OUTLET_NAME_9_ITEM->text.value);
+	snprintf(AUX_POWER_OUTLET_CURRENT_1_ITEM->label, INDIGO_NAME_SIZE, "%s current [A] ", AUX_POWER_OUTLET_NAME_1_ITEM->text.value);
+	snprintf(AUX_POWER_OUTLET_CURRENT_2_ITEM->label, INDIGO_NAME_SIZE, "%s current [A]", AUX_POWER_OUTLET_NAME_2_ITEM->text.value);
+	snprintf(AUX_POWER_OUTLET_CURRENT_3_ITEM->label, INDIGO_NAME_SIZE, "%s current [A]", AUX_POWER_OUTLET_NAME_3_ITEM->text.value);
+	snprintf(AUX_POWER_OUTLET_CURRENT_4_ITEM->label, INDIGO_NAME_SIZE, "%s current [A]", AUX_POWER_OUTLET_NAME_4_ITEM->text.value);
+	snprintf(AUX_POWER_OUTLET_CURRENT_5_ITEM->label, INDIGO_NAME_SIZE, "%s current [A]", AUX_POWER_OUTLET_NAME_5_ITEM->text.value);
+	snprintf(AUX_POWER_OUTLET_CURRENT_6_ITEM->label, INDIGO_NAME_SIZE, "%s current [A]", AUX_POWER_OUTLET_NAME_6_ITEM->text.value);
 	snprintf(AUX_HEATER_OUTLET_1_ITEM->label, INDIGO_NAME_SIZE, "%s [%%]", AUX_HEATER_OUTLET_NAME_1_ITEM->text.value);
 	snprintf(AUX_HEATER_OUTLET_2_ITEM->label, INDIGO_NAME_SIZE, "%s [%%]", AUX_HEATER_OUTLET_NAME_2_ITEM->text.value);
 	snprintf(AUX_HEATER_OUTLET_3_ITEM->label, INDIGO_NAME_SIZE, "%s [%%]", AUX_HEATER_OUTLET_NAME_3_ITEM->text.value);
@@ -857,10 +589,12 @@
 	snprintf(AUX_USB_PORT_8_ITEM->label, INDIGO_NAME_SIZE, "%s", AUX_USB_PORT_NAME_8_ITEM->text.value);
 	if (IS_CONNECTED) {
 		indigo_delete_property(device, AUX_POWER_OUTLET_PROPERTY, NULL);
+		indigo_delete_property(device, AUX_POWER_OUTLET_CURRENT_PROPERTY, NULL);
 		indigo_delete_property(device, AUX_HEATER_OUTLET_PROPERTY, NULL);
 		indigo_delete_property(device, AUX_POWER_OUTLET_STATE_PROPERTY, NULL);
 		indigo_delete_property(device, AUX_USB_PORT_PROPERTY, NULL);
 		indigo_define_property(device, AUX_POWER_OUTLET_PROPERTY, NULL);
+		indigo_define_property(device, AUX_POWER_OUTLET_CURRENT_PROPERTY, NULL);
 		indigo_define_property(device, AUX_HEATER_OUTLET_PROPERTY, NULL);
 		indigo_define_property(device, AUX_POWER_OUTLET_STATE_PROPERTY, NULL);
 		indigo_define_property(device, AUX_USB_PORT_PROPERTY, NULL);
@@ -1023,6 +757,18 @@
 		indigo_init_switch_item(AUX_POWER_OUTLET_7_ITEM, AUX_POWER_OUTLET_7_ITEM_NAME, "Buck output", true);
 		indigo_init_switch_item(AUX_POWER_OUTLET_8_ITEM, AUX_POWER_OUTLET_8_ITEM_NAME, "Boost output", true);
 		indigo_init_switch_item(AUX_POWER_OUTLET_9_ITEM, AUX_POWER_OUTLET_9_ITEM_NAME, "Relay switch", true);
+		AUX_POWER_OUTLET_CURRENT_PROPERTY = indigo_init_number_property(NULL, device->name, AUX_POWER_OUTLET_CURRENT_PROPERTY_NAME, POWERBOX_GROUP, "Power outlets current", INDIGO_OK_STATE, INDIGO_RO_PERM, 7);
+		if (AUX_POWER_OUTLET_CURRENT_PROPERTY == NULL) {
+			return INDIGO_FAILED;
+		}
+		indigo_init_number_item(AUX_POWER_OUTLET_CURRENT_1_ITEM, AUX_POWER_OUTLET_CURRENT_1_ITEM_NAME, "Outlet #1 current [A]", 0, 6, 0, 0);
+		indigo_init_number_item(AUX_POWER_OUTLET_CURRENT_2_ITEM, AUX_POWER_OUTLET_CURRENT_2_ITEM_NAME, "Outlet #2 current [A]", 0, 6, 0, 0);
+		indigo_init_number_item(AUX_POWER_OUTLET_CURRENT_2_ITEM, AUX_POWER_OUTLET_CURRENT_2_ITEM_NAME, "Outlet #2 current [A]", 0, 6, 0, 0);
+		indigo_init_number_item(AUX_POWER_OUTLET_CURRENT_3_ITEM, AUX_POWER_OUTLET_CURRENT_3_ITEM_NAME, "Outlet #3 current [A]", 0, 6, 0, 0);
+		indigo_init_number_item(AUX_POWER_OUTLET_CURRENT_4_ITEM, AUX_POWER_OUTLET_CURRENT_4_ITEM_NAME, "Outlet #4 current [A]", 0, 6, 0, 0);
+		indigo_init_number_item(AUX_POWER_OUTLET_CURRENT_5_ITEM, AUX_POWER_OUTLET_CURRENT_5_ITEM_NAME, "Outlet #5 current [A]", 0, 6, 0, 0);
+		indigo_init_number_item(AUX_POWER_OUTLET_CURRENT_6_ITEM, AUX_POWER_OUTLET_CURRENT_6_ITEM_NAME, "Outlet #6 current [A]", 0, 6, 0, 0);
+		AUX_POWER_OUTLET_CURRENT_PROPERTY->hidden = true;
 		AUX_HEATER_OUTLET_PROPERTY = indigo_init_number_property(NULL, device->name, AUX_HEATER_OUTLET_PROPERTY_NAME, POWERBOX_GROUP, "Heater outlets", INDIGO_OK_STATE, INDIGO_RW_PERM, 3);
 		if (AUX_HEATER_OUTLET_PROPERTY == NULL) {
 			return INDIGO_FAILED;
@@ -1100,6 +846,7 @@
 static indigo_result aux_enumerate_properties(indigo_device *device, indigo_client *client, indigo_property *property) {
 	if (IS_CONNECTED) {
 		INDIGO_DEFINE_MATCHING_PROPERTY(AUX_POWER_OUTLET_PROPERTY);
+		INDIGO_DEFINE_MATCHING_PROPERTY(AUX_POWER_OUTLET_CURRENT_PROPERTY);
 		INDIGO_DEFINE_MATCHING_PROPERTY(AUX_HEATER_OUTLET_PROPERTY);
 		INDIGO_DEFINE_MATCHING_PROPERTY(AUX_DEW_CONTROL_PROPERTY);
 		INDIGO_DEFINE_MATCHING_PROPERTY(AUX_USB_PORT_PROPERTY);
@@ -1124,58 +871,7 @@
 		}
 		return INDIGO_OK;
 	} else if (indigo_property_match_changeable(AUX_OUTLET_NAMES_PROPERTY, property)) {
-<<<<<<< HEAD
 		INDIGO_COPY_VALUES_PROCESS_CHANGE(AUX_OUTLET_NAMES_PROPERTY, aux_outlet_names_handler, aux_outlet_names_handler_timer);
-=======
-		// -------------------------------------------------------------------------------- X_AUX_OUTLET_NAMES
-		indigo_property_copy_values(AUX_OUTLET_NAMES_PROPERTY, property, false);
-		snprintf(AUX_POWER_OUTLET_1_ITEM->label, INDIGO_NAME_SIZE, "%s", AUX_POWER_OUTLET_NAME_1_ITEM->text.value);
-		snprintf(AUX_POWER_OUTLET_2_ITEM->label, INDIGO_NAME_SIZE, "%s", AUX_POWER_OUTLET_NAME_2_ITEM->text.value);
-		snprintf(AUX_POWER_OUTLET_3_ITEM->label, INDIGO_NAME_SIZE, "%s", AUX_POWER_OUTLET_NAME_3_ITEM->text.value);
-		snprintf(AUX_POWER_OUTLET_4_ITEM->label, INDIGO_NAME_SIZE, "%s", AUX_POWER_OUTLET_NAME_4_ITEM->text.value);
-		snprintf(AUX_POWER_OUTLET_5_ITEM->label, INDIGO_NAME_SIZE, "%s", AUX_POWER_OUTLET_NAME_5_ITEM->text.value);
-		snprintf(AUX_POWER_OUTLET_6_ITEM->label, INDIGO_NAME_SIZE, "%s", AUX_POWER_OUTLET_NAME_6_ITEM->text.value);
-		snprintf(AUX_POWER_OUTLET_7_ITEM->label, INDIGO_NAME_SIZE, "%s", AUX_POWER_OUTLET_NAME_7_ITEM->text.value);
-		snprintf(AUX_POWER_OUTLET_8_ITEM->label, INDIGO_NAME_SIZE, "%s", AUX_POWER_OUTLET_NAME_8_ITEM->text.value);
-		snprintf(AUX_POWER_OUTLET_9_ITEM->label, INDIGO_NAME_SIZE, "%s", AUX_POWER_OUTLET_NAME_9_ITEM->text.value);
-		snprintf(AUX_HEATER_OUTLET_1_ITEM->label, INDIGO_NAME_SIZE, "%s [%%]", AUX_HEATER_OUTLET_NAME_1_ITEM->text.value);
-		snprintf(AUX_HEATER_OUTLET_2_ITEM->label, INDIGO_NAME_SIZE, "%s [%%]", AUX_HEATER_OUTLET_NAME_2_ITEM->text.value);
-		snprintf(AUX_HEATER_OUTLET_3_ITEM->label, INDIGO_NAME_SIZE, "%s [%%]", AUX_HEATER_OUTLET_NAME_3_ITEM->text.value);
-		snprintf(AUX_POWER_OUTLET_STATE_1_ITEM->label, INDIGO_NAME_SIZE, "%s state", AUX_POWER_OUTLET_NAME_1_ITEM->text.value);
-		snprintf(AUX_POWER_OUTLET_STATE_2_ITEM->label, INDIGO_NAME_SIZE, "%s state", AUX_POWER_OUTLET_NAME_2_ITEM->text.value);
-		snprintf(AUX_POWER_OUTLET_STATE_3_ITEM->label, INDIGO_NAME_SIZE, "%s state", AUX_POWER_OUTLET_NAME_3_ITEM->text.value);
-		snprintf(AUX_POWER_OUTLET_STATE_4_ITEM->label, INDIGO_NAME_SIZE, "%s state", AUX_POWER_OUTLET_NAME_4_ITEM->text.value);
-		snprintf(AUX_POWER_OUTLET_STATE_5_ITEM->label, INDIGO_NAME_SIZE, "%s state", AUX_POWER_OUTLET_NAME_5_ITEM->text.value);
-		snprintf(AUX_POWER_OUTLET_STATE_6_ITEM->label, INDIGO_NAME_SIZE, "%s state", AUX_POWER_OUTLET_NAME_6_ITEM->text.value);
-		snprintf(AUX_POWER_OUTLET_CURRENT_1_ITEM->label, INDIGO_NAME_SIZE, "%s current [A]", AUX_POWER_OUTLET_NAME_1_ITEM->text.value);
-		snprintf(AUX_POWER_OUTLET_CURRENT_2_ITEM->label, INDIGO_NAME_SIZE, "%s current [A]", AUX_POWER_OUTLET_NAME_2_ITEM->text.value);
-		snprintf(AUX_POWER_OUTLET_CURRENT_3_ITEM->label, INDIGO_NAME_SIZE, "%s current [A]", AUX_POWER_OUTLET_NAME_3_ITEM->text.value);
-		snprintf(AUX_POWER_OUTLET_CURRENT_4_ITEM->label, INDIGO_NAME_SIZE, "%s current [A]", AUX_POWER_OUTLET_NAME_4_ITEM->text.value);
-		snprintf(AUX_POWER_OUTLET_CURRENT_5_ITEM->label, INDIGO_NAME_SIZE, "%s current [A]", AUX_POWER_OUTLET_NAME_5_ITEM->text.value);
-		snprintf(AUX_POWER_OUTLET_CURRENT_6_ITEM->label, INDIGO_NAME_SIZE, "%s current [A]", AUX_POWER_OUTLET_NAME_6_ITEM->text.value);
-		snprintf(AUX_USB_PORT_1_ITEM->label, INDIGO_NAME_SIZE, "%s", AUX_USB_PORT_NAME_1_ITEM->text.value);
-		snprintf(AUX_USB_PORT_2_ITEM->label, INDIGO_NAME_SIZE, "%s", AUX_USB_PORT_NAME_2_ITEM->text.value);
-		snprintf(AUX_USB_PORT_3_ITEM->label, INDIGO_NAME_SIZE, "%s", AUX_USB_PORT_NAME_3_ITEM->text.value);
-		snprintf(AUX_USB_PORT_4_ITEM->label, INDIGO_NAME_SIZE, "%s", AUX_USB_PORT_NAME_4_ITEM->text.value);
-		snprintf(AUX_USB_PORT_5_ITEM->label, INDIGO_NAME_SIZE, "%s", AUX_USB_PORT_NAME_5_ITEM->text.value);
-		snprintf(AUX_USB_PORT_6_ITEM->label, INDIGO_NAME_SIZE, "%s", AUX_USB_PORT_NAME_6_ITEM->text.value);
-		snprintf(AUX_USB_PORT_7_ITEM->label, INDIGO_NAME_SIZE, "%s", AUX_USB_PORT_NAME_7_ITEM->text.value);
-		snprintf(AUX_USB_PORT_8_ITEM->label, INDIGO_NAME_SIZE, "%s", AUX_USB_PORT_NAME_8_ITEM->text.value);
-		AUX_OUTLET_NAMES_PROPERTY->state = INDIGO_OK_STATE;
-		if (IS_CONNECTED) {
-			indigo_delete_property(device, AUX_POWER_OUTLET_PROPERTY, NULL);
-			indigo_delete_property(device, AUX_HEATER_OUTLET_PROPERTY, NULL);
-			indigo_delete_property(device, AUX_POWER_OUTLET_STATE_PROPERTY, NULL);
-			indigo_delete_property(device, AUX_POWER_OUTLET_CURRENT_PROPERTY, NULL);
-			indigo_delete_property(device, AUX_USB_PORT_PROPERTY, NULL);
-			indigo_define_property(device, AUX_POWER_OUTLET_PROPERTY, NULL);
-			indigo_define_property(device, AUX_HEATER_OUTLET_PROPERTY, NULL);
-			indigo_define_property(device, AUX_POWER_OUTLET_STATE_PROPERTY, NULL);
-			indigo_define_property(device, AUX_POWER_OUTLET_CURRENT_PROPERTY, NULL);
-			indigo_define_property(device, AUX_USB_PORT_PROPERTY, NULL);
-			indigo_update_property(device, AUX_OUTLET_NAMES_PROPERTY, NULL);
-		}
->>>>>>> 38c07a22
 		return INDIGO_OK;
 	} else if (indigo_property_match_changeable(AUX_POWER_OUTLET_PROPERTY, property)) {
 		INDIGO_COPY_VALUES_PROCESS_CHANGE(AUX_POWER_OUTLET_PROPERTY, aux_power_outlet_handler, aux_power_outlet_handler_timer);
@@ -1213,11 +909,7 @@
 	}
 	indigo_release_property(AUX_OUTLET_NAMES_PROPERTY);
 	indigo_release_property(AUX_POWER_OUTLET_PROPERTY);
-<<<<<<< HEAD
-=======
-	indigo_release_property(AUX_POWER_OUTLET_STATE_PROPERTY);
 	indigo_release_property(AUX_POWER_OUTLET_CURRENT_PROPERTY);
->>>>>>> 38c07a22
 	indigo_release_property(AUX_HEATER_OUTLET_PROPERTY);
 	indigo_release_property(AUX_DEW_CONTROL_PROPERTY);
 	indigo_release_property(AUX_USB_PORT_PROPERTY);
