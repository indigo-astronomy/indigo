--- conflicted
+++ resolved
@@ -165,7 +165,7 @@
 	   this makes SVBGetVideoData() to return previous exposure data when exposure timer
 	   hits. So, in aggressive mode we force exposure timer to finish, so that we can
 	   clear the buffer.
-	   NOTE: this resets the exposure time!!! 
+	   NOTE: this resets the exposure time!!!
 	*/
 	if (aggressive) {
 		SVBSetControlValue(id, SVB_EXPOSURE, 1, SVB_FALSE);
@@ -543,12 +543,12 @@
 	if (!CONNECTION_CONNECTED_ITEM->sw.value) {
 		return;
 	}
-	
+
 	indigo_fits_keyword keywords[] = {
 		{ INDIGO_FITS_STRING, "BAYERPAT", .string = PRIVATE_DATA->bayer_pattern, "Bayer color pattern" },
 		{ 0 }
 	};
-	
+
 	int id = PRIVATE_DATA->dev_id;
 	SVB_ERROR_CODE res = SVB_SUCCESS;
 
@@ -720,7 +720,7 @@
 		if (PIXEL_FORMAT_PROPERTY == NULL) {
 			return INDIGO_FAILED;
 		}
-		
+
 		int format_count = 0;
 		if (pixel_format_supported(device, SVB_IMG_RAW8)) {
 			indigo_init_switch_item(PIXEL_FORMAT_PROPERTY->items + format_count, RAW8_NAME, RAW8_NAME, true);
@@ -743,7 +743,7 @@
 			format_count++;
 		}
 		PIXEL_FORMAT_PROPERTY->count = format_count;
-		
+
 		// -------------------------------------------------------------------------------- INFO
 		INFO_PROPERTY->count = 8;
 		snprintf(INFO_DEVICE_MODEL_ITEM->text.value, INDIGO_NAME_SIZE, "%s", PRIVATE_DATA->info.FriendlyName);
@@ -753,7 +753,7 @@
 		CCD_INFO_WIDTH_ITEM->number.value = PRIVATE_DATA->property.MaxWidth;
 		CCD_INFO_HEIGHT_ITEM->number.value = PRIVATE_DATA->property.MaxHeight;
 		CCD_INFO_BITS_PER_PIXEL_ITEM->number.value = PRIVATE_DATA->property.MaxBitDepth;
-		
+
 		CCD_FRAME_WIDTH_ITEM->number.value = CCD_FRAME_WIDTH_ITEM->number.target = CCD_FRAME_WIDTH_ITEM->number.max = CCD_FRAME_LEFT_ITEM->number.max = PRIVATE_DATA->property.MaxWidth;
 		CCD_FRAME_HEIGHT_ITEM->number.value = CCD_FRAME_HEIGHT_ITEM->number.target = CCD_FRAME_HEIGHT_ITEM->number.max = CCD_FRAME_TOP_ITEM->number.max = PRIVATE_DATA->property.MaxHeight;
 		CCD_FRAME_BITS_PER_PIXEL_ITEM->number.value = CCD_FRAME_BITS_PER_PIXEL_ITEM->number.target = get_pixel_depth(device);
@@ -1293,10 +1293,6 @@
 		// ------------------------------------------------------------------------------- CCD_FRAME
 	} else if (indigo_property_match_changeable(CCD_FRAME_PROPERTY, property)) {
 		indigo_property_copy_values(CCD_FRAME_PROPERTY, property, false);
-<<<<<<< HEAD
-		CCD_FRAME_WIDTH_ITEM->number.value = CCD_FRAME_WIDTH_ITEM->number.target = 8 * (int)(CCD_FRAME_WIDTH_ITEM->number.value / 8);
-		CCD_FRAME_HEIGHT_ITEM->number.value = CCD_FRAME_HEIGHT_ITEM->number.target = 2 * (int)(CCD_FRAME_HEIGHT_ITEM->number.value / 2);
-=======
 		if (CCD_FRAME_WIDTH_ITEM->number.value != CCD_FRAME_WIDTH_ITEM->number.max) {
 			CCD_FRAME_WIDTH_ITEM->number.value = CCD_FRAME_WIDTH_ITEM->number.target = 8 * (int)(CCD_FRAME_WIDTH_ITEM->number.value / 8);
 		}
@@ -1304,7 +1300,6 @@
 			CCD_FRAME_HEIGHT_ITEM->number.value = CCD_FRAME_HEIGHT_ITEM->number.target = 2 * (int)(CCD_FRAME_HEIGHT_ITEM->number.value / 2);
 		}
 
->>>>>>> f3f8a209
 		if (CCD_FRAME_WIDTH_ITEM->number.value / CCD_BIN_HORIZONTAL_ITEM->number.value < 64) {
 			CCD_FRAME_WIDTH_ITEM->number.value = 64 * CCD_BIN_HORIZONTAL_ITEM->number.value;
 		}
