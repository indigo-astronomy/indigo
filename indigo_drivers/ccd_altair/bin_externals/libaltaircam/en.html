<!DOCTYPE html PUBLIC "-//W3C//DTD XHTML 1.0 Transitional//EN" "http://www.w3.org/TR/xhtml1/DTD/xhtml1-transitional.dtd">
<html xmlns="http://www.w3.org/1999/xhtml">
<head>
<meta http-equiv="Content-Type" content="text/html; charset=utf-8"/>
<title>Altaircam API Manual</title>
</head>
<body>
<h1 align="center">Altaircam API Manual</h1>
<hr/><h1><font color="#0000FF">1. Version &amp; Platform</font></h1>
<<<<<<< HEAD
<hr/><ul><li>Version: 57.27250.20241216</li></ul>
=======
<hr/><ul><li>Version: 57.27348.20241224</li></ul>
>>>>>>> 1c571776
<ul><li>Platform<ul>
      <li>Win32:<ul>
          <li>x64: Win7 or above</li>
          <li>x86: XP SP3 or above; CPU supports SSE2 instruction set or above</li>
		  <li>arm64: Win10 or above</li>
		  <li>arm: Win10 or above</li>
        </ul></li>
	  <li><a href="https://learn.microsoft.com/en-us/windows/uwp" target="_blank">WinRT/UWP</a>: x64, x86, arm64, arm; Windows10 or above</li>
      <li>macOS:<ul>
	  <li>x64+x86: macOS 10.10 or above</li>
	  <li>x64+arm64: macOS 11.0 or above, support x64 and <a href="https://en.wikipedia.org/wiki/Apple_silicon" target="_blank">Apple silicon</a> (such as M1, M2, etc)</li>
	  </ul></li>
      <li>Linux: kernel 2.6.27 or above<ul><li>x64: GLIBC 2.14 or above</li>
		  <li>x86: CPU supports SSE3 instruction set or above; GLIBC 2.8 or above</li>
		  <li>arm64: GLIBC 2.17 or above; built by aarch64-linux-gnu (version 5.4.0)</li>
		  <li>armhf: GLIBC 2.8 or above; built by arm-linux-gnueabihf (version 5.4.0)</li>
		  <li>armel: GLIBC 2.8 or above; built by arm-linux-gnueabi (version 5.4.0)</li>
		</ul></li>
      <li>Android: __ANDROID_API__ &gt;= 24 (Android 7.0); built by android-ndk-r18b; see <a href="https://developer.android.com/ndk/guides/abis" target="_blank">here</a>
        <ul><li>arm64: arm64-v8a</li>
            <li>arm: armeabi-v7a</li>
            <li>x64: x86_64</li>
            <li>x86</li>
</ul></li></ul></li></ul>
<hr/><h1><font color="#0000FF">2. Introduction</font></h1><hr/>
<p>Altaircam cameras support various kinds of APIs (Application Program Interface), namely
 Native C/C++, <a href="#dotnet">.NET (C# &amp; VB.NET)</a>, <a href="#python">Python</a>, <a href="#java">Java</a>, <a href="https://learn.microsoft.com/en-us/windows/win32/directshow/directshow" target="_blank">DirectShow</a>, <a href="http://twain.org" target="_blank">Twain</a>, LabView, MabLab and so on. Compared with other APIs, Native C/C++ API, as a low level API, don't depend any other runtime libraries. Besides, this interface is simple, flexible and easy to be integrated into the customized applications. 
The SDK zip file contains all of the necessary resources and information:</p>
<ul><li>inc</li></ul>
<blockquote>
 <p align="left">altaircam.h, C/C++ head file<br/></p>
</blockquote>
<ul><li>win: For Microsoft Windows
   <ul><li>dotnet
     <blockquote>
       <p align="left">altaircam.cs, for C#. The altaircam.cs use P/Invoke to call into altaircam.dll. Please copy altaircam.cs to your C# project to use it.<br/>
         altaircam.vb, for VB.NET. The altaircam.vb use P/Invoke to call into altaircam.dll. Please copy altaircam.vb to your VB.NET project to use it.<br/>
      </p></blockquote></li>
     <li>x86: altaircam.dll, altaircam.lib</li>
     <li>x64: altaircam.dll, altaircam.lib</li>
	  <li>arm: altaircam.dll, altaircam.lib</li>
	  <li>arm64: altaircam.dll, altaircam.lib</li>
	 <li>winrt<blockquote>
		DLL files for WinRT / UWP (Universal Windows Platform) / Windows Store App.<br/>
		These dll files are compatible with Windows Runtime, and can be consumed from a Universal Windows Platform app.<br/>
		If use C# to develop the UWP, altaircam.cs wrapper class can be used to P/Invoke into altaircam.dll.<br/>
		Please pay attation to:<blockquote>1. uwp must use winusb, cannot use the proprietary driver. If the proprietary driver has already been installed, please uninstall it in the device manager, after this, Windows will use winusb automatically.<br/>2. DeviceCapability of uwp, see: <a href="https://learn.microsoft.com/en-us/windows-hardware/drivers/usbcon/updating-the-app-manifest-with-usb-device-capabilities" target="_blank">How to add USB device capabilities to the app manifest</a>.</blockquote>
		</blockquote></li>
     <li>drivers
		<blockquote>USB (<b>The cameras produced after Jan. 1, 2017 support WinUSB, It is strongly recommended not to install the driver on Windows 8 and above</b>)<blockquote>
		<ol><li>x86 folder contains the kernel mode drivers for x86, including altaircam.cat, altaircam.inf and altaircam.sys.</li>
         <li>x64 folder contains the kennel mode driver for x64, including altaircam.cat, altaircam.inf and altaircam.sys.</li>
		 <li>It is recommended to use DPInst.exe to automatically install the driver. If you use NSIS to make the installation file, you can use a statement similar to the following:
			<table width="100%" border="0" bgcolor="#B0D0B0"><tr><td><pre>ExecWait '"$INSTDIR\drivers\x64\DPInst.exe" /SA /SW /PATH "$INSTDIR\drivers\x64"'</pre></td></tr></table></li>
		</ol></blockquote></blockquote>
		<blockquote>GigE: GigE Performance Driver (Win7 or above), is optional for gigabit cameras, must be installed and enabled for 10G cameras. Please use the command line (<b>Administrator mode</b>), cd to the directory where the .inf file is located, and execute the following statement to install (install.cmd). If there is an old version, need to uninstall the old version first, and then install the new version:<blockquote>
			<table width="100%" border="0" bgcolor="#B0D0B0"><tr><td><pre>Install:   netcfg.exe -v -l gigepdrv.inf -c s -i gigepdrv<br/>Uninstall: netcfg.exe -u gigepdrv</pre></td></tr></table>
		</blockquote></blockquote>
		</li></ul></li>
</ul><ul><li>linux: For Linux
 	<ul><li>udev: 99-altaircam.rules, udev rule file. Please see: <a href="http://reactivated.net/writing_udev_rules.html" target="_blank">http://reactivated.net/writing_udev_rules.html</a>
            <blockquote>Reload rule without reboot:
                <table width="100%" border="0" bgcolor="#B0D0B0"><tr><td><pre>udevadm control --reload-rules &amp;&amp; udevadm trigger</pre></td></tr></table>
			</blockquote></li>
     <li>x86: libaltaircam.so, so file for x86</li>
     <li>x64: libaltaircam.so, so file for x64</li>
	 <li>armel: libaltaircam.so, so file for armel, use toolchain arm-linux-gnueabi</li>
	 <li>armhf: libaltaircam.so, so file for armhf, use toolchain arm-linux-gnueabihf</li>
	 <li>arm64: libaltaircam.so, so file for arm64, use toolchain aarch64-linux-gnu</li>
	</ul><blockquote>***An easy way to distinguish the target platform armel/armhf/arm64, Execute file /bin/ls on the target platform. The following is the result under a Raspberry Pi, it can be seen that it belongs to armhf:
    <table width="100%" border="0" bgcolor="#B0D0B0"><tr><td><pre>$ file /bin/ls
/bin/ls: ELF 32-bit LSB executable, ARM, EABI5 version 1 (SYSV), dynamically linked, interpreter /lib/ld-linux-<strong>armhf</strong>.so.3, for GNU/Linux 3.2.0, BuildID[sha1]=67a394390830ea3ab4e83b5811c66fea9784ee69, stripped</pre></td></tr></table>
Another example, which can be seen to belong to x64:<table width="100%" border="0" bgcolor="#B0D0B0"><tr><td><pre>$ file /bin/ls
/bin/ls: ELF 64-bit LSB executable, <strong>x86-64</strong>, version 1 (SYSV), dynamically linked (uses shared libs), for GNU/Linux 2.6.32, BuildID[sha1]=c8ada1f7095f6b2bb7ddc848e088c2d615c3743e, stripped</pre></td></tr></table>
    </blockquote></li></ul>
 <ul><li>android: libaltaircam.so for Android on arm, arm64, x86 and x64</li></ul>
 <ul><li>mac: For macOS, universal dylib: x64+x86, x64+arm64</li></ul>
 <ul><li>python: altaircam.py and <a href="#demopython">sample code</a></li></ul>
 <ul><li>java: altaircam.java and <a href="#demojava">sample code</a></li></ul>
 <ul><li>doc: User manuals in English and <a href="hans.html" target="_blank">Simplified Chinese</a></li></ul>
 <ul><li>extra
       <ul><li>update: tools for update firmware. Remind: they all depend on the camera dynamic library, please copy altaircam.dll/so/dylib to the directory where it is running.
		<ul><li>updatefw: update firmware, rename camera, set MAC/IP address for GigE camera, GUI, support Windows only</li>
		<li>updatecli: update firmware, console UI, support Windows/Linux/MacOS</li>
		</ul></li><li>directshow: DirectShow SDK and <a href="#demodshow">demo</a></li>
         <li>twain: TWAIN SDK</li>
         <li>labview: Labview SDK and <a href="#demolabview">demo</a></li>
		 <li>matlab: MatLab demo</li>		 
		<li>imagepro: liveedf, live stitch, live stack</li>
</ul></li></ul>
<hr/><h1><font color="#0000FF">3. Concepts &amp; Terminology</font></h1><hr/>
<h2><font color="#0000FF"><a id="camidsn">a. Camera ID (camId) vs Camera SN (Serial Number)</a></font></h2>
<p>Please distinguish between camera ID (camId) and camera SN:<br/>
(a) SN is unique and persistent, fixed inside the camera and remains unchanged, and does not change with connection or system restart.<br/>
(b) Camera ID (camId) may change due to connection or system restart. Enumerate the cameras to get the camera ID, and then call the Open function to pass in the camId parameter to open the camera.</p>
<h2><font color="#0000FF">b. Modes for accessing image data: "Pull" Mode vs "Push" Mode</font></h2>
<p>Altaircam offers two modes to obtain image data: Pull Mode and Push Mode. The former is recommended since it's simpler and the application seldom gets stuck in multithreading conditions, especially when using windows message to notify the events.</p>
<ul><li>In Pull Mode, altaircam plays a passive role and the application 'PULL' image data from altaircam. The internal thread of altaircam obtains image data from the camera hardware and saves them to the internal buffers, then notify the application (see below). The application then call functions Altaircam_PullImageV4(V3) or Altaircam_PullImage(WithRowPitch)(V2), Altaircam_PullStillImage(WithRowPitch)(V2) to access image data.</li>
</ul><blockquote>
 <p>There are to ways to notify applications:</p>
<blockquote>
 <p>a) Use Windows message: Start pull mode by using the function Altaircam_StartPullModeWithWndMsg. When event occurs, altaircam will post message (PostMessage) to the specified window. Parameter WPARAM is the event type, refer to the definition of ALTAIRCAM_EVENT_xxxx. This model avoids the multithreading issues, so it's the most simple way. (Obviously, this is only supported in Windows systems, and not supported in Linux and macOS.)</p>
 <p>b) Use Callback function: Start pull mode by using the function Altaircam_StartPullModeWithCallback. When event occurs, altaircam will callback the function PALTAIRCAM_EVENT_CALLBACK.</p>
</blockquote></blockquote>
<blockquote>
 <p>In Pull Mode, the SDK could not only notify the application that the image data or still image are available for 'PULL', but also inform you of the other events, such as:</p>
<div align="center"><table width="100%" border="1" cellpadding="0" cellspacing="0" bgcolor="#B0D0B0"><tr>
   <td width="25%">Event</td>
   <td width="7%">Source</td>
   <td width="68%">Description</td>
 </tr><tr>
   <td>ALTAIRCAM_EVENT_EXPOSURE</td>
   <td rowspan="19">Software</td>
   <td>exposure time changed</td>
 </tr><tr>
   <td>ALTAIRCAM_EVENT_TEMPTINT</td>
   <td>white balance changed. Temp/Tint Mode, please see <a href="#wb">here</a>.</td>
 </tr><tr>
   <td>ALTAIRCAM_EVENT_WBGAIN</td>
   <td>white balance changed. RGB Gain Mode, please see <a href="#wb">here</a>.</td>
 </tr><tr>
   <td>ALTAIRCAM_EVENT_IMAGE</td>
   <td>Video image data arrives. Use Altaircam_PullImageXXXX to 'pull' the image data</td>
 </tr><tr>
   <td>ALTAIRCAM_EVENT_STILLIMAGE</td>
   <td>Still image which is triggered by function Altaircam_Snap or Altaircam_SnapN or Altaircam_SnapR arrives. Use Altaircam_PullImageXXXX to 'pull' the image data</td>
 </tr><tr>
   <td>ALTAIRCAM_EVENT_ERROR</td>
   <td>Generic error, data acquisition cannot continue</td>
 </tr><tr>
   <td>ALTAIRCAM_EVENT_DISCONNECTED</td>
   <td>Camera disconnected, maybe has been pulled out</td>
 </tr><tr>
   <td><a id="evnoframe">ALTAIRCAM_EVENT_NOFRAMETIMEOUT</a></td>
   <td>No frame was not captured within the specified time. see <a href="#noframe">ALTAIRCAM_OPTION_NOFRAME_TIMEOUT</a></td>
 </tr><tr>
   <td><a id="evnopacket">ALTAIRCAM_EVENT_NOPACKETIMEOUT</a></td>
   <td>No packet was not captured within the specified time. see <a href="#nopacket">ALTAIRCAM_OPTION_NOPACKET_TIMEOUT</a></td>
 </tr><tr>
   <td>ALTAIRCAM_EVENT_TRIGGERFAIL</td>
   <td>trigger failed (for example, bad frame data or timeout)</td>
 </tr><tr>
   <td>ALTAIRCAM_EVENT_BLACK</td>
   <td>black balance changed</td>
 </tr><tr>
   <td>ALTAIRCAM_EVENT_FFC</td>
   <td>flat field correction status changed</td>
 </tr><tr>
   <td>ALTAIRCAM_EVENT_DFC</td>
   <td>dark field correction status changed</td>
 </tr><tr>
   <td>ALTAIRCAM_EVENT_FPNC</td>
   <td>fixed pattern noise correction status changed</td>
 </tr><tr>
   <td>ALTAIRCAM_EVENT_ROI</td>
   <td>roi changed</td>
 </tr><tr>
   <td>ALTAIRCAM_EVENT_LEVELRANGE</td>
   <td>level range changed</td>
 </tr><tr>
   <td>ALTAIRCAM_EVENT_AUTOEXPO_CONV</td>
   <td>auto exposure convergence</td>
 </tr><tr>
   <td>ALTAIRCAM_EVENT_AUTOEXPO_CONVFAIL</td>
   <td>auto exposure once mode convergence failed</td>
 </tr><tr>
   <td>ALTAIRCAM_EVENT_FACTORY</td>
   <td>restore factory settings. Please note that restoring factory settings may cause resolution changes.</td>
 </tr><tr>
   <td><a id="hwevent">ALTAIRCAM_EVENT_EXPO_START</a></td>
   <td rowspan="5">Hardware</td>
   <td>exposure start</td>
 </tr><tr>
   <td>ALTAIRCAM_EVENT_EXPO_STOP</td>
   <td>exposure stop</td>
 </tr><tr>
   <td>ALTAIRCAM_EVENT_TRIGGER_ALLOW</td>
   <td>next trigger allow</td>
 </tr><tr>
   <td>ALTAIRCAM_EVENT_TRIGGER_IN</td>
   <td>trigger in</td>
 </tr><tr>
   <td>ALTAIRCAM_EVENT_HEARTBEAT</td>
   <td>heartbeat, can be used to monitor whether the camera is alive. see <a href="#heartbeat">ALTAIRCAM_OPTION_HEARTBEAT</a></td>
 </tr></table></div></blockquote>
<ul>
  <li>In Push Mode, altaircam plays an active role. Once the video data is obtained from camera by internal thread, altaircam will 'PUSH' the image data to the application through PALTAIRCAM_DATA_CALLBACK. Call the function Altaircam_StartPushMode to start push mode. Push mode is more complex. There are some special precautions, such as multithread issues, being impossible to call Altaircam_Close and Altaircam_Stop in callback function PALTAIRCAM_DATA_CALLBACK_V4/V3, etc.</li>
</ul><h2><font color="#0000FF">c. <a id="stillcapture">Still Capture (Still Image)</a></font></h2>
<p>Most cameras support the so-called still capture capability. This function switches the camera to another resolution temporarily when the camera is in preview mode, after a "still" image in the new resolution is captured and then switch back to the original resolution and resume preview mode.</p>
<p>For example, UCMOS05100KPA support 3 resolutions and the current one in preview mode is 1280 * 960. Call Altaircam_Snap(h, 0) to "still capture" an image in 2592 * 1944 resolution. To realize this function, the camera will temporarily switch to 2592 * 1944 firstly, get an image in 2592 * 1944 resolution and then switch back to 1280 * 960 and resume preview.</p>
<blockquote>a) In pull mode operation, after the still capture, ALTAIRCAM_EVENT_STILLIMAGE will be sent out for external acknowledgement. The external application should call Altaircam_PullImageV4(V3) or Altaircam_PullStillImage(V2) to get the still captured image.</blockquote>
<blockquote>b) In push mode operation, after the still capture, the callback function PALTAIRCAM_DATA_CALLBACK_V4/V3 will be called with bSnap parameter setting TRUE. The image information including the resolution information will be obtained via the parameter pHeader.</blockquote>
<p>To check whether the camera have the still capture capability, call Altaircam_get_StillResolutionNumber function or check the still field of the struct AltaircamModelV2.</p>
<h2><font color="#0000FF"><a id="raw">d. Data format: RGB vs RAW</a></font></h2>
<p>Altaircam supports two data formats: RGB format (default) and RAW format. RAW format could be enabled by assigning ALTAIRCAM_OPTION_RAW parameter to 1 when calling Altaircam_put_Option function.</p>
<ul><li>RGB format: The output of every pixel contains 3 componants which stand for R/G/B value respectively. This output is a processed output from the internal color processing engine.</li></ul>
<ul><li>RAW format: In this format, the output is the raw data directly output from the sensor. The RAW format is for the users that want to skip the internal color processing and obtain the raw data for user-specific purpose. With the raw format output enabled, the functions that are related to the internal color processing will not work, such as Altaircam_put_Hue or Altaircam_AwbOnce function and so on.</li></ul>
<p>Users could switch these two format by calling Altaircam_put_Option function with different value setting to <a href="#rawo">ALTAIRCAM_OPTION_RAW</a>. You change this option only when camera is NOT running.</p>
<p>Users could change RGB bits by calling Altaircam_put_Option with different value setting to <a href="#rgb">ALTAIRCAM_OPTION_RGB</a>. You change this option only when camera is NOT running.</p>
<h2><font color="#0000FF"><a id="wb">e. White Balance and Auto White Balance: Temp/Tint mode vs RGB Gain mode</a></font></h2>
<p>1. Altaircam sdk supports two independent modes for white balance: a) Temp/Tint Mode; b) RGB Gain Mode</p>
<blockquote>
<p>a) Temp/Tint mode is the default white balance mode. In this mode, temp and tint are the parameters that could be used to control the white balance. Altaircam_get_TempTint function is used to acquire the temp and tint values and Altaircam_put_TempTint is used to set the temp and tint values. Function Altaircam_AwbOnce is used to execute the auto white balance. When the white balance parameters change, ALTAIRCAM_EVENT_TEMPTINT event will be notified for external use.</p>
<p>b) In RGB Gain mode, the while balace is controled by the gain values of the R,G,B channels. Altaircam_get_WhiteBalanceGain is used to acquire the parameters and Altaircam_put_WhiteBalanceGain is used to set the white balance parameters. Altaircam_AwbInit is used to execute the execute the auto white balance. When the white balance parameters change, ALTAIRCAM_EVENT_WBGAIN event will be notified for external use.</p>
<p>The functions for these two modes cannot be misused:</p>
	<blockquote>
	a) In Temp/Tint mode, please use Altaircam_get_TempTint and Altaircam_put_TempTint and Altaircam_AwbOnce. Altaircam_get_WhiteBalanceGain and Altaircam_put_WhiteBalanceGain and Altaircam_AwbInit cannot be used, they always return E_NOTIMPL.<br/>
	b) In RGB Gain mode, please use Altaircam_get_WhiteBalanceGain and Altaircam_put_WhiteBalanceGain and Altaircam_AwbInit. Altaircam_get_TempTint and Altaircam_put_TempTint and Altaircam_AwbOnce cannot be used, they always return E_NOTIMPL<br/>
	</blockquote>
<p>This mode is specified when the camera is opened and cannot be changed unless the camera is closed and opened again. Please see <a href="#wbmode">here</a>.</p>
</blockquote>
<p>2. There are two auto white balance mechanisms available in this field: one is continuous auto white balance and the other is a "once" auto white balance. The white balance parameters will be always calculated and updated for the continuous auto white balance mechanism. For "once" auto white balance mechanism, the white balance parameters will be calculated and updated only when triggered. Altaircam cameras support "once" auto white balance mechanism since it is more accurate and propriate for the microscope application, especially when the background is in pure color. Continuous white balance mechanism will encounter some problem in some cases.</p>
<p>3. Monochromatic camera does not support white balance. The functions metioned above always return E_NOTIMPL.</p>
<h2><font color="#0000FF">f. <a id="trigger">Trigger Mode</a></font></h2>
<p>1. What is Trigger Mode</p>
	<blockquote>
		Altaircam camera has two working modes: video mode and trigger mode. When in trigger mode, no images will be available until the trigger conditions are met. Cameras have 2 types for triggering according to the types of trigger source, including software trigger mode, external trigger mode and simulated trigger mode.
	</blockquote>
<p>2. The Difference between Trigger and Snap</p>
	<blockquote>
		Trigger mode is designed for accurate control of the camera and images would be acquired only when the conditions are met. Users could get the images by controlling the trigger conditions. Trigger mode must be pre-specified. Once the trigger mode is entered, no images will come out from the camera until the trigger conditions are met. The triggered images will stay the same property as the pre-specified resolution. Snap is designed to acquire the images from the camera in video mode. The resolution of the snapped image could be the same resolution as the video or could be different.
	</blockquote>
<p>3. Software Trigger Mode</p>
	<blockquote>
		Camera could be triggered by software. In software trigger mode, images burst out only when users trigger the camera from the software. Numbers of the images of the triggering could also be controlled by software.
	</blockquote>
<p>4. External Trigger Mode</p>
	<blockquote>
		Camera could be triggered by external trigger signal. By now Altaircam camera only supports positive-edge trigger mode.
	</blockquote>
<p>5. Mix Trigger Mode</p>
	<blockquote>
		Both external and software trigger are enabled.
	</blockquote>
<p>6. Simulated Trigger Mode</p>
	<blockquote>
		For cameras that do not support software trigger and external trigger, simulated trigger mode could be available. When in simulated trigger mode, the camera hardware actually works in the same mode as the video mode. But the up-level software will not obtain any images from the camera. The software buffer will stay empty until the user set the trigger conditions by software. 
	</blockquote>
<p>7. How to Enter the Trigger Mode</p>
	<blockquote>
		After the numeration of the connected camera, you can check the flag and find out what trigger mode does the camera support according to the following definition.
			<blockquote><table width="100%" border="0" bgcolor="#B0D0B0"><tr><td><pre>#define ALTAIRCAM_FLAG_TRIGGER_SOFTWARE   0x00080000  /* support software trigger */
#define ALTAIRCAM_FLAG_TRIGGER_EXTERNAL   0x00100000  /* support external trigger */
#define ALTAIRCAM_FLAG_TRIGGER_SINGLE     0x00200000  /* only support trigger single: one trigger, one image */</pre></td></tr></table></blockquote>
		Function Altaircam_put_Option(HAltaircam h, unsigned iOption, int iValue) could be used to set the camera to trigger mode when assign ALTAIRCAM_OPTION_TRIGGER to the iOption parameter. iValue is used to specify the types of the trigger modes. Please see the following for reference.
			<blockquote>
<table width="100%" border="0" bgcolor="#B0D0B0"><tr><td><pre>#define ALTAIRCAM_OPTION_TRIGGER   0x0b    /* 0 = video mode, 1 = software or simulated trigger mode, 2 = external trigger mode, 3 = external + software trigger, default value = 0 */</pre></td></tr></table>
			</blockquote>
		Function Altaircam_get_Option(HAltaircam h, unsigned iOption, int* piValue) could be used to get what type of trigger mode the camera is in.
	</blockquote>
<p>8. How to Trigger the camera</p>
	<blockquote>
		Function Altaircam_Trigger(HAltaircam h, unsigned short nNumber) could be used to trigger the camera. Assigning different value to nNumber means different:
			<blockquote>
			nNumber = 0 means stop the trigger.<br/>
			nNumber = 0xFFFF means trigger continuously, the same as video mode;<br/>
			nNumber = other valid values means nNumber images will come out from the camera.<br/>
			</blockquote>
		If the ALTAIRCAM_FLAG_TRIGGER_SINGLE flag is checked, the nNumber parameter must be assigned to 1 and 1 image will come out from the camera when Altaircam_Trigger is called.<br/>Enter the trigger mode first and then call Altaircam_Trigger function to trigger the camera.
	</blockquote>
<p>9. Trigger timeout</p>
	<blockquote>
	The timeout is recommended for not less than (Exposure Time * 102% + 4 Seconds).
	</blockquote>
<h2><font color="#0000FF">g. Thread safe</font></h2>
<p>We use a "neutral" policy (similar to C++ standard library), which means:</p>
<blockquote>
<p>a) A camera object is thread-safe for reading from multiple threads. For example, given a camera object A, it is safe to read A from thread 1 and from thread 2 simultaneously.</p>
<p>b) If a camera object is being written to by one thread, then all reads and writes to that object on the same or other threads must be protected. For example, given a camera object A, if thread 1 is writing to A, then thread 2 must be prevented from reading from or writing to A.</p>
<p>c) It's safe to read and write to one camera object even if another thread is reading or writing to a different camera object. For example, given camera objects A and B, it's safe when A is being written in thread 1 and B is being read or write in thread 2.</p>
<p>d) It's safe to pull image from multi threads</p>
</blockquote>
<h2><font color="#0000FF">h. Log file</font></h2>
<p>The SDK does not output logs by default. If there is a file with the same name and extension *.log in the directory where the SDK library file is located and it has <strong>write permission</strong>, the log will be enabled and recorded in this file:</p>
<blockquote>
<p>a) The log file name is exactly the same as the library file, and the extension is changed to *.log (e.g. altaircam.dll corresponds to the log file altaircam.log; xyz.dll to xyz.log; libxyz.so to libxyz.log)</p>
<p>b) The log file time uses relative time by default, and the SDK startup time is recorded as [00:00:00.000]. If you want to use local time (e.g. [0923 17:11:01.491]), add the letter "l" to *.log (i.e. *.llog)</p>
<p>c) By default, the log file content is automatically cleared every time SDK is started, and the log is written from the beginning. Adding the letter "a" to *.log means that the append mode is used, and the log file content is not cleared when SDK is restarted</p>
<p>d) <strong>Please make sure that the program has write permission to the log file</strong>(For example, if the program is installed in the Program Files directory, it often happens that the log file cannot be written in non-administrator mode. It is recommended to run the program in administrator mode or modify the permission of the log file.)</p>
</blockquote>
<hr/><h1><font color="#0000FF">4. Functions</font></h1><hr/>
<ul><li><h2><font color="#0000FF"><a id="hresult">HRESULT return value</a></font></h2>
	<p>HRESULT is not uncommon on the Windows platform. It's borrowed to macOS and Linux, see table below:</p>
	<p><strong>Please note that the return value &gt;= 0 means success (especially S_FALSE is also successful, indicating that the internal value and the value set by the user is equivalent, which means "no operation"). Therefore, the SUCCEEDED and FAILED macros should generally be used to determine whether the return value is successful or failed.<br/>
(Unless there are special needs, do not use "==S_OK" or "==0" to judge the return value)</strong></p>
  <div align="center"><table width="100%" border="1" cellpadding="0" cellspacing="0" bgcolor="#B0D0B0">
      <tr><td width="15%">Name</td>
        <td width="35%">Description</td>
		<td width="35%">Remark</td>
		<td width="15%">Value</td>
      </tr><tr>
        <td>S_OK</td>
        <td>Success</td>
		<td></td>
		<td>0x00000000</td>
	  </tr><tr>
        <td>S_FALSE</td>
        <td>Yet another <strong>success</strong></td>
		<td>Different from S_OK, such as internal values and user-set values have coincided, equivalent to noop</td>
		<td>0x00000001</td>
	  </tr><tr>
        <td>E_ACCESSDENIED</td>
        <td>Permission denied</td>
		<td>The program on Linux does not have permission to open the USB device, please enable udev rules file or run as root</td>
		<td>0x80070005</td>
	  </tr><tr>
        <td>E_INVALIDARG</td>
        <td>One or more arguments are not valid</td>
		<td></td>
		<td>0x80070057</td>
	  </tr><tr>
        <td>E_NOTIMPL</td>
        <td>Not supported or not implemented</td>
		<td>This feature is not supported on this model of camera</td>
		<td>0x80004001</td>
	  </tr><tr>
        <td>E_POINTER</td>
        <td>Pointer that is not valid</td>
		<td>Pointer is NULL</td>
		<td>0x80004003</td>
	  </tr><tr>
        <td>E_UNEXPECTED</td>
        <td>Catastrophic failure</td>
		<td>Generally indicates that the conditions are not met, such as calling put_Option setting some options that do not support modification when the camera is running, and so on</td>
		<td>0x8000ffff</td>
	  </tr><tr>
        <td>E_WRONG_THREAD</td>
        <td>Call function in the wrong thread</td>
		<td>See <a href="#wrongthread1">here</a>, <a href="#wrongthread2">here</a>, <a href="#wrongthread3">here</a></td>
		<td>0x8001010e</td>
	  </tr><tr>
        <td>E_GEN_FAILURE</td>
        <td>Device not functioning</td>
		<td>It is generally caused by hardware errors, such as cable problems, USB port problems, poor contact, camera hardware damage, etc</td>
		<td>0x8007001f</td>
	  </tr><tr>
        <td>E_BUSY</td>
        <td>The requested resource is in use</td>
		<td>The camera is already in use, such as duplicated opening/starting the camera, or being used by other application, etc</td>
		<td>0x800700aa</td>
	  </tr><tr>
        <td>E_PENDING</td>
        <td>The data necessary to complete this operation is not yet available</td>
		<td>No data is available at this time</td>
		<td>0x8000000a</td>
	  </tr><tr>
        <td>E_TIMEOUT</td>
        <td>This operation returned because the timeout period expired</td>
		<td></td>
		<td>0x8001011f</td>
	  </tr><tr>
        <td>E_FAIL</td>
        <td>Unspecified failure</td>
		<td></td>
		<td>0x80004005</td>
</tr></table></div><br/>
<div align="center"><table width="100%" border="0" cellpadding="0" cellspacing="0" bgcolor="#B0D0B0">
  <tr><td><pre>#define SUCCEEDED(hr)   (((HRESULT)(hr)) &gt;= 0)
#define FAILED(hr)      (((HRESULT)(hr)) &lt; 0)</pre></td></tr>
</table></div>
<p>On windows platform, these HRESULT constants are already defined in the system header file. On other platforms, if you need to use these constants, you can #define ALTAIRCAM_HRESULT_ERRORCODE_NEEDED <strong>before</strong> #include "altaircam.h". See below:</p>
<table width="100%" border="0" bgcolor="#B0D0B0"><tr><td><pre>#define ALTAIRCAM_HRESULT_ERRORCODE_NEEDED
#include "altaircam.h"</pre></td></tr></table>
</li></ul><ul><li><h2><font color="#0000FF">Calling Convention</font></h2>
	<p>Win: __stdcall, please see <a href="https://learn.microsoft.com/en-us/cpp/cpp/stdcall" target="_blank">here</a></p>
	<p>macOS, Linux and Android: __cdecl</p>
</li></ul><ul><li><h2><a id="callback"><font color="#0000FF">Callback: PALTAIRCAM_EVENT_CALLBACK and PALTAIRCAM_DATA_CALLBACK_V4/V3</font></a></h2>
	<p>These callback functions are called back from the internal thread in altaircam.dll, so great attention should be paid to multithread issue.<br/>
        Please ensure that the callback funcion is simple and return quickly.<br/>
        Otherwise, in callback mode, ALTAIRCAM_OPTION_CALLBACK_THREAD can be setted to use a dedicated thread for callback.</p>
	<p><strong>Due to the need to wait for the callback function to return when performing the following actions, the callback function context has the following limitations:<br/>
	(a) Do NOT call Altaircam_Stop and Altaircam_Close in this callback function, otherwise, deadlocks.<br/>
	(b) <a id="wrongthread1">Do NOT call Altaircam_put_Option with ALTAIRCAM_OPTION_TRIGGER, ALTAIRCAM_OPTION_BITDEPTH, ALTAIRCAM_OPTION_PIXEL_FORMAT, ALTAIRCAM_OPTION_BINNING, ALTAIRCAM_OPTION_ROTATE, it will fail with the error code E_WRONG_THREAD.</a><br/>
	(c) <a id="wrongthread2">Do NOT call Altaircam_put_Roi, it will fail with the error code E_WRONG_THREAD.</a><br/>
	(d) If try to acquire the same lock when performing the above operations and when callback functions, it will cause waiting forever for the callback to end, deadlock</strong></p>
</li></ul><ul><li><h2><font color="#0000FF"><a id="cord">Coordinate</a></font></h2>
<p>Functions with coordinate parameters, such as Altaircam_put_Roi, Altaircam_put_AEAuxRect, etc., the coordinate is <strong>always relative to the original resolution</strong>, even that the video has been flipped, rotated, digital binning, ROI, or combination of the previous operations.</p>
<p>If the image is upside down (see <a href="#upsidedown">here</a>), the coordinate must be also upsize down.</p>
</li></ul><ul><li><h2><font color="#0000FF">Altaircam_EnumV2<br/>Altaircam_EnumWithName</font></h2>
    <p><strong>Return value: </strong> non-negative integer, enumerated camera number</p>
    <p><strong>Parameters:</strong></p>
    	<blockquote>
    		<p>AltaircamDeviceV2 arr[ALTAIRCAM_MAX]: AltaircamDeviceV2 buffer</p>
    	</blockquote>
    <p><strong>Remarks:</strong> call this function to enumerate Altaircam cameras that are currently connected to computer and when it is returned, AltaircamDeviceV2 buffer contains the information of each camera instance enumerated.<strong>If we don't care about that multiple cameras connect to the computer simultaneously, it's optional to call this function to enumerate the camera instances</strong>.</p>
    <p>(1) The code snippet shows as below:<br/></p>
<table width="100%" border="0" bgcolor="#B0D0B0">
  <tr><td><pre>AltaircamDeviceV2 arr[ALTAIRCAM_MAX];
unsigned cnt = Altaircam_EnumV2(arr);
for (unsigned i = 0; i &lt; cnt; ++i)
    ......</pre></td></tr>
</table><br/>
<table width="100%" border="0" bgcolor="#B0D0B0">
<tr><td><pre>typedef struct{
#ifdef _WIN32
    const wchar_t*     name;     /* model name */
#else
    const char*        name;
#endif
    unsigned long long flag;     /* ALTAIRCAM_FLAG_xxx */
    unsigned           maxspeed; /* maximum speed level, Altaircam_get_MaxSpeed, the speed range = [0, maxspeed], closed interval */
    unsigned           preview;  /* number of preview resolution, Altaircam_get_ResolutionNumber */
    unsigned           still;    /* number of still resolution, Altaircam_get_StillResolutionNumber */
    unsigned           maxfanspeed; /* maximum fan speed, fan speed range = [0, max], closed interval */
    unsigned           ioctrol;     /* number of input/output control */
    float              xpixsz;      /* physical pixel size in micrometer */
    float              ypixsz;      /* physical pixel size in micrometer */
    AltaircamResolution  res[ALTAIRCAM_MAX];
}AltaircamModelV2; /* device model v2 */

typedef struct {
#if defined(_WIN32)
    wchar_t  displayname[64];    /* display name: model name or user-defined name (if any and Altaircam_EnumWithName, Altaircam_EnumV2 always returns model name) */
    wchar_t  id[64];             /* camId */
#else
    char     displayname[64];    /* display name: model name or user-defined name (if any and Altaircam_EnumWithName, Altaircam_EnumV2 always returns model name) */
    char     id[64];             /* camId */
#endif
    const AltaircamModelV2* model;
} AltaircamDeviceV2; /* device instance for enumerating */
</pre></td></tr></table><br/>
<div align="center"><table width="100%" border="1" cellpadding="0" cellspacing="0" bgcolor="#B0D0B0"><tr>
   <td width="8%">name</td>
   <td colspan="2">The name of this model</td>
   </tr><tr>
   <td width="8%" rowspan="56">flag</td>
   <td colspan="2">Bitwise flag</td>
   </tr><tr>
   <td width="29%">ALTAIRCAM_FLAG_CMOS</td>
   <td width="63%">cmos sensor</td>
 </tr><tr>
   <td>ALTAIRCAM_FLAG_CCD_PROGRESSIVE</td>
   <td>progressive ccd sensor</td>
 </tr><tr>
   <td>ALTAIRCAM_FLAG_CCD_INTERLACED</td>
   <td>interlaced ccd sensor</td>
 </tr><tr>
   <td>ALTAIRCAM_FLAG_ROI_HARDWARE</td>
   <td>support hardware ROI. Hardware ROI means only the ROI part of image is output from the sensor and the software cropping operation is not required. Higher frame rate is achieved when using hardware ROI method. Software ROI means the image with the complete field of view of the sensor will be output and software cropping operation is required to obtain the ROI image.</td>
 </tr><tr>
   <td>ALTAIRCAM_FLAG_MONO</td>
   <td>monochromatic sensor</td>
 </tr><tr>
   <td>ALTAIRCAM_FLAG_BINSKIP_SUPPORTED</td>
   <td>support bin/skip mode, see Altaircam_put_Mode and Altaircam_get_Mode</td>
 </tr><tr>
   <td>ALTAIRCAM_FLAG_USB30</td>
   <td>usb3.0</td>
 </tr><tr>
   <td>ALTAIRCAM_FLAG_TEC</td>
   <td>Thermoelectric Cooler</td>
 </tr><tr>
   <td>ALTAIRCAM_FLAG_USB30_OVER_USB20</td>
   <td>usb3.0 camera connected to usb2.0 port</td>
 </tr><tr>
   <td>ALTAIRCAM_FLAG_ST4</td>
   <td>ST4 port</td>
 </tr><tr>
   <td>ALTAIRCAM_FLAG_GETTEMPERATURE</td>
   <td>support to get the temperature of the sensor, Altaircam_get_Temperature</td>
 </tr><tr>
   <td>ALTAIRCAM_FLAG_HIGH_FULLWELL</td>
   <td>support high fullwell capacity</td>
 </tr><tr>
   <td>ALTAIRCAM_FLAG_RAW10</td>
   <td>ALTAIRCAM_PIXELFORMAT_RAW10 Pixel format, RAW 10 bits</td>
 </tr><tr>
   <td>ALTAIRCAM_FLAG_RAW11</td>
   <td>ALTAIRCAM_PIXELFORMAT_RAW11 Pixel format, RAW 11 bits</td>
 </tr><tr>
   <td>ALTAIRCAM_FLAG_RAW12</td>
   <td>ALTAIRCAM_PIXELFORMAT_RAW12 Pixel format, RAW 12 bits</td>
 </tr><tr>
   <td>ALTAIRCAM_FLAG_RAW12PACK</td>
   <td>ALTAIRCAM_PIXELFORMAT_RAW12PACK Pixel format, RAW 12 bits, packed</td>
 </tr><tr>
   <td>ALTAIRCAM_FLAG_RAW14</td>
   <td>ALTAIRCAM_PIXELFORMAT_RAW14 Pixel format, RAW 14 bits</td>
 </tr><tr>
   <td>ALTAIRCAM_FLAG_RAW16</td>
   <td>ALTAIRCAM_PIXELFORMAT_RAW16 Pixel format, RAW 16 bits</td>
 </tr><tr>
   <td>ALTAIRCAM_FLAG_FAN</td>
   <td>cooling fan</td>
 </tr><tr>
   <td>ALTAIRCAM_FLAG_TEC_ONOFF</td>
   <td>Thermoelectric Cooler can be turn on or off, target temperature of TEC, see:<br/>
							ALTAIRCAM_OPTION_TEC<br/>
							ALTAIRCAM_OPTION_TECTARGET</td>
 </tr><tr>
    <td>ALTAIRCAM_FLAG_ISP</td>
    <td>ISP (Image Signal Processing) chip</td>
  </tr><tr>
    <td>ALTAIRCAM_FLAG_TRIGGER_SOFTWARE</td>
    <td>support software trigger</td>
  </tr><tr>
    <td>ALTAIRCAM_FLAG_TRIGGER_EXTERNAL</td>
    <td>support external trigger</td>
  </tr><tr>
    <td>ALTAIRCAM_FLAG_TRIGGER_SINGLE</td>
    <td>only support trigger single, one trigger, one image</td>
  </tr><tr>
    <td>ALTAIRCAM_FLAG_BLACKLEVEL</td>
    <td>support set and get the black level</td>
  </tr><tr>
    <td>ALTAIRCAM_FLAG_FOCUSMOTOR</td>
    <td>support focus motor</td>
  </tr><tr>
    <td>ALTAIRCAM_FLAG_AUTO_FOCUS</td>
    <td>support auto focus</td>
  </tr><tr>
    <td>ALTAIRCAM_FLAG_BUFFER</td>
    <td>frame buffer</td>
  </tr><tr>
    <td><a id="ddr">ALTAIRCAM_FLAG_DDR</a></td>
    <td>use very large capacity DDR (Double Data Rate SDRAM) for frame buffer. The capacity is not less than one full frame.</td>
  </tr><tr>
    <td>ALTAIRCAM_FLAG_CG</td>
    <td>Conversion Gain: LCG, HCG</td>
  </tr><tr>
    <td>ALTAIRCAM_FLAG_CGHDR</td>
    <td>Conversion Gain: LCG, HCG, HDR</td>
  </tr><tr>
    <td><a id="hwflag">ALTAIRCAM_FLAG_EVENT_HARDWARE</a></td>
    <td>hardware event, such as exposure start &amp; stop. see <a href="#hwevent">here</a> and <a href="#hwoption">here</a></td>
  </tr><tr>
    <td>ALTAIRCAM_FLAG_YUV411</td>
    <td>ALTAIRCAM_PIXELFORMAT_YUV411 Pixel format</td>
  </tr><tr>
    <td>ALTAIRCAM_FLAG_YUV422</td>
    <td>ALTAIRCAM_PIXELFORMAT_YUV422 Pixel format</td>
  </tr><tr>
    <td>ALTAIRCAM_FLAG_YUV444</td>
    <td>ALTAIRCAM_PIXELFORMAT_YUV444 Pixel format</td>
  </tr><tr>
    <td>ALTAIRCAM_FLAG_RGB888</td>
    <td>ALTAIRCAM_PIXELFORMAT_RGB888 Pixel format</td>
  </tr><tr>
    <td>ALTAIRCAM_FLAG_RAW8</td>
    <td>ALTAIRCAM_PIXELFORMAT_RAW8 Pixel format, RAW 8 bits</td>
  </tr><tr>
    <td>ALTAIRCAM_FLAG_GMCY8</td>
    <td>ALTAIRCAM_PIXELFORMAT_GMCY8 Pixel format, GMCY 8 bits</td>
  </tr><tr>
    <td>ALTAIRCAM_FLAG_GMCY12</td>
    <td>ALTAIRCAM_PIXELFORMAT_GMCY12 Pixel format, GMCY 12 btis</td>
  </tr><tr>
    <td>ALTAIRCAM_FLAG_GLOBALSHUTTER</td>
    <td>global shutter</td>
  </tr><tr>
    <td>ALTAIRCAM_FLAG_PRECISE_FRAMERATE</td>
    <td>support precise framerate &amp; bandwidth, see <a href="#precise">ALTAIRCAM_OPTION_PRECISE_FRAMERATE</a> &amp; ALTAIRCAM_OPTION_BANDWIDTH</td>
  </tr><tr>
    <td>ALTAIRCAM_FLAG_HEAT</td>
    <td>support heat to prevent fogging up, see <a href="#heat">ALTAIRCAM_OPTION_HEAT</a> &amp; <a href="#heatmax">ALTAIRCAM_OPTION_HEAT_MAX</a></td>
  </tr><tr>
    <td>ALTAIRCAM_FLAG_LOW_NOISE</td>
    <td>support low noise mode, see <a href="#lownoise">ALTAIRCAM_OPTION_LOW_NOISE</a></td>
  </tr><tr>
    <td><a id="hwlevelrange">ALTAIRCAM_FLAG_LEVELRANGE_HARDWARE</a></td>
    <td>hardware level range</td>
  </tr><tr>
    <td>ALTAIRCAM_FLAG_GIGE</td>
    <td>1 Gigabit GigE</td>
  </tr><tr>
    <td>ALTAIRCAM_FLAG_10GIGE</td>
    <td>10 Gigabit GigE</td>
  </tr><tr>
    <td>ALTAIRCAM_FLAG_5GIGE</td>
    <td>5 Gigabit GigE</td>
  </tr><tr>
    <td>ALTAIRCAM_FLAG_25GIGE</td>
    <td>2.5 Gigabit GigE</td>
  </tr><tr>
    <td>ALTAIRCAM_FLAG_CAMERALINK</td>
    <td>camera link</td>
  </tr><tr>
    <td>ALTAIRCAM_FLAG_CXP</td>
    <td>CXP: CoaXPress</td>
  </tr><tr>
    <td>ALTAIRCAM_FLAG_FILTERWHEEL</td>
    <td>astro filter wheel</td>
  </tr><tr>
    <td>ALTAIRCAM_FLAG_AUTOFOCUSER</td>
    <td>astro auto focuser</td>
  </tr><tr>
    <td>ALTAIRCAM_FLAG_LIGHTSOURCE</td>
    <td>embedded light source</td>
  </tr><tr>
    <td>ALTAIRCAM_FLAG_LIGHT_SOURCE</td>
    <td>stand alone light source</td>
  </tr><tr>
    <td>ALTAIRCAM_FLAG_GHOPTO</td>
    <td>ghopto sensor</td>
  </tr><tr>
   <td width="8%">maxspeed</td>
   <td colspan="2">Maximum speed level, same with Altaircam_get_MaxSpeed. The speed range is [0, maxspeed]. see Altaircam_put_Speed and Altaircam_get_Speed</td>
   </tr><tr>
   <td width="8%">preview</td>
   <td colspan="2">Number of preview resolution. Same with Altaircam_get_ResolutionNumber</td>
   </tr><tr>
   <td width="8%">still</td>
   <td colspan="2">Number of still resolution, zero means still capture is not supported. Same with Altaircam_get_StillResolutionNumber</td>
   </tr><tr>
   <td width="8%">ioctrol</td>
   <td colspan="2">Number of input/output control</td>
   </tr><tr>
   <td width="8%">xpixsz<br/>ypixsz</td>
   <td colspan="2">Physical pixel size in micrometer, see Altaircam_get_PixelSize</td>
   </tr><tr>
   <td width="8%">res</td>
   <td colspan="2">Resolution, width and height</td>
</tr></table></div>
<p>(2) On the Android platform, if the camera cannot be enumerated, it is possible that NDK has been restricted from enumerating USB devices. See <a href="#androidopen">here</a>.</p>
</li></ul><ul><li><h2><font color="#0000FF">Altaircam_HotPlug</font></h2>
  <p><strong>Return value: </strong> NA</p>
  <p><strong>Parameters:</strong></p>
  <blockquote>
    <p>PALTAIRCAM_HOTPLUG funHotPlug: callback function</p>
    <blockquote><table width="100%" border="0" bgcolor="#B0D0B0">
      <tr><td><div align="center">typedef void (*PALTAIRCAM_HOTPLUG)(void* ctxHotPlug);</div></td></tr>
    </table></blockquote>
    <p>void* ctxHotPlug: callback context</p>
  </blockquote>
  <p><strong>Remarks:</strong></p><blockquote>
  <p>This function is only available on macOS, Linux. To process the device plug in / pull out:</p><ul>
  <li><a id="hotplugnotify"><object>On Windows, please refer to the MSDN(<a href="https://learn.microsoft.com/en-us/windows/win32/devio/device-management" target="_blank">Device Management</a>, <a href="https://learn.microsoft.com/en-us/windows/win32/devio/detecting-media-insertion-or-removal" target="_blank">Detecting Media Insertion or Removal</a>, <a href="https://learn.microsoft.com/en-us/windows/win32/devio/processing-a-request-to-remove-a-device" target="_blank">Processing a Request to Remove a Device</a>).</object></a></li>
  <li>On Android, please refer <a href="https://developer.android.com/guide/topics/connectivity/usb/host" target="_blank">here</a></li>
  <li>On Linux/macOS, please call this function to register the callback function. When the device is inserted or pulled out, you will be notified by the callback funcion, and then call Altaircam_EnumV2(...) again to enum the cameras.</li>
  <li>On macOS, IONotificationPortCreate series APIs can also be used as an alternative.</li>
  <li>This function <strong>is not applicable to GigE devices</strong>. For notifications about GigE devices, please see <a href="#apigige">here</a>.</li>
</ul></blockquote>
</li></ul><ul><li><h2><font color="#0000FF"><a id="apigige">Altaircam_GigeEnable</a></font></h2>
    <p><strong>Return value: </strong><a href="#hresult">HRESULT</a> type means success or failure</p>
    <p><strong>Parameters:</strong></p>
		<blockquote>
			<p>PALTAIRCAM_HOTPLUG funHotPlug: callback function, used to notify GigE cameras online/offline. If online/offline notifications are not required, this callback function can be set to NULL.</p>
			<p>void* ctxHotPlug: callback context</p>
		</blockquote>
    <p><strong>Remarks:</strong> Initialize support for GigE cameras, it only needs to be called once when the process starts.</p>
</li></ul><ul><li><h2><font color="#0000FF"><a id="apiopen">Altaircam_Open</a></font></h2>
  <p><strong>Return value: </strong> HAltaircam handle. Return NULL when fails (Such as the device has been pulled out).</p>
  <p><strong>Parameters:</strong></p>
  	<blockquote>
  		<p><a href="#camidsn">camId</a>: Altaircam camera ID, enumerated by Altaircam_EnumV2. <strong>If camId is NULL, Altaircam_Open will open the first enumerated camera which connects to the computer. So, if we don't care about that multiple cameras connect to the computer simultaneously, Altaircam_EnumV2 is optional, we can simply use NULL as the parameter.</strong></p>
  	</blockquote>
  <p><strong>Remarks:</strong> open the camera instance.</p>
  <p>(1) Supports attaching some additional parameters after camId parameter (<strong>Use semicolon (;) to split, case sensitive</strong>), such as:</p>
    <blockquote><table width="100%" border="0" bgcolor="#B0D0B0">
      <tr><td><div align="center">
  Altaircam_Open(L"\\?\usb#vid_0547&amp;pid_1134#d&amp;397c94f3&amp;0&amp;3<strong>;registry=;wb=rgb</strong>")
		</div></td>
      </tr></table></blockquote>
  <p>see table below:</p>
  <div align="center"><table width="100%" border="1" cellpadding="0" cellspacing="0" bgcolor="#B0D0B0"><tr>
        <td width="15%" rowspan="5"><a id="cfg">Camera Configuration</a><br/>(see sample <a href="#democfg">here</a>)</td>
        <td width="85%" colspan="3">No parameter is required after camId parameter if automatic parameter saving or loading is not required.<br/>Attach parameters, the camera configuration are automatically loaded when the camera is opened, and is automatically saved when the camera is close.</td>
      </tr><tr>
        <td width="15%">;registry=xxxx\yyyy</td>
        <td width="15%">Registry (Windows only)</td>
		<td width="55%">Specify to use the relative path of the registry key HKEY_CURRENT_USER. Empty after “=” means that the default registry path will be used:<br/>
        Software\XXX(CompanyName)\capi\YYY(Camera model name)</td>
      </tr><tr>
        <td>;ini=x:\yyyy\zzzz.ini</td>
        <td>ini file</td>
		<td>Use x:\yyyy\zzzz.ini as the file where camera parameters are saved to or load from. Complete directory must be specified and empty is not allowed. Please Make sure that the target directory exists and is readable and writeable</td>
      </tr><tr>
        <td>;json=x:\yyyy\zzzz.json</td>
        <td>json file</td>
		<td>Use x:\yyyy\zzzz.json as the file where camera parameters are saved to or load from. Complete directory must be specified and empty is not allowed. Please Make sure that the target directory exists and is readable and writeable</td>
      </tr><tr>
        <td>;eeprom=xxxx</td>
        <td>EEPROM</td>
		<td>Use EEPROM as the device where the camera parameters are saved to or load from. xxxx is the starting address in EEPROM and empty means the starting address is 0</td>
      </tr><tr>
        <td><a id="wbmode">White Balance Mode</a></td>
        <td>;wb=temptint or rgb</td>
        <td colspan="2">White Balance use Temp/Tint mode or RGB Gain mode, see <a href="#wb">here</a><br/>Default: Temp/Tint</td>
      </tr><tr>
        <td>USB Block Size</td>
        <td>;usbblocksize=xxx</td>
        <td colspan="2">Percentage, range: 10~1000, means 10%~1000%</td>
      </tr><tr>
      <td>Zerocopy on linux platform</td>
      <td>;zerocopy=1 or 0</td>
      <td colspan="2">Helps to reduce memory copy and improve efficiency. Requires kernel version &gt;= 4.6 and hardware platform support.<br/>
      If the image is wrong, this indicates that the hardware platform does not support this feature, please disable it.<br/>
      Disabled by default on Android or ARM, enabled on non-Android x86/x64</td></tr>
</table></div>
  <p>2. <a id="androidopen">Android</a></p>
  <p>(a) If the NDK has been granted permission to enumerate the usb device, the same as the normal process, there is no difference.</p>
  <p>(b) If the NDK has NOT been granted permission to enumerate the usb device, so, we can only get device permissions on the Java side, and then transfer the file descriptor to Altaircam_Open. And then, there is no difference after getting the HAltaircam handle. See below:</p>
<table width="100%" border="0" bgcolor="#B0D0B0"><tr><td><pre>
usbManager = (UsbManager)getApplicationContext().getSystemService(Context.USB_SERVICE);
HashMap&lt;String, UsbDevice&gt; deviceList = usbManager.getDeviceList();
for (UsbDevice usbDevice : deviceList.values()) {
    ModelV2 model = altaircam.get_Model((short)usbDevice.getVendorId(), (short)usbDevice.getProductId()); //Get the camera model by VID/PID, return null for non-supported devices
    if (model != null) {
        usbManager.requestPermission(usbDevice, mPermissionIntent);
        UsbDeviceConnection usbDeviceConnection = usbManager.openDevice(camDevice);
        if (usbDeviceConnection != null) {
            int fileDescriptor = usbDeviceConnection.getFileDescriptor();                               //Get the native FileDescriptor
            altaircam cam = altaircam.Open(String.format("fd-%d-%04x-%04x", fileDescriptor, usbDevice.getVendorId(), usbDevice.getProductId())); //Open the camera
            usbDeviceConnection.close(); //Java side usb connection is no longer needed and is strongly recommended to be closed explicitly and immediately
            if (cam != null) {
                ... //From this point we can regularly use the altaircam object as usual
            }
        }
    }
}</pre></td></tr></table>
<p>3. Altaircam_Open/Close, Start/Stop are relatively heavyweight calls, <strong>frequent operation is not recommended unless necessary</strong>.</p>
</li></ul><ul><li><h2><font color="#0000FF">Altaircam_Close</font></h2>
    <p><strong>Return value: </strong> void</p>
    <p><strong>Parameters:</strong></p>
		<blockquote>
			<p>HAltaircam h: camera handle</p>
		</blockquote>
    <p><strong>Remarks:</strong> close the camera. After the handle is closed, never use the HAltaircam handle any more.</p>
</li></ul><ul><li><h2><font color="#0000FF">Altaircam_StartPullModeWithWndMsg<br/>Altaircam_StartPullModeWithCallback</font></h2>
    <p><strong>Return value: </strong><a href="#hresult">HRESULT</a> type means success or failure</p>
    <p><strong>Parameters:</strong></p>
    <blockquote>
      <p>HAltaircam h: camera handle</p>
      <p>HWND hWnd: event occurs, message will be posted in this window</p>
      <p>UINT nMsg: Windows custom message type. Its WPARAM parameter means event type ALTAIRCAM_EVENT_xxxx, LPARAM is useless (always zero)</p>
      <p>PALTAIRCAM_EVENT_CALLBACK funEvent, void* ctxEvent: callback function specified by user's application and callback context parameter.</p>
        <table width="100%" border="0"><tr>
            <td bgcolor="#B0D0B0"><div align="center">typedef void (*PALTAIRCAM_EVENT_CALLBACK)(unsigned nEvent, void* ctxEvent);</div></td>
          </tr></table>
		<p>see <a href="#callback">here</a>.</p>
      </blockquote>
    <p><strong>Remarks:</strong> Obviously, Altaircam_StartPullModeWithWndMsg is only supported in Windows OS.</p>
</li></ul><ul><li><h2><font color="#0000FF"><a id="infov2">Altaircam_PullImageV4<br/>Altaircam_WaitImageV4<br/>Altaircam_PullImageV3<br/>Altaircam_WaitImageV3<br/>Altaircam_PullImageV2<br/>Altaircam_PullStillImageV2<br/>Altaircam_PullImageWithRowPitchV2<br/>Altaircam_PullStillImageWithRowPitchV2</a><br/>
			Altaircam_PullImage<br/>Altaircam_PullStillImage<br/><a id="rowpitch1">Altaircam_PullImageWithRowPitch</a><br/><a id="rowpitch2">Altaircam_PullStillImageWithRowPitch</a></font></h2>
      <p><strong>Return value: </strong><a href="#hresult">HRESULT</a> type means success or failure. <strong>Return E_PENDING when there isn't image ready for pull</strong>.</p>
      <p><strong>Parameters:</strong></p>
      <blockquote><p>HAltaircam h: camera handle</p>
	  <p>nWaitMS: The timeout interval, in milliseconds. If a non-zero value is specified, the function either successfully fetches the image or waits for a timeout. If nWaitMS is zero, the function does not wait when there are no images to fetch; It always returns immediately; this is equal to Altaircam_PullImageV4(V3).</p>
    <p>void* pImageData: Data buffer. Users have to make sure that the data buffer capacity is enough to save the image data, data buffer capacity must &gt;= rowPitch * nHeight.</p>
    <p>int bStill: to pull still image, set to 1, otherwise 0</p>
    <p>int bits: 24, 32, 48, 8, 16, 64, means RGB24, RGB32, RGB48, 8 bits grey, 16 bits grey or RGB64 images. bits = 0 means using default bits base on <a href="#rgb">ALTAIRCAM_OPTION_RGB</a>. This parameter is ignored in RAW mode.</p>
    <p>int rowPitch: the distance from one row to the next row, =0 means using the default row pitch, =-1 means minimum row pitch (zero padding)</p>
    <p>unsigned* pnWidth, unsigned* pnHeight: out parameter. width and height of image.</p>
	<p>AltaircamFrameInfoV4/V3/V2* pInfo: out parameter, frame info:</p>
	<table width="100%" border="0" bgcolor="#B0D0B0"><tr><td><pre>
#define ALTAIRCAM_FRAMEINFO_FLAG_SEQ                0x00000001 /* frame sequence number */
#define ALTAIRCAM_FRAMEINFO_FLAG_TIMESTAMP          0x00000002 /* timestamp */
#define ALTAIRCAM_FRAMEINFO_FLAG_EXPOTIME           0x00000004 /* exposure time */
#define ALTAIRCAM_FRAMEINFO_FLAG_EXPOGAIN           0x00000008 /* exposure gain */
#define ALTAIRCAM_FRAMEINFO_FLAG_BLACKLEVEL         0x00000010 /* black level */
#define ALTAIRCAM_FRAMEINFO_FLAG_SHUTTERSEQ         0x00000020 /* sequence shutter counter */
#define ALTAIRCAM_FRAMEINFO_FLAG_GPS                0x00000040 /* GPS */
#define ALTAIRCAM_FRAMEINFO_FLAG_AUTOFOCUS          0x00000080 /* auto focus: uLum &amp; uFV */
#define ALTAIRCAM_FRAMEINFO_FLAG_COUNT              0x00000100 /* timecount, framecount, tricount */
#define ALTAIRCAM_FRAMEINFO_FLAG_MECHANICALSHUTTER  0x00000200 /* Mechanical shutter: closed */
#define ALTAIRCAM_FRAMEINFO_FLAG_STILL              0x00008000 /* still image */

typedef struct {
    unsigned            width;      /* image width, always available */
    unsigned            height;     /* image height, always available */
    unsigned            flag;       /* ALTAIRCAM_FRAMEINFO_FLAG_xxxx, the flag is bit set, which means the corresponding value is valid, this depends on camera model */
    unsigned            seq;        /* frame sequence number */
    unsigned long long  timestamp;  /* microsecond */
    unsigned            shutterseq; /* sequence shutter counter */
    unsigned            expotime;   /* exposure time */
    unsigned short      expogain;   /* exposure gain */
    unsigned short      blacklevel; /* black level */
} AltaircamFrameInfoV3;

typedef struct {
    unsigned long long utcstart;    /* exposure start time: nanosecond since epoch (00:00:00 UTC on Thursday, 1 January 1970, see https://en.wikipedia.org/wiki/Unix_time) */
    unsigned long long utcend;      /* exposure end time */
    int                longitude;   /* millionth of a degree, 0.000001 degree */
    int                latitude;
    int                altitude;    /* millimeter */
    unsigned short     satellite;   /* number of satellite */
    unsigned short     reserved;    /* not used */
} AltaircamGps;

typedef struct {
    AltaircamFrameInfoV3 v3;
    unsigned reserved; /* not used */
    unsigned uLum;
    unsigned long long uFV;
    unsigned long long timecount;
    unsigned framecount, tricount;
    AltaircamGps gps;
} AltaircamFrameInfoV4;
</pre></td></tr></table>
<p>Note: Except that the image width and height are always valid, everything else depends on whether the underlying hardware of the camera model supports it. Determine whether the corresponding value is valid by testing whether the corresponding flag bit is set.</p>
</blockquote><p><strong>Remarks:</strong> when pImageData is NULL, while pInfo or pnWidth, pnHeight are not NULL, you can "peek" the meta data of images such as width and height.</p>
  <blockquote><p>(a) When bits and ALTAIRCAM_OPTION_RGB are inconsistent, format conversion will have to be performed, resulting in loss of efficiency. See the following bits and ALTAIRCAM_OPTION_RGB correspondence table:</p>
  <div align="center"><table width="100%" border="1" cellpadding="0" cellspacing="0" bgcolor="#B0D0B0">
    <tr><td width="34%">ALTAIRCAM_OPTION_RGB</td>
    <td width="11%">0 (RGB24)</td>
    <td width="11%">1 (RGB48)</td>
    <td width="11%">2 (RGB32)</td>
    <td width="11%">3 (Grey8)</td>
    <td width="11%">4 (Grey16)</td>
    <td width="11%">5 (RGB64)</td>
    </tr><tr><td>bits = 0</td><td>24</td><td>48</td><td>32</td><td>8</td><td>16</td><td>64</td></tr>
    <tr><td>bits = 24</td><td>24</td><td>NA</td><td>Convert to 24</td><td>Convert to 24</td><td>NA</td><td>NA</td></tr>
    <tr><td>bits = 32</td><td>Convert to 32</td><td>NA</td><td>32</td><td>Convert to 32</td><td>NA</td><td>NA</td></tr>
    <tr><td>bits = 48</td><td>NA</td><td>48</td><td>NA</td><td>NA</td><td>Convert to 48</td><td>Convert to 48</td></tr>
    <tr><td>bits = 8</td><td>Convert to 8</td><td>NA</td><td>Convert to 8</td><td>8</td><td>NA</td><td>NA</td></tr>
    <tr><td>bits = 16</td><td>NA</td><td>Convert to 16</td><td>NA</td><td>NA</td><td>16</td><td>Convert to 16</td></tr>
    <tr><td>bits = 64</td><td>NA</td><td>Convert to 64</td><td>NA</td><td>NA</td><td>Convert to 64</td><td>64</td></tr>
    </table></div>
  <p>(b) Please ensure that the pImageData buffer is large enough to hold the entire frame data, see table below:</p>
  <div align="center"><table width="100%" border="1" cellpadding="0" cellspacing="0" bgcolor="#B0D0B0"><tr>
        <td colspan="2">Format</td>
        <td>=0 means Default Row Pitch</td>
        <td>=-1 means Minimum Row Pitch (zero paddding)</td>
      </tr><tr>
        <td width="10%" rowspan="6">RGB</td>
        <td width="25%">RGB24</td>
        <td width="35%">TDIBWIDTHBYTES(24 * Width)</td>
        <td width="30%">Width * 3</td>
      </tr><tr>
        <td>RGB32</td>
        <td>Width * 4</td>
		<td>Width * 4</td>
      </tr><tr>
        <td>RGB48</td>
        <td>TDIBWIDTHBYTES(48 * Width)</td>
        <td>Width * 6</td>
      </tr><tr>
        <td>GREY8 grey image</td>
        <td>TDIBWIDTHBYTES(8 * Width)</td>
        <td>Width</td>
      </tr><tr>
        <td>GREY16 grey image</td>
        <td>TDIBWIDTHBYTES(16 * Width)</td>
        <td>Width * 2</td>
      </tr><tr>
        <td>RGB64</td>
        <td>Width * 8</td>
        <td>Width * 8</td>
      </tr><tr>
        <td rowspan="2">RAW</td>
        <td>8bits Mode</td>
        <td>Width</td>
        <td>Width</td>
      </tr><tr>
        <td>10bits, 12bits, 14bits, 16bits Mode</td>
        <td>Width * 2</td>
        <td>Width * 2</td>
      </tr></table></div><br/>
<div align="center"><table width="100%" border="0" cellpadding="0" cellspacing="0" bgcolor="#B0D0B0">
  <tr><td>#ifndef TDIBWIDTHBYTES<br/>
#define TDIBWIDTHBYTES(bits)&nbsp;&nbsp;&nbsp;&nbsp;((unsigned)(((bits) + 31) &amp; (~31)) / 8)<br/>
#endif<br/>
</td></tr></table></div></blockquote>
</li></ul><ul><li><h2><font color="#0000FF">Altaircam_StartPushModeV4<br/>Altaircam_StartPushModeV3</font></h2>
    <p><strong>Return value: </strong><a href="#hresult">HRESULT</a> type means success or failure</p>
    <p><strong>Parameters:</strong></p>
    <blockquote>
      <p>HAltaircam h: camera handle.</p>
      <p>funData, void* ctxData: the callback function and callback context parameters that are specified by the user's program. Altaircam.dll gets image data from the camera, then calls back this function.</p>
    </blockquote>
  <blockquote>
    <table width="100%" border="0" bgcolor="#B0D0B0">
      <tr><td>typedef void (*PALTAIRCAM_DATA_CALLBACK_V4)(const void* pData, const AltaircamFrameInfoV3* pInfo, int bSnap, void* ctxData);</td></tr>
	  <tr><td>typedef void (*PALTAIRCAM_DATA_CALLBACK_V3)(const void* pData, const AltaircamFrameInfoV2* pInfo, int bSnap, void* ctxData);</td></tr>
    </table>
	<p>see <a href="#callback">here</a>.</p>
  </blockquote><blockquote>
    <p align="left">when calls back, if Parameter pData == NULL, then internal error occurs (eg: the camera is pulled out suddenly).<br/>
      The row pitch of pData is always the default value.<br/>
      For parameter int bSnap, TRUE means still image snap by Altaircam_Snap or Altaircam_SnapN function, FALSE means ordinary previewed pictures / videos.<br/>
  </p></blockquote>
  <p><strong>Remarks:</strong> start camera instance.</p>
</li></ul><ul><li><h2><font color="#0000FF">Altaircam_Stop</font></h2>
    <p><strong>Return value: </strong><a href="#hresult">HRESULT</a> type means success or failure</p>
    <p><strong>Parameters:</strong></p>
    	<blockquote><p>HAltaircam handle</p></blockquote>
    <p><strong>Remarks:</strong> stop the camera instance. After stopped, it can be restart again. For example, switching the video resolution:   </p>
    <blockquote>
      <p>Step 1: call Altaircam_Stop to stop</p>
      <p>Step 2: call Altaircam_put_Size or Altaircam_put_eSize to set the new resolution</p>
      <p>Step 3: call Altaircam_StartPullModeWithWndMsg or Altaircam_StartPullModeWithCallback or Altaircam_StartPushModeV4/V3 to restart</p>
    </blockquote>
</li></ul><ul><li><h2><font color="#0000FF">Altaircam_Pause</font></h2>
    <p><strong>Return value: </strong><a href="#hresult">HRESULT</a> type means success or failure</p>
    <p><strong>Parameters:</strong></p>
    	<blockquote>
    		<p>HAltaircam h: camera handle</p>
			<p>int bPause: 1 =&gt; pause, 0 =&gt; continue</p>
    	</blockquote>
    <p><strong>Remarks:</strong> temporarily pause the video stream</p>
</li></ul><ul><li><h2><font color="#0000FF">Altaircam_SnapN<br/>Altaircam_SnapR<br/>Altaircam_Snap</font></h2>
  <p><strong>Return value: </strong><a href="#hresult">HRESULT</a> type means success or failure</p>
  <p><strong>Parameters:</strong></p>
  <blockquote>
    <p>HAltaircam h: camera handle</p>
    <p>unsigned nResolutionIndex: resolution index. 0xffffffff means use the cureent preview resolution</p>
	<p><a id="snapn">unsigned nNum: the number to be snapped.</a></p>
  </blockquote><p><strong>Remarks:</strong> snap 'still' image, please see <a href="#stillcapture">here</a>. When snap successfully:</p>
  <blockquote><blockquote>
  <p>a) If we use Pull Mode, it will be notified by ALTAIRCAM_EVENT_STILLIMAGE.</p>
  <p>b) If we use Push Mode, the image will be returned by callback function PALTAIRCAM_DATA_CALLBACK_V4/V3 with the parameter int bSnap is TRUE.</p>
	</blockquote>
    <p>Most cameras can snap still image with different resolutions under continuous preview. For example, UCMOS03100KPA's previewed resolution is 1024*768, if we call Altaircam_Snap(h, 0), we get so called "still image" with 2048*1536 resolution.<br/>
    Some cameras hasn't this ability, so nResolutionIndex must be equal the preview resolution which is set by Altaircam_put_Size, or Altaircam_put_eSize.<br/>
    Whether it supports "still snap" or not, see "still" domain in AltaircamModelV2.</p>
    <p>Altaircam_SnapR is used to snap "RAW" still image, bypass the hardware ISP if any.</p>
	<p>Altaircam_Snap(h, index) == Altaircam_SnapN(h, index, 1)</p>
  </blockquote>
</li></ul><ul><li><h2><font color="#0000FF">Altaircam_Trigger</font></h2>
  <p><strong>Return value: </strong><a href="#hresult">HRESULT</a> type means success or failure.</p>
  <p><strong>Parameters:</strong></p>
  <blockquote>
    <p>HAltaircam h: camera handle</p>
    <p>unsigned short nNumber: 0xffff(trigger continuously), 0(stop / cancel trigger), others(number of images to be triggered)</p>
  </blockquote>
  <p><strong>Remarks:</strong> in trigger mode, call this function to trigger an image:</p><blockquote>
  <p>a) If we use Pull Mode, it will be notified by ALTAIRCAM_EVENT_IMAGE.</p>
  <p>b) If we use Push Mode, the image will be returned by callback function PALTAIRCAM_DATA_CALLBACK_V4/V3 with the parameter int bSnap is FALSE.</p>
  </blockquote>
</li></ul><ul><li><h2><font color="#0000FF">Altaircam_TriggerSyncV4<br/>Altaircam_TriggerSync</font></h2>
  <p><strong>Return value: </strong><a href="#hresult">HRESULT</a> type means success or failure.</p>
  <p><strong>Parameters:</strong></p>
  <blockquote>
    <p>HAltaircam h: camera handle</p>
	<p>unsigned nWaitMS: The timeout interval, in milliseconds. If nWaitMS is zero, it means using the default value (exposure time * 102% + 4000 milliseconds), 0xffffffff means waiting forever, and other values represent the specific number of milliseconds.</p>
<p>void* pImageData：Data buffer. Users have to make sure that the data buffer capacity is enough to save the image data, data buffer capacity must &gt;= rowPitch * nHeight.</p>
    <p>int bits: 24, 32, 48, 8, 16, 64, means RGB24, RGB32, RGB48, 8 bits grey, 16 bits grey or RGB64 images. bits = 0 means using default bits base on <a href="#rgb">ALTAIRCAM_OPTION_RGB</a>. This parameter is ignored in RAW mode.</p>
    <p>int rowPitch: the distance from one row to the next row, =0 means using the default row pitch, =-1 means minimum row pitch (zero padding)</p>
	<p>AltaircamFrameInfoV4/V3* pInfo: out parameter, frame info</p>
    </blockquote>
  <p><strong>Remarks: </strong>In trigger mode, call this function for a <strong>single</strong> software trigger and wait for the image to arrive.</p>
</li></ul><ul><li><h2><font color="#0000FF">Altaircam_put_Size<br/>Altaircam_get_Size<br/>Altaircam_put_eSize<br/>Altaircam_get_eSize<br/>Altaircam_get_FinalSize</font></h2>
    <p><strong>Return value: </strong><a href="#hresult">HRESULT</a> type means success or failure</p>
    <p><strong>Parameters:</strong></p>
    <blockquote>
      <p>HAltaircam h: camera handle</p>
      <p>unsigned nResolutionIndex: current/present resolution index</p>
      <p>int nWidth, int nHeight: width and height of current resolution index</p>
    </blockquote>
  <p><strong>Remarks:</strong> set/get current resolution</p>
        <blockquote>
          <p align="left">Set resolution while camera is NOT running<br/>
            There are two ways to set current resolution: one is by resolution index, the other by width/height. Both ways are equivalent. For example, UCMOS03100KPA supports the following three kinds of resolution: <br/>
            &nbsp;&nbsp;&nbsp;&nbsp;Index 0: 2048, 1536<br/>
            &nbsp;&nbsp;&nbsp;&nbsp;Index 1: 1024, 768<br/>
            &nbsp;&nbsp;&nbsp;&nbsp;Index 2: 680, 510<br/>
            So Altaircam_put_Size(h, 1024, 768) is as effective as Altaircam_put_eSize(h, 1)</p>
			<p align="left">Altaircam_get_FinalSize gets the <strong>final</strong> width and height of the image (after ROI, Binning, rotation, etc.)</p>
        </blockquote>
</li></ul><ul><li><h2><a id="roi"><font color="#0000FF">Altaircam_put_Roi<br/>Altaircam_get_Roi</font></a></h2>
    <p><strong>Return value: </strong><a href="#hresult">HRESULT</a> type means success or failure.</p>
    <p><strong>Parameters:</strong></p>
    <blockquote>
      <p>HAltaircam h: camera handle</p>
      <p>unsigned xOffset: x offset, must be even number</p>
      <p>unsigned yOffset: y offset, must be even number</p>
      <p>unsigned xWidth: width, must be even number and must not be less than 16</p>
      <p>unsigned yHeight: height, must be even number and must not be less than 16</p>
    </blockquote>
  <p><strong>Remarks:</strong> set/get the ROI. Altaircam_put_Roi(h, 0, 0, 0, 0) means to clear the ROI and restore the original size.</p>
  <blockquote>
	<p><strong>Important: It is forbidden to call Altaircam_put_Roi in the callback context of PALTAIRCAM_EVENT_CALLBACK and PALTAIRCAM_DATA_CALLBACK_V4/V3, the return value is E_WRONG_THREAD.</strong></p>
  	<p><strong>Pay attention to that the coordinate is always relative to the original resolution</strong>, see <a href="#cord">here</a>.</p>
  </blockquote>
</li></ul><ul><li><h2><font color="#0000FF">Altaircam_get_ResolutionNumber<br/>Altaircam_get_Resolution<br/>Altaircam_get_ResolutionRatio</font></h2>
    <p><strong>Return value: </strong><a href="#hresult">HRESULT</a> type means success or failure</p>
    <p><strong>Parameters:</strong></p>
    <blockquote>
      <p>HAltaircam h: camera handle</p>
      <p>unsigned nResolutionIndex: resolution index</p>
      <p>int* pWidth, int* pHeight: width/height</p>
    </blockquote>
    <p><strong>Remarks:</strong> Altaircam_get_ResolutionNumber means the number of resolution supported. Take UCMOS03100KPA as an example, if we call the function Altaircam_get_ResolutionNumber and get "3", which means it can support three kinds of resolution. Altaircam_get_Resolution gets the width/height of each resolution.</p>
  <blockquote>
    <p align="left">These parameters have also been contained in AltaircamModelV2.</p>
	<p align="left">Altaircam_get_ResolutionRatio gets the Binning number of the resolution, expressed as a fraction, such as 1/1, 1/2, 1/3, etc.</p>	
  </blockquote>
</li></ul><ul><li><h2><font color="#0000FF">Altaircam_get_RawFormat</font></h2>
      <p><strong>Return value: </strong><a href="#hresult">HRESULT</a> type means success or failure</p>
      <p><strong>Parameters:</strong></p>
  <blockquote>
    <p>HAltaircam h: camera handle</p>
    <p>unsigned* pFourCC: One of 4 Bayer pixel arrangement(MAKEFOURCC('G', 'B', 'R', 'G'), MAKEFOURCC('R', 'G', 'G', 'B'), MAKEFOURCC('B', 'G', 'G', 'R'), MAKEFOURCC('G', 'R', 'B', 'G'), see <a href="http://www.siliconimaging.com/RGB%20Bayer.htm" target="_blank">here</a>). <strong>Please note that the Y-axis direction of the coordinate system used by different software to define Bayer may be different (Y-axis upward or downward), so some mapping may be required during interoperation. Like the same pixel arrangement, Bayer is GRBG when the Y-axis is downward, and BGGR when the Y-axis is upward.</strong></p>
    <p>unsigned* pBitsPerPixel: bitdepth, such as 8, 10, 12, 14, 16</p>
<div align="center"><table width="100%" border="0" cellpadding="0" cellspacing="0" bgcolor="#B0D0B0">
  <tr><td>#ifndef MAKEFOURCC<br/>
#define MAKEFOURCC(a, b, c, d) ((unsigned)(unsigned char)(a) | ((unsigned)(unsigned char)(b) &lt;&lt; 8) | ((unsigned)(unsigned char)(c) &lt;&lt; 16) | ((unsigned)(unsigned char)(d) &lt;&lt; 24))<br/>
#endif<br/></td>
</tr></table></div><br/></blockquote>
</li></ul><ul><li><h2><font color="#0000FF">Altaircam_get_PixelFormatSupport</font></h2>
      <p><strong>Return value: </strong><a href="#hresult">HRESULT</a> type means success or failure</p>
      <p><strong>Parameters:</strong></p>
  <blockquote>
    <p>HAltaircam h: camera handle</p>
    <p>char cmd:</p><blockquote>
		-1: query the number<br/>
		0~number: query the nth pixel format</blockquote>
    <p>int* pixelFormat: output, ALTAIRCAM_PIXELFORMAT_xxxx, see <a href="#pflist">here</a></p>
  </blockquote>
</li></ul><ul><li><h2><font color="#0000FF">Altaircam_get_PixelFormatName</font></h2>
      <p><strong>Return value:</strong> name of pixel format, such as "RAW10", "HDR12HL", etc</p>
      <p><strong>Parameters:</strong></p>
  <blockquote>
    <p>int pixelFormat: ALTAIRCAM_PIXELFORMAT_xxxx, see <a href="#pflist">here</a></p>
  </blockquote>
</li></ul><ul><li><h2><font color="#0000FF">Altaircam_put_Option<br/>Altaircam_get_Option</font></h2>
      <p><strong>Return value: </strong><a href="#hresult">HRESULT</a> type means success or failure</p>
      <p><strong>Parameters:</strong></p>
  <blockquote>
    <p>HAltaircam h: camera handle</p>
    <p>unsigned iOption: see table below</p>
    <p>int iValue: see table below</p>
  <div align="center"><table width="100%" border="1" cellpadding="0" cellspacing="0" bgcolor="#B0D0B0"><tr>
    	<td width="26%">Option</td><td width="%4">Read<br/>Write</td><td width="46%">Description</td><td width="4%">Default</td>
    	<td width="20%">Can be changed when camera is running?<br/>(Before Altaircam_StartXXXX or after Altaircam_Stop)</td>
	</tr><tr>
        <td><a id="rawo">ALTAIRCAM_OPTION_RAW</a></td><td>RW</td>
        <td>0 means RGB mode.<br/>1 means RAW mode, read the CMOS or CCD raw data.</td>
        <td>0</td>
        <td><b>No</b><br/>(The return value is E_UNEXPECTED when set this option while camera is running)</td>
      </tr><tr>
        <td>ALTAIRCAM_OPTION_ISP</td><td>RW</td>
        <td>Enable hardware ISP:<br/>0 => auto (disable in RAW mode, otherwise enable)<br/>1 => enable<br/>-1 => disable</td>
        <td>0(Auto)</td>
        <td><b>No</b><br/>(The return value is E_UNEXPECTED when set this option while camera is running)</td>
      </tr><tr>
      	<td>ALTAIRCAM_OPTION_BITDEPTH</td><td>RW</td>
      	<td>Some cameras support the bitdepth which is more than 8 such as 10, 12, 14, 16.<br/>
      	  0 = use 8 bitdepth.<br/>1 = use the maximum bitdepth of this camera.</td>
      	<td>Model Specific</td>
      	<td>Yes.<br/>But not recommended to modify too frequently while camera is running, it's relatively heavy operation.</td>
      </tr><tr>
      	<td>ALTAIRCAM_OPTION_TRIGGER</td><td>RW</td>
      	<td>0 = video mode<br/>
      	  1 = software or simulated trigger mode<br/>
      	  2 = external trigger mode<br/>
		  <a id="mix">3 = external + software trigger</a></td>
      <td>0</td><td>Yes</td>
      </tr><tr>
      	<td><a id="rgb">ALTAIRCAM_OPTION_RGB</a></td><td>RW</td>
      	<td>0 = RGB24<br/>
			1 = RGB48 format when bitdepth &gt; 8<br/>
			2 = RGB32<br/>
			3 = 8 bits grey (only for mono camera)<br/>
			4 = 16 bits grey (only for mono camera and bitdepth &gt; 8)<br/>
            5 = RGB64 format when bitdepth &gt; 8</td>
      	<td>0</td>
      	<td><b>No</b><br/>(The return value is E_UNEXPECTED when set this option while camera is running)</td>
      </tr><tr>
      	<td><a id="bgr">ALTAIRCAM_OPTION_BYTEORDER</a></td><td>RW</td>
      	<td>Byte order:<br/>1: BGR<br/>0: RGB</td>
      	<td>Win: 1<br/>Linux/MacOS/Android: 0</td>
      	<td>Yes.<br/>But not recommended to modify too frequently while camera is running, it's relatively heavy operation.</td>
      </tr><tr>
      	<td><a id="upsidedown">ALTAIRCAM_OPTION_UPSIDE_DOWN</a></td><td>RW</td>
      	<td>Upside down:<br/>1: yes<br/>0: no<br/>
			Please distinguish it from Altaircam_put_VFlip, which requires the CPU to perform data moving work on each frame of data</td>
      	<td>Win: 1<br/>Linux/MacOS/Android: 0</td>
      	<td><b>No</b><br/>(The return value is E_UNEXPECTED when set this option while camera is running)</td>
      </tr><tr>
      	<td>ALTAIRCAM_OPTION_ZERO_PADDING</td><td>RW</td>
      	<td>Zero padding method when bitdepth is greater than 8 and less than 16:<br/>
		0: high-odrder<br/>
		1: low-order</td>
      	<td>0</td>
      	<td>Yes</td>
      </tr><tr>
      	<td>ALTAIRCAM_OPTION_FAN</td><td>RW</td>
      	<td>Some cameras support the cooling fan.<br/>
      	  0 = turn off the cooling fan<br/>[1, max] = fan speed<br/>
		  set to "-1" means to use default fan speed</td>
      <td>Model Specific</td><td>Yes</td>
      </tr><tr>
      	<td>ALTAIRCAM_OPTION_TEC</td><td>RW</td>
      	<td>Some cameras support to turn on or off the thermoelectric cooler.<br/>
      	  0 = turn off the thermoelectric cooler<br/>1 = turn on the thermoelectric cooler</td>
      	<td>1</td><td>Yes</td>
      </tr><tr>
      	<td>ALTAIRCAM_OPTION_TECTARGET</td><td>RW</td>
      	<td>get or set the target temperature of the thermoelectric cooler, in 0.1℃. For example, 125 means 12.5℃, -35 means -3.5℃.<br/>
		Set the target temperature to "-2730" or below means using the default for that model.</td>
      	<td>Model Specific</td>
      	<td>Yes</td>
      </tr><tr>
      	<td>ALTAIRCAM_OPTION_TECTARGET_RANGE</td><td>RO</td>
      	<td>get the range of target temperature of the thermoelectric cooler, in 0.1℃. For example, 125 means 12.5℃, -35 means -3.5℃.<br/>
		min(low 16 bits) = (short)(val &amp; 0xffff)<br/>max(high 16 bits) = (short)((val >> 16) &amp; 0xffff)</td>
      	<td>Model Specific</td>
      	<td>Yes</td>
      </tr><tr>
      	<td><a id="aepolicy">ALTAIRCAM_OPTION_AUTOEXP_POLICY</a></td><td>RW</td>
      	<td>Auto Exposure Policy:<br/>0: Exposure Only<br/>1: Exposure Preferred<br/>2: Gain Only<br/>3: Gain Preferred</td>
      	<td>1</td><td>Yes</td>
      </tr><tr>
      	<td>ALTAIRCAM_OPTION_AUTOEXP_THRESHOLD</td><td>RW</td>
      	<td>threshold of auto exposure, range: [2~15]</td>
      	<td>5</td><td>Yes</td>
      </tr><tr>
      	<td>ALTAIRCAM_OPTION_FRAMERATE</td><td>RW</td>
      	<td>limit the frame rate.<br/>frame rate control is disabled automatically in trigger mode.</td>
      	<td>0<br/>(means no limit)</td>
      	<td><b>No</b><br/>(The return value is E_UNEXPECTED when set this option while camera is running)</td>
      </tr><tr>
      	<td><a id="blacklevel">ALTAIRCAM_OPTION_BLACKLEVEL</a></td><td>RW</td>
      	<td>Black Level<br/>
      			Always return E_NOTIMPL for camera that don't support black level.</td>
      	<td>0</td><td>Yes</td>
      </tr><tr>
      	<td>ALTAIRCAM_OPTION_MULTITHREAD</td><td>RW</td>
      	<td>multithread image processing</td>
      	<td>1</td>
      	<td><b>No</b><br/>(The return value is E_UNEXPECTED when set this option while camera is running)</td>
      </tr><tr>
      	<td><a id="binning">ALTAIRCAM_OPTION_BINNING</a></td><td>RW</td>
      	<td>digital binning:<br/><br/>
					0x01 (no binning)<br/><br/>
                    n: (saturating add, n*n), 0x02(2*2), 0x03(3*3), 0x04(4*4), 0x05(5*5), 0x06(6*6), 0x07(7*7), 0x08(8*8). The Bitdepth of the data remains unchanged.<br/><br/>
                    0x40 | n: (unsaturated add, n*n, works only in <a href="#rawo">RAW</a> mode), 0x42(2*2), 0x43(3*3), 0x44(4*4), 0x45(5*5), 0x46(6*6), 0x47(7*7), 0x48(8*8). The Bitdepth of the data is increased. For example, the original data with bitdepth of 12 will increase the bitdepth by 2 bits and become 14 after 2*2 binning.<br/><br/>
                    0x80 | n: (average, n*n), 0x82(2*2), 0x83(3*3), 0x84(4*4), 0x85(5*5), 0x86(6*6), 0x87(7*7), 0x88(8*8). The Bitdepth of the data remains unchanged.<br/><br/>
                    The final image size is rounded down to an even number, such as 640/3 to get 212</td>
      	<td>1</td><td>Yes</td>
      </tr><tr>
      	<td><a id="rotate">ALTAIRCAM_OPTION_ROTATE</a></td><td>RW</td>
      	<td>rotate clockwise: 0, 90, 180, 270</td>
      	<td>0</td><td>Yes</td>
      </tr><tr>
      	<td>ALTAIRCAM_OPTION_CG</td><td>RW</td>
      	<td>Conversion Gain:<br/>
			0: LCG<br/>
			1: HCG<br/>
			2: HDR (for camera with flag ALTAIRCAM_FLAG_CGHDR)<br/>
			2: MCG (for camera with flag ALTAIRCAM_FLAG_GHOPTO)</td>
      	<td>Model Specific</td><td>Yes</td>
      </tr><tr>
      	<td>ALTAIRCAM_OPTION_PIXEL_FORMAT</td><td>RW</td>
      	<td><a id="pflist">ALTAIRCAM_PIXELFORMAT_RAW8<br/>
ALTAIRCAM_PIXELFORMAT_RAW10<br/>
ALTAIRCAM_PIXELFORMAT_RAW12<br/>
ALTAIRCAM_PIXELFORMAT_RAW14<br/>
ALTAIRCAM_PIXELFORMAT_RAW16<br/>
ALTAIRCAM_PIXELFORMAT_YUV411<br/>
ALTAIRCAM_PIXELFORMAT_VUYY<br/>
ALTAIRCAM_PIXELFORMAT_YUV444<br/>
ALTAIRCAM_PIXELFORMAT_RGB888<br/>
ALTAIRCAM_PIXELFORMAT_GMCY8 (map to RGGB 8 bits)<br/>
ALTAIRCAM_PIXELFORMAT_GMCY12 (map to RGGB 12 bits)<br/>
ALTAIRCAM_PIXELFORMAT_UYVY<br/>
ALTAIRCAM_PIXELFORMAT_RAW12PACK<br/>
ALTAIRCAM_PIXELFORMAT_RAW11<br/>
ALTAIRCAM_PIXELFORMAT_HDR8HL (HDR, Bitdepth: 8, Conversion Gain: High + Low)<br/>
ALTAIRCAM_PIXELFORMAT_HDR10HL (HDR, Bitdepth: 10, Conversion Gain: High + Low)<br/>
ALTAIRCAM_PIXELFORMAT_HDR11HL (HDR, Bitdepth: 11, Conversion Gain: High + Low)<br/>
ALTAIRCAM_PIXELFORMAT_HDR12HL (HDR, Bitdepth: 12, Conversion Gain: High + Low)<br/>
ALTAIRCAM_PIXELFORMAT_HDR14HL (HDR, Bitdepth: 14, Conversion Gain: High + Low)</a></td>
      	<td>Model Specific</td>
      	<td>Yes.<br/>But not recommended to modify too frequently while camera is running, it's relatively heavy operation.</td>
      </tr><tr>
      	<td><a id="ddrdepth">ALTAIRCAM_OPTION_DDR_DEPTH</a></td><td>RW</td>
      	<td>the number of the frames that DDR can cache:<br/>
		                    1: DDR cache only one frame<br/>
                            0: Auto:
                                   <blockquote>=&gt; one for video mode when auto exposure is enabled</blockquote>
                                   <blockquote>=&gt; full capacity for others</blockquote>
                            -1: DDR can cache frames to full capacity</td>
      	<td>0</td><td>Yes</td>
      </tr><tr>
      	<td><a id="ffc">ALTAIRCAM_OPTION_FFC</a></td><td>RW</td>
      	<td>Flat Field Correction:<br/>
					set:
                        <blockquote>0: disable<br/>
                        1: enable<br/>
						-1: reset<br/>
                        (0xff000000 | n): set the average number to n, [1~255]</blockquote>
                    get:
                        <blockquote>(val &amp; 0xff): 0 =&gt; disable, 1 =&gt; enable, 2 =&gt; inited<br/>
                        ((val &amp; 0xff00) &gt;&gt; 8): sequence<br/>
                        ((val &amp; 0xff0000) &gt;&gt; 16): average number</blockquote></td>
      	<td>0</td><td>Yes</td>
      </tr><tr>
      	<td><a id="dfc">ALTAIRCAM_OPTION_DFC</a></td><td>RW</td>
      	<td>Dark Field Correction:<br/>
					set:
                        <blockquote>0: disable<br/>
                        1: enable<br/>
						-1: reset<br/>
                        (0xff000000 | n): set the average number to n, [1~255]</blockquote>
                    get:
                        <blockquote>(val &amp; 0xff): 0 =&gt; disable, 1 =&gt; enable, 2 =&gt; inited<br/>
                        ((val &amp; 0xff00) &gt;&gt; 8): sequence<br/>
                        ((val &amp; 0xff0000) &gt;&gt; 16): average number</blockquote></td>
      	<td>0</td><td>Yes</td>
      </tr><tr>
      	<td>ALTAIRCAM_OPTION_FPNC</td><td>RW</td>
      	<td>Fixed Pattern Noise Correction:<br/>
					set:
                        <blockquote>0: disable<br/>
                        1: enable<br/>
						-1: reset<br/>
                        (0xff000000 | n): set the average number to n, [1~255]</blockquote>
                    get:
                        <blockquote>(val &amp; 0xff): 0 =&gt; disable, 1 =&gt; enable, 2 =&gt; inited<br/>
                        ((val &amp; 0xff00) &gt;&gt; 8): sequence<br/>
                        ((val &amp; 0xff0000) &gt;&gt; 16): average number</blockquote></td>
      	<td>0</td><td>Yes</td>
      </tr><tr>
      	<td>ALTAIRCAM_OPTION_SHARPENING</td><td>RW</td>
      	<td>Sharpening, (threshold &lt;&lt; 24) | (radius &lt;&lt; 16) | strength)
						<blockquote>strength: [0, 500], default: 0 (disable)<br/>
						radius: [1, 10]<br/>
						threshold: [0, 255]</blockquote>
		</td>
      	<td>strength: Model Specific<br/>radius: 2<br/>threshold: 0</td>
      	<td>Yes</td>
      </tr><tr>
      	<td>ALTAIRCAM_OPTION_FACTORY</td><td>WO</td>
      	<td>restore the factory settings</td>
      	<td>Always 0</td><td>Yes</td>
      </tr><tr>
      	<td>ALTAIRCAM_OPTION_TEC_VOLTAGE</td><td>RO</td>
      	<td>get the current TEC voltage in 0.1V, 59 mean 5.9V;<br/>
					Please do not get this value too frequently, the recommended interval is 2 seconds or more</td>
      	<td>NA</td><td>NA</td>
      </tr><tr>
      	<td>ALTAIRCAM_OPTION_TEC_VOLTAGE_MAX</td><td>RW</td>
      	<td>TEC maximum voltage in 0.1V</td>
      	<td>NA</td><td>NA</td>
      </tr><tr>
      	<td>ALTAIRCAM_OPTION_TEC_VOLTAGE_MAX_RANGE</td><td>RO</td>
      	<td>get the TEC maximum voltage range in 0.1V<br/>high 16 bits: max<br/>low 16 bits: min</td>
      	<td>NA</td><td>NA</td>
      </tr><tr>
      	<td>ALTAIRCAM_OPTION_POWER</td><td>RO</td>
      	<td>get power consumption, unit: milliwatt</td>
      	<td>NA</td><td>NA</td>
      </tr><tr>
      	<td>ALTAIRCAM_OPTION_GLOBAL_RESET_MODE</td><td>RW</td>
      	<td>global reset mode</td>
      	<td>0</td><td>Yes</td>
      </tr><tr>
      	<td>ALTAIRCAM_OPTION_DEVICE_RESET</td><td>WO</td>
      	<td>reset usb device, simulate a replug</td>
      	<td>NA</td><td>NA</td>
      </tr><tr>
      	<td>ALTAIRCAM_OPTION_FOCUSPOS</td><td>RW</td>
      	<td>focus positon</td>
      	<td>NA</td><td>Yes</td>
      </tr><tr>
      	<td>ALTAIRCAM_OPTION_AFMODE</td><td>RW</td>
      	<td>auto focus mode: see AltaircamAFMode</td>
      	<td>NA</td><td>Yes</td>
      </tr><tr>
      	<td>ALTAIRCAM_OPTION_AFSTATUS</td><td>RO</td>
      	<td>auto focus status: see AltaircamAFStaus</td>
      	<td>NA</td><td>NA</td>
      </tr><tr>
      	<td>ALTAIRCAM_OPTION_TESTPATTERN</td><td>RW</td>
      	<td>test pattern:<br/>0: off<br/>3: monochrome diagonal stripes<br/>5: monochrome vertical stripes<br/>7: monochrome horizontal stripes<br/>9: chromatic diagonal stripes</td>
      	<td>0</td><td>Yes</td>
      </tr><tr>
        <td><a id="noframe">TALTAIRCAM_OPTION_NOFRAME_TIMEOUT</a></td><td>RW</td>
        <td>Timeout for grabbing no frame. Trigger an event when no frame is acquired within the set time, see <a href="#evnoframe">ALTAIRCAM_EVENT_NOFRAMETIMEOUT</a><br/>
          0 =&gt; disable<br/>
          positive value (&gt;=ALTAIRCAM_NOFRAME_TIMEOUT_MIN) =&gt; timeout milliseconds</td>
        <td>0</td><td>Yes</td>
      </tr><tr>
        <td><a id="nopacket">ALTAIRCAM_OPTION_NOPACKET_TIMEOUT</a></td><td>RW</td>
        <td>Timeout for grabbing no packet. Trigger an event when no packet is acquired within the set time, see <a href="#evnopacket">ALTAIRCAM_EVENT_NOPACKETTIMEOUT</a><br/>
          0 =&gt; disable<br/>
          positive value (&gt;=ALTAIRCAM_NOPACKET_TIMEOUT_MIN) =&gt; timeout milliseconds</td>
        <td>0</td><td>Yes</td>
      </tr><tr>
        <td>ALTAIRCAM_OPTION_BANDWIDTH</td><td>RW</td>
        <td>bandwidth, range:[1-100]%<br/>After setting the bandwidth, get the accurate precise rate range, and then set the precise frame rate</td>
		<td>100</td><td>Yes</td>
      </tr><tr>
        <td>ALTAIRCAM_OPTION_MAX_PRECISE_FRAMERATE</td><td>RO</td>
        <td>get the precise frame maximum value in 0.1fps, such as 115 means 11.5fps<br/>
          the maximum value depends the bandwidth/resolution/bitdepth/ROI<br/>
          The return value is E_UNEXPECTED if camera is NOT running, E_NOTIMPL means not supported</td>
		<td>NA</td><td>NA</td>
      </tr><tr>
        <td>ALTAIRCAM_OPTION_MIN_PRECISE_FRAMERATE</td><td>RO</td>
        <td>get the precise frame minimum value in 0.1fps, such as 15 means 1.5fps<br/>
          the minimum value depends the bandwidth/resolution/bitdepth/ROI<br/>
          The return value is E_UNEXPECTED if camera is NOT running, E_NOTIMPL means not supported</td>
		<td>NA</td><td>NA</td>
      </tr><tr>
        <td><a id="precise">ALTAIRCAM_OPTION_PRECISE_FRAMERATE</a></td><td>RW</td>
        <td>Precise framerate: in 0.1fps, such as 115 means 11.5fps<br/>
		use ALTAIRCAM_OPTION_MAX_PRECISE_FRAMERATE, ALTAIRCAM_OPTION_MIN_PRECISE_FRAMERATE to get the range. if the set value is out of range, E_INVALIDARG will be returned</td>
		<td>90% of the maximum</td><td>Yes</td>
      </tr><tr>
        <td><a id="reload">ALTAIRCAM_OPTION_RELOAD</a></td><td>RW</td>
        <td>Reload the last frame in the trigger mode<br/>
        get return value S_OK means supporting this feature, E_NOTIMPL means not supported</td>
		<td>NA</td><td>Yes</td>
      </tr><tr>
        <td>ALTAIRCAM_OPTION_CALLBACK_THREAD</td><td>RW</td>
        <td>dedicated thread for callback, only available in pull mode:<br/>0 =&gt; disable, 1 =&gt; enable</td>
		<td>0</td>
      	<td><b>No</b><br/>(The return value is E_UNEXPECTED when set this option while camera is running)</td>
      </tr><tr>
        <td><a id="frontend">ALTAIRCAM_OPTION_FRONTEND_DEQUE_LENGTH</a><br/>or<br/>ALTAIRCAM_OPTION_FRAME_DEQUE_LENGTH</td><td>RW</td>
        <td>frontend (raw) frame deque length, range: [2, 1024]<br/>All the memory will be pre-allocated when the camera starts, so, please attention to memory usage</td>
		<td>4</td>
      	<td><b>No</b><br/>(The return value is E_UNEXPECTED when set this option while camera is running)</td>
      </tr><tr>
        <td><a id="backend">ALTAIRCAM_OPTION_BACKEND_DEQUE_LENGTH</a></td><td>RW</td>
        <td>backend (pipelined) frame deque length (Only available in pull mode), range: [2, 1024]<br/>All the memory will be pre-allocated when the camera starts, so, please attention to memory usage</td>
		<td>3</td>
      	<td><b>No</b><br/>(The return value is E_UNEXPECTED when set this option while camera is running)</td>
      </tr><tr>
        <td>ALTAIRCAM_OPTION_SEQUENCER_ONOFF</td><td>RW</td>
        <td>sequencer trigger: on/off</td>
		<td>0</td><td>Yes</td>
      </tr><tr>
        <td>ALTAIRCAM_OPTION_SEQUENCER_NUMBER</td><td>RW</td>
        <td>sequencer trigger: number, range = [1, 255]</td>
		<td>NA</td><td>Yes</td>
      </tr><tr>
        <td>ALTAIRCAM_OPTION_SEQUENCER_EXPOTIME</td><td>RW</td>
        <td>sequencer trigger: exposure time<br/>iOption = ALTAIRCAM_OPTION_SEQUENCER_EXPOTIME | index<br/>iValue = exposure time (no 50/60 HZ constraint)<br/><br/>
		For example, to set the exposure time of the third group to 50ms, call<br/>Altaircam_put_Option(ALTAIRCAM_OPTION_SEQUENCER_EXPOTIME | 3, 50000)</td>
		<td>NA</td><td>Yes</td>
      </tr><tr>
        <td>ALTAIRCAM_OPTION_SEQUENCER_EXPOGAIN</td><td>RW</td>
        <td>sequencer trigger: exposure gain<br/>iOption = ALTAIRCAM_OPTION_SEQUENCER_EXPOGAIN | index<br/>iValue = gain</td>
		<td>NA</td><td>Yes</td>
      </tr><tr>
        <td><a id="denoise">ALTAIRCAM_OPTION_DENOISE</a></td><td>RW</td>
        <td>Denoise<br/>
		strength range: [0, 100], 0 means disable</td>
		<td>Model Specific</td><td>Yes</td>
      </tr><tr>
        <td><a id="heatmax">ALTAIRCAM_OPTION_HEAT_MAX</a></td><td>RO</td>
        <td>get maximum level: heat to prevent fogging up<br/>
		[0, max], 0 means off</td>
		<td>NA</td><td>NA</td>
      </tr><tr>
        <td><a id="heat">ALTAIRCAM_OPTION_HEAT</a></td><td>RW</td>
        <td>heat to prevent fogging up</td>
		<td>Model Specific</td><td>Yes</td>
      </tr><tr>
        <td>ALTAIRCAM_OPTION_LIGHTSOURCE_MAX</td><td>RO</td>
        <td>get maximum level: light source<br/>
		[0, max], 0 means off</td>
		<td>NA</td><td>NA</td>
      </tr><tr>
        <td>ALTAIRCAM_OPTION_LIGHTSOURCE</td><td>RW</td>
        <td>light source level</td>
		<td>50% max level</td><td>Yes</td>
      </tr><tr>
        <td><a id="heartbeat">ALTAIRCAM_OPTION_HEARTBEAT</a></td><td>RW</td>
        <td>Heartbeat interval in millisecond<br/>range: [ALTAIRCAM_HEARTBEAT_MIN, ALTAIRCAM_HEARTBEAT_MAX]<br/>0: disable</td>
		<td>disable</td><td>Yes</td>
      </tr><tr>
        <td><a id="hwoption">TOUCPAM_OPTION_EVENT_HARDWARE</a></td><td>RW</td>
        <td>enable or disable hardware event notify: 0 =&gt; disable, 1 =&gt; enable
        <blockquote>(1) iOption = ALTAIRCAM_OPTION_EVENT_HARDWARE, master switch for notification of all hardware events<br/>
        (2) iOption = ALTAIRCAM_OPTION_EVENT_HARDWARE | <a href="#hwevent">(event type)</a>, a specific type of sub-switch</blockquote>
        Only if both the master switch and the sub-switch of a specific type remain on are actually enabled for that type of event notification.<br/>
		see <a href="#hwevent">here</a> and <a href="#hwflag">here</a></td>
		<td>disable</td>
		<td>Master switch: <b>No</b><br/>
        Sub-switch: Yes</td>
      </tr><tr>
        <td>ALTAIRCAM_OPTION_LOW_POWERCONSUMPTION</td><td>RW</td>
        <td>Low Power Consumption:<br/>0 =&gt; disable, 1 =&gt; enable</td>
		<td>Model Specific</td><td>Yes</td>
      </tr><tr>
        <td>ALTAIRCAM_OPTION_LOW_POWER_EXPOTIME</td><td>RW</td>
        <td>Low Power Consumption: Enable if exposure time is greater than the set value</td>
		<td>Model Specific</td><td>Yes</td>
      </tr><tr>
        <td><a id="lownoise">ALTAIRCAM_OPTION_LOW_NOISE</a></td><td>RW</td>
        <td>low noise mode (Higher signal noise ratio, lower frame rate):<br/>0 =&gt; disable, 1 =&gt; enable</td>
		<td>Model Specific</td><td>Yes</td>
      </tr><tr>
        <td>ALTAIRCAM_OPTION_HIGH_FULLWELL</td><td>RW</td>
        <td>high fullwell capacity:<br/>0 =&gt; disable, 1 =&gt; enable</td>
		<td>Model Specific</td><td>Yes</td>
      </tr><tr>
        <td>ALTAIRCAM_OPTION_AUTOEXPOSURE_PERCENT</td><td>RW</td>
        <td>Peak mode of brightness calculation method: Calculate the average brightness of specified percentage top brightest pixels in interest area. Enable this option when the background is dark and the target is overexposed in average mode. Frame rate may be affected when this option is enabled due to higher CPU consumption<br/>
        1~99: average brightness of specified percentage top brightest pixels in ROI<br/>
        0 or 100: average brightness of whole pixels in ROI, means "disabled"</td>
		<td>0(Disabled)</td><td>Yes</td>
      </tr><tr>
        <td>ALTAIRCAM_OPTION_DEFECT_PIXEL</td><td>RW</td>
        <td>Defect Pixel Correction<br/>0 =&gt; disable, 1 =&gt; enable</td>
		<td>enable (1)</td><td>Yes</td>
      </tr><tr>
        <td>ALTAIRCAM_OPTION_HDR_KB</td><td>RW</td>
        <td>HDR synthesize<br/>K (high 16 bits): [1, 25500]<br/>B (low 16 bits): [0, 65535]<br/>0xffffffff => set to default</td>
		<td>Model Specific</td><td>Yes</td>
      </tr><tr>
        <td>ALTAIRCAM_OPTION_HDR_THRESHOLD</td><td>RW</td>
        <td>HDR synthesize<br/>threshold: [1, 4094]<br/>0xffffffff => set to default</td>
		<td>Model Specific</td><td>Yes</td>
      </tr><tr>
        <td>ALTAIRCAM_OPTION_DYNAMIC_DEFECT</td><td>RW</td>
        <td>Dynamic Defect Pixel Correction<br/>dead pixel ratio, t1: (high 16 bits): [0, 100], means: [0.0, 1.0]<br/>hot pixel ratio, t2: (low 16 bits): [0, 100], means: [0.0, 1.0]<br/>See:<br/>ALTAIRCAM_DYNAMIC_DEFECT_T1_(MIN/MAX/DEF), ALTAIRCAM_DYNAMIC_DEFECT_T2_(MIN/MAX/DEF)</td>
		<td>disable<br/>(t1=10, t2=0)</td><td>Yes</td>
      </tr><tr>
        <td>ALTAIRCAM_OPTION_ANTI_SHUTTER_EFFECT</td><td>RW</td>
        <td>anti shutter effect: 1 =&gt; enable, 0 =&gt; disable</td>
		<td>disable (0)</td><td>Yes</td>
      </tr><tr>
        <td>ALTAIRCAM_OPTION_OVERCLOCK_MAX</td><td>RO</td>
        <td>maximum overclock</td>
		<td>NA</td><td>Yes</td>
      </tr><tr>
        <td>ALTAIRCAM_OPTION_OVERCLOCK</td><td>RW</td>
        <td>overclock</td>
		<td>0</td><td>Yes</td>
      </tr><tr>
        <td>ALTAIRCAM_OPTION_RESET_SENSOR</td><td>WO</td>
        <td>reset sensor</td>
		<td>NA</td><td>Yes</td>
      </tr><tr>
        <td>ALTAIRCAM_OPTION_RESET_SEQ_TIMESTAMP</td><td>WO</td>
        <td>Reset seq, timestamp:<br/>
		1: seq<br/>
		2: timestamp<br/>
		3: both</td>
		<td>NA</td><td>Yes</td>
      </tr><tr>
        <td>ALTAIRCAM_OPTION_CHAMBER_HT</td><td>RO</td>
        <td>get chamber humidity &amp; temperature:<br/>
        high 16 bits: humidity, in 0.1%, such as: 325 means humidity is 32.5%<br/>
        low 16 bits: temperature, in 0.1 degrees Celsius, such as: 32 means 3.2 degrees Celsius</td>
		<td>NA</td><td>NA</td>
      </tr><tr>
        <td>ALTAIRCAM_OPTION_ENV_HT</td><td>RO</td>
        <td>get environment humidity &amp; temperature</td>
		<td>NA</td><td>NA</td>
      </tr><tr>
        <td>ALTAIRCAM_OPTION_EXPOSURE_PRE_DELAY</td><td>RW</td>
        <td>exposure signal pre-delay, microsecond</td>
		<td>0</td><td>Yes</td>
      </tr><tr>
        <td>ALTAIRCAM_OPTION_EXPOSURE_POST_DELAY</td><td>RW</td>
        <td>exposure signal post-delay, microsecond</td>
		<td>0</td><td>Yes</td>
      </tr><tr>
        <td>ALTAIRCAM_OPTION_LINE_PRE_DELAY</td><td>RW</td>
        <td>specified line signal pre-delay, microsecond</td>
		<td>0</td><td>Yes</td>
      </tr><tr>
        <td>ALTAIRCAM_OPTION_LINE_POST_DELAY</td><td>RW</td>
        <td>specified line signal post-delay, microsecond</td>
		<td>0</td><td>Yes</td>
      </tr><tr>
        <td>ALTAIRCAM_OPTION_AUTOEXPO_CONV</td><td>RO</td>
        <td>get auto exposure convergence status:<br/>1(YES) or 0(NO), -1(NA)</td>
		<td></td>
		<td>NA</td>
      </tr><tr>
        <td>ALTAIRCAM_OPTION_AUTOEXP_EXPOTIME_DAMP</td><td>RW</td>
        <td>Auto exposure damping coefficient: time (thousandths)<br/>The larger the damping coefficient, the smoother and slower the exposure time changes</td>
		<td>0</td><td>Yes</td>
      </tr><tr>
        <td>ALTAIRCAM_OPTION_AUTOEXP_GAIN_STEP</td><td>RW</td>
        <td>Auto exposure damping coefficient: gain (thousandths)<br/>The larger the damping coefficient, the smoother and slower the gain changes</td>
		<td>0</td><td>Yes</td>
      </tr><tr>
        <td>ALTAIRCAM_OPTION_OVEREXP_POLICY</td><td>RW</td>
        <td>Auto exposure over exposure policy: when overexposed,<br/>
			<blockquote>0 =&gt; directly reduce the exposure time/gain to the minimum value; or<br/>
			1 =&gt; reduce exposure time/gain in proportion to current and target brightness; or<br/>
			n(n>1) =&gt; first adjust the exposure time to (maximum automatic exposure time * maximum automatic exposure gain) * n / 1000, and then adjust according to the strategy of 1</blockquote><br/>
		The advantage of policy 0 is that the convergence speed is faster, but there is black screen.<br/>
		Policy 1 avoids the black screen, but the convergence speed is slower.</td>
		<td>0</td><td>Yes</td>
      </tr><tr>
        <td>ALTAIRCAM_OPTION_AUTOEXPO_TRIGGER</td><td>RW</td>
        <td>auto exposure on trigger mode:<br/>1(Enable) or 0(Disable)</td>
		<td>0</td><td>Yes</td>
		</tr><tr>
		<td>ALTAIRCAM_OPTION_AWB_CONTINUOUS</td><td>RW</td>
		<td>Auto White Balance: continuous mode<br/><blockquote>
			0:  disable<br/>
			n&gt;0: every n millisecond(s)<br/>
			n&lt;0: every -n frame</blockquote>
		</td><td>0 (Disable)</td><td>Yes</td>
      </tr><tr>
        <td>ALTAIRCAM_OPTION_THREAD_PRIORITY</td><td>RW</td>
        <td>set the priority of the internal thread which grab data from the usb device.<br/>
          Win:<blockquote>0 = THREAD_PRIORITY_NORMAL;<br/>1 = THREAD_PRIORITY_ABOVE_NORMAL;<br/>2 = THREAD_PRIORITY_HIGHEST;<br/>3 = THREAD_PRIORITY_TIME_CRITICAL;<br/>Please refer to <a href="https://learn.microsoft.com/en-us/windows/win32/api/processthreadsapi/nf-processthreadsapi-setthreadpriority" target="_blank">SetThreadPriority</a></blockquote>
		  Linux &amp; macOS: <blockquote>The high 16 bits for the scheduling policy, and the low 16 bits for the priority.<br/>
		  Please refer to <a href="https://linux.die.net/man/3/pthread_setschedparam" target="_blank">pthread_setschedparam</a>
		  </blockquote></td>
        <td>Win: 1<br/>Linux / macOS: NA</td><td>Yes</td>
      </tr><tr>
      	<td>ALTAIRCAM_OPTION_LINEAR</td><td>RW</td>
      	<td>Builtin linear tone mapping:<br/>0 = turn off<br/>1 = turn on</td>
      	<td>1</td><td>Yes</td>
      </tr><tr>
      	<td>ALTAIRCAM_OPTION_CURVE</td><td>RW</td>
      	<td>Builtin curve tone mapping:<br/>0 = turn off<br/>
      	  1 = turn on polynomial<br/>
		  2 = turn on logarithmic</td>
      	<td>2</td><td>Yes</td>
      </tr><tr>
      	<td>ALTAIRCAM_OPTION_COLORMATIX</td><td>RW</td>
      	<td>0 = turn off the builtin color matrix<br/>
      	  1 = turn on the builtin color matrix</td>
      	<td>1</td><td>Yes</td>
      </tr><tr>
      	<td>ALTAIRCAM_OPTION_WBGAIN</td><td>RW</td>
      	<td>0 = turn off the builtin white balance gain<br/>
      	  1 = turn on the builtin white balance gain</td>
      	<td>1</td><td>Yes</td>
      </tr><tr>
      	<td width="28%"><a id="demosaic">ALTAIRCAM_OPTION_DEMOSAIC</a></td><td>RW</td>
      	<td width="48%">Demosaic mothod for both video and still image: (Please refrence <a href="https://en.wikipedia.org/wiki/Demosaicing">https://en.wikipedia.org/wiki/Demosaicing</a>)<br/>
      			0 = BILINEAR<br/>
      			1 = VNG(Variable Number of Gradients)<br/>
      			2 = PPG(Patterned Pixel Grouping)<br/>
      			3 = AHD(Adaptive Homogeneity Directed)<br/>
				4 = EA(Edge Aware)<br/>
				In terms of CPU usage, EA is the lowest, followed by BILINEAR, and the others are higher.<br/>
      			Always return E_NOTIMPL for monochromatic camera.</td>
      	<td>0</td><td>Yes</td>
      </tr><tr>
      	<td>ALTAIRCAM_OPTION_DEMOSAIC_VIDEO</td><td>RW</td>
      	<td>Demosaic mothod for video</td>
      	<td>0</td><td>Yes</td>
      </tr><tr>
      	<td>ALTAIRCAM_OPTION_DEMOSAIC_STILL</td><td>RW</td>
      	<td>Demosaic mothod for still image</td>
      	<td>0</td><td>Yes</td>
      </tr><tr>
      	<td>ALTAIRCAM_OPTION_OPEN_USB_ERRORCODE</td><td>RO</td>
      	<td>get the open usb error code</td>
      	<td>NA</td><td>NA</td>
      </tr><tr>
      	<td>ALTAIRCAM_OPTION_FLUSH</td><td>WO</td>
      	<td>1: hard flush, discard frames cached by camera DDR (if any)<br/>
		2: soft flush, discard frames cached by altaircam.dll (if any)<br/>
		3: both<br/>
		Altaircam_Flush means 'both'<br/>
        return the number of soft flushed frames if successful, <a href="#hresult">HRESULT</a> if failed</td>
      	<td>NA</td><td>NA</td>
      </tr><tr>
      	<td>ALTAIRCAM_OPTION_READOUT_MODE</td><td>RW</td>
      	<td>Readout mode:<br/>
		0 = IWR (Integrate While Read)<br/>
		1 = ITR (Integrate Then Read)<br/>
		The working modes of the detector readout circuit can be divided into two types: ITR and IWR. Using the IWR readout mode can greatly increase the frame rate. In the ITR mode, the integration of the (n+1)th frame starts after all the data of the nth frame are read out, while in the IWR mode, the data of the nth frame is read out at the same time when the (n+1)th frame is integrated</td>
      	<td>NA</td><td>YES</td>
      </tr><tr>
      	<td>ALTAIRCAM_OPTION_TAILLIGHT</td><td>RW</td>
      	<td>Turn on/off tail Led light:<br/>
		0 =&gt; off<br/>
		1 =&gt; on</td>
      	<td>1</td><td>YES</td>
      </tr><tr>
      	<td>ALTAIRCAM_OPTION_PSEUDO_COLOR_START</td><td>RW</td>
      	<td>Pseudo: start color, BGR format</td>
      	<td>NA</td><td>Yes</td>
      </tr><tr>
      	<td>ALTAIRCAM_OPTION_PSEUDO_COLOR_END</td><td>RW</td>
      	<td>Pseudo: end color, BGR format</td>
      	<td>NA</td><td>Yes</td>
      </tr><tr>
      	<td>ALTAIRCAM_OPTION_PSEUDO_COLOR_ENABLE</td><td>RW</td>
      	<td>Pseudo:<br/>-1 => custom: use startcolor &amp; endcolor to generate the colormap<br/>
                                                                    0 =&gt; disable<br/>
                                                                    1 =&gt; spot<br/>
                                                                    2 =&gt; spring<br/>
                                                                    3 =&gt; summer<br/>
                                                                    4 =&gt; autumn<br/>
                                                                    5 =&gt; winter<br/>
                                                                    6 =&gt; bone<br/>
                                                                    7 =&gt; jet<br/>
                                                                    8 =&gt; rainbow<br/>
                                                                    9 =&gt; deepgreen<br/>
                                                                    10 =&gt; ocean<br/>
                                                                    11 =&gt; cool<br/>
                                                                    12 =&gt; hsv<br/>
                                                                    13 =&gt; pink<br/>
                                                                    14 =&gt; hot<br/>
                                                                    15 =&gt; parula<br/>
                                                                    16 =&gt; magma<br/>
                                                                    17 =&gt; inferno<br/>
                                                                    18 =&gt; plasma<br/>
                                                                    19 =&gt; viridis<br/>
                                                                    20 =&gt; cividis<br/>
                                                                    21 =&gt; twilight<br/>
                                                                    22 =&gt; twilight_shifted<br/>
                                                                    23 =&gt; turbo<br/>
																	24 =&gt; red<br/>
																	25 =&gt; green<br/>
																	26 =&gt; blue</td>
      	<td>0</td><td>Yes</td>
      </tr><tr>
      	<td>ALTAIRCAM_OPTION_NUMBER_DROP_FRAME</td><td>RO</td>
      	<td>get the number of frames that have been grabbed from the USB but dropped by the software</td>
      	<td>NA</td><td>NA</td>
      </tr><tr>
      	<td>ALTAIRCAM_OPTION_DUMP_CFG</td><td>RW</td>
      	<td>0 = when camera is stopped, do not dump configuration automatically<br/>
            1 = when camera is stopped, dump configuration automatically<br/>
            -1 = explicitly dump configuration once</td>
      	<td>1</td><td>Yes</td>
      </tr><tr>
      	<td>ALTAIRCAM_OPTION_FRONTEND_DEQUE_CURRENT</td><td>RO</td>
      	<td>get the current number in frontend deque</td>
      	<td>NA</td><td>NA</td>
      </tr><tr>
      	<td>ALTAIRCAM_OPTION_BACKEND_DEQUE_CURRENT</td><td>RO</td>
      	<td>get the current number in backend deque</td>
      	<td>NA</td><td>NA</td>
      </tr><tr>
      	<td>ALTAIRCAM_OPTION_PACKET_NUMBER</td><td>RO</td>
      	<td>get the received packet number</td>
      	<td>NA</td><td>NA</td>
      </tr><tr>
      	<td>ALTAIRCAM_OPTION_GVCP_TIMEOUT</td><td>RW</td>
      	<td>GVCP Timeout, millisecond, range: [3, 75]<br/>Unless in very special circumstances, generally no modification is required, just use the default value</td>
      	<td>15</td><td>Yes</td>
      </tr><tr>
      	<td>ALTAIRCAM_OPTION_GVCP_RETRY</td><td>RW</td>
      	<td>GVCP Retry, range: [2, 8]<br/>Unless in very special circumstances, generally no modification is required, just use the default value</td>
      	<td>4</td><td>Yes</td>
      </tr><tr>
      	<td>ALTAIRCAM_OPTION_GVSP_WAIT_PERCENT</td><td>RW</td>
      	<td>GVSP wait percent: range = [0, 100]</td>
      	<td>trigger mode: 100, realtime: 0, other: 1</td><td>Yes</td>
      </tr><tr>
      	<td>ALTAIRCAM_OPTION_GIGETIMEOUT</td><td>RW</td>
      	<td>For GigE cameras, the application periodically sends heartbeat signals to the camera to keep the connection to the camera alive. If the camera doesn't receive heartbeat signals within the time period specified by the heartbeat timeout counter, the camera resets the connection. When the application is stopped by the debugger, the application cannot create the heartbeat signals.<br/>
		0 =&gt; auto: when the camera is opened, disable if debugger is present or enable if no debugger is present<br/>
		1 =&gt; enable<br/>
		2 =&gt; disable</td>
      	<td>0</td><td>Yes</td>
      </tr><tr>
      	<td>ALTAIRCAM_OPTION_FILTERWHEEL_SLOT</td><td>RW</td>
      	<td>filter wheel slot number</td>
      	<td>7</td><td>Yes</td>
      </tr><tr>
      	<td>ALTAIRCAM_OPTION_FILTERWHEEL_POSITION</td><td>RW</td>
      	<td>filter wheel position:<br/>
					set:
                        <blockquote>-1: calibrate<br/>
                        val &amp; 0xff: position between 0 and N-1, where N is the number of filter slots<br/>
						(val &gt;&gt; 8) &amp; 0x1: direction, 0 =&gt; clockwise spinning, 1 =&gt; auto direction spinning</blockquote>
                    get:
                        <blockquote>-1: in motion<br/>
                        val: position arrived</blockquote>
        </td>
      	<td>NA</td><td>Yes</td></tr><tr>
      	<td>ALTAIRCAM_OPTION_TRIGGER_CANCEL_MODE</td><td>RW</td>
      	<td>Trigger cancel mode:<br/>
		0: no frame<br/>
		1: output frame</td>
      	<td>0</td><td>Yes</td></tr><tr>
      	<td>ALTAIRCAM_OPTION_MECHANICALSHUTTER</td><td>RW</td>
      	<td>Mechanical shutter:<br/>
		0: open<br/>
		1: close</td>
      	<td>0</td><td>Yes</td></tr><tr>
      	<td>ALTAIRCAM_OPTION_LINE_TIME</td><td>RO</td>
      	<td>Line-time of sensor in nanosecond</td>
      	<td>NA</td><td>NA</td></tr><tr>
      	<td>ALTAIRCAM_OPTION_UPTIME</td><td>RO</td>
      	<td>device uptime in millisecond</td>
<<<<<<< HEAD
      	<td>NA</td><td>NA</td></tr>
=======
      	<td>NA</td><td>NA</td></tr><tr>
      	<td>ALTAIRCAM_OPTION_LINE_TIME</td><td>RO</td>
      	<td>Line-time of sensor in nanosecond</td>
      	<td>NA</td><td>NA</td></tr><tr>
      	<td>ALTAIRCAM_OPTION_BITRANGE</td><td>RO</td>
      	<td>Bit range: [0, 8], see: <a href="./images/bitrange.png">snapshot</a></td>
      	<td>0</td><td>Yes</td></tr>
>>>>>>> 1c571776
</table></div></blockquote><blockquote>
<p><strong>Important:</strong></p>
<p>a. RW = <strong>R</strong>ead/<strong>W</strong>rite; RO = <strong>R</strong>ead <strong>O</strong>nly; WO = <strong>W</strong>rite <strong>O</strong>nly</p>
<p><strong>b. Some options cannot be changed while the camera is running.</strong></p>
<p><strong>c. <a id="wrongthread3">It is forbidden to call Altaircam_put_Option with ALTAIRCAM_OPTION_TRIGGER, ALTAIRCAM_OPTION_BITDEPTH, ALTAIRCAM_OPTION_PIXEL_FORMAT, ALTAIRCAM_OPTION_BINNING, ALTAIRCAM_OPTION_ROTATE in the callback context of PALTAIRCAM_EVENT_CALLBACK and PALTAIRCAM_DATA_CALLBACK_V4/V3, the return value is E_WRONG_THREAD.</a></strong></p>
</blockquote></li></ul><ul><li><h2><font color="#0000FF"><a id="realtime">Altaircam_put_RealTime<br/>Altaircam_get_RealTime</a></font></h2>
    <p><strong>Return value: </strong><a href="#hresult">HRESULT</a> type means success or failure</p>
    <p><strong>Parameters:</strong></p>
    <blockquote>
      <p>HAltaircam h: camera handle</p>
      <p>int val:</p>
    <blockquote>0: no realtime<blockquote>stop grab frame when frame buffer deque is full, until the frames in the queue are pulled away and the queue is not full</blockquote>
    1: realtime
          <blockquote>use minimum frame buffer. When new frame arrive, drop all the pending frame regardless of whether the frame buffer is full<br/>
          If DDR present, also limit the DDR frame buffer to only one frame.</blockquote>
    2: soft realtime
          <blockquote>Drop the oldest frame when the queue is full and then enqueue the new frame</blockquote>
    </blockquote></blockquote>
    <p><strong>Remarks:</strong> If you set RealTime mode as 1, then you get shorter frame delay but lower frame rate which damages fluency. The default value is 0.</p>
</li></ul><ul><li><h2><font color="#0000FF">Altaircam_get_AutoExpoEnable<br/>Altaircam_put_AutoExpoEnable<br/>Altaircam_get_AutoExpoTarget<br/>
Altaircam_put_AutoExpoTarget<br/>Altaircam_put_MaxAutoExpoTimeAGain<br/>Altaircam_put_AutoExpoRange<br/>Altaircam_get_AutoExpoRange<br/>
Altaircam_get_MaxAutoExpoTimeAGain<br/>Altaircam_put_MinAutoExpoTimeAGain<br/>Altaircam_get_MinAutoExpoTimeAGain</font></h2>
    <p><strong>Return value: </strong><a href="#hresult">HRESULT</a> type means success or failure</p>
    <p><strong>Parameters:</strong></p>
    <blockquote>
      <p>HAltaircam h: camera handle</p>
      <p><a id="aexpo">int bAutoExposure:</a></p>
		<blockquote>0: disable auto exposure<br/>
		1: auto exposure continue mode<br/>
		2: auto exposure once mode</blockquote>
      <p>unsigned short Target: auto-exposure target</p>
      <p>unsigned maxTime, unsigned short maxAGain: the maximum time and maximum gain of auto exposure. The default values are 350ms and 500.</p>
	  <p>unsigned minTime, unsigned short minAGain: the minimal time and minimal gain of auto exposure. The default values are 0 and 100.</p>
    </blockquote>
    <p><strong>Remarks:</strong> If auto exposure is enabled, the exposure time and gain are controlled by software to make the average brightness of the target rectangle as close as possible to the auto exposure target. The auto exposure target value is the target brightness of the target rectangle (see Altaircam_put_AEAuxRect, Altaircam_get_AEAuxRect).</p>
</li></ul><ul><li><h2><font color="#0000FF">Altaircam_get_ExpoTime<br/>Altaircam_put_ExpoTime<br/>Altaircam_get_ExpTimeRange<br/>Altaircam_get_RealExpoTime</font></h2>
    <p><strong>Return value: </strong><a href="#hresult">HRESULT</a> type means success or failure</p>
    <p><strong>Parameters:</strong></p>
    <blockquote>
      <p>HAltaircam h: camera handle</p>
      <p>unsigned Time: exposure time, unit: microsecond</p>
      <p>unsigned* nMin, unsigned* nMax, unsigned* nDef: the minimum, maximum and default value of exposure time.</p>
    </blockquote>
  <p><strong>Remarks:</strong> exposure time related. Altaircam_get_RealExpoTime get the real exposure time based on 50HZ/60HZ.</p>
</li></ul><ul><li><h2><font color="#0000FF">Altaircam_get_ExpoAGain<br/>Altaircam_put_ExpoAGain<br/>Altaircam_get_ExpoAGainRange</font></h2>
    <p><strong>Return value: </strong><a href="#hresult">HRESULT</a> type means success or failure</p>
    <p><strong>Parameters:</strong></p>
    <blockquote>
      <p>HAltaircam h: camera handle</p>
      <p>unsigned short AGain: gain, shown in percentage, eg, 200 means the gain is 200%</p>
      <p>unsigned short* nMin, unsigned short* nMax, unsigned short* nDef: the minimum, maximum and default value of gain.</p>
    </blockquote>
  <p><strong>Remarks:</strong> gain related.</p>
</li></ul><ul><li><h2><font color="#0000FF">Altaircam_put_Hue<br/>Altaircam_get_Hue<br/>Altaircam_put_Saturation<br/>Altaircam_get_Saturation<br/>
Altaircam_put_Brightness<br/>Altaircam_get_Brightness<br/>Altaircam_get_Contrast<br/>Altaircam_put_Contrast<br/>Altaircam_get_Gamma<br/>Altaircam_put_Gamma</font></h2>
    <p><strong>Return value: </strong><a href="#hresult">HRESULT</a> type means success or failure</p>
    <p><strong>Parameters:</strong></p>
    <blockquote>
    	<p>HAltaircam h: camera handle</p>
    </blockquote>
    <p><strong>Remarks:</strong> set or get hue, saturation, brightness, contrast and gamma.</p>
</li></ul><ul><li><h2><font color="#0000FF">Altaircam_get_Chrome<br/>Altaircam_put_Chrome</font></h2>
    <p><strong>Return value: </strong><a href="#hresult">HRESULT</a> type means success or failure</p>
    <p><strong>Parameters:</strong></p>
    <blockquote>
      <p>HAltaircam h: camera handle</p>
      <p>int bChrome: 1(monochromatic) or color(0)</p>
    </blockquote>
    <p><strong>Remarks:</strong> color or monochromatic mode</p>
</li></ul><ul><li><h2><font color="#0000FF">Altaircam_get_VFlip<br/>Altaircam_put_VFlip<br/>Altaircam_get_HFlip<br/>Altaircam_put_HFlip</font></h2>
      <p><strong>Return value: </strong><a href="#hresult">HRESULT</a> type means success or failure</p>
      <p><strong>Parameters:</strong> HAltaircam h: camera handle</p>
      <p><strong>Remarks:</strong> vertical/horizontal flip.</p>
</li></ul><ul><li><h2><font color="#0000FF">Altaircam_put_Speed<br/>Altaircam_get_Speed<br/>Altaircam_get_MaxSpeed</font></h2>
    <p><strong>Return value: </strong><a href="#hresult">HRESULT</a> type means success or failure</p>
    <p><strong>Parameters:</strong></p>
    <blockquote>
      <p>HAltaircam h: camera handle</p>
      <p>unsigned short nSpeed: frame rate level</p>
    </blockquote>
    <p><strong>Remarks:</strong> the minimum frame rate level is "0", the maximum one can be achieved through Function "Altaircam_get_MaxSpeed" which equals to maxspeed in AltaircamModelV2.<br/>
	For some cameras that support the so-called <a href="#precise">precise frame rate</a>, it is recommended to use precise frame rate control. In order to maintain compatibility, Speed is still valid, and the mapping mechanism is: MaxSpeed is 9 (10 levels in total), corresponding to the maximum frame rate when Bandwidth is from 10% to 100%. For example, set the speed to 8, which is equivalent to: The precise frame rate is set to the maximum frame rate with bandwith is set to 90%.</p>
</li></ul><ul><li><h2><font color="#0000FF">Altaircam_get_FrameRate</font></h2>
    <p><strong>Return value: </strong><a href="#hresult">HRESULT</a> type means success or failure</p>
    <p><strong>Parameters:</strong></p>
    <blockquote>
      <p>HAltaircam h: camera handle</p>
    <p>unsigned* nFrame: The number of frames in the most recent time</p>
	<p>unsigned* nTime: milliseconds</p>
	<p>unsigned* nTotalFrame: The total number of frames since the camera was started</p>
    </blockquote>
    <p><strong>Remarks:</strong> Get the actual frame rate of the camera at the most recent time (about a few seconds). Calculate using the following formula:</p>
    <blockquote><table width="100%" border="0" bgcolor="#B0D0B0">
	<tr><td><div align="center">FrameRate(fps) = nFrame * 1000.0 / nTime</div></td></tr>
	</table></blockquote>
</li></ul><ul><li><h2><font color="#0000FF">Altaircam_put_HZ<br/>Altaircam_get_HZ</font></h2>
    <p><strong>Return value: </strong><a href="#hresult">HRESULT</a> type means success or failure</p>
    <p><strong>Parameters:</strong></p>
    <blockquote>
      <p>HAltaircam h: camera handle</p>
      <p>int nHZ: 0: 60Hz alternating current, 1: 50Hz alternating current, 2: direct current</p>
    </blockquote>
    <p><strong>Remarks:</strong> set the light source power frequency</p>
</li></ul><ul><li><h2><font color="#0000FF">Altaircam_get_Temperature<br/>Altaircam_put_Temperature</font></h2>
    <p><strong>Return value: </strong><a href="#hresult">HRESULT</a> type means success or failure, E_NOTIMPL means not supporting get or set the temperature</p>
    <p><strong>Parameters:</strong></p>
    <blockquote>
      <p>HAltaircam h: camera handle</p>
      <p>short nTemperature: in 0.1℃ (32 means 3.2℃, -35 means -3.5℃). Set "-2730" or below means using the default value of this model.</p>
    </blockquote>
    <p><strong>Remarks:</strong> get the temperature of the sensor. see ALTAIRCAM_FLAG_GETTEMPERATURE.</p>
	<blockquote><p>set the target temperature of the sensor, equivalent to Altaircam_put_Option(, ALTAIRCAM_OPTION_TECTARGET, ).</p></blockquote>
</li></ul><ul><li><h2><font color="#0000FF">Altaircam_put_Mode<br/>Altaircam_get_Mode</font></h2>
      <p><strong>Return value: </strong><a href="#hresult">HRESULT</a> type means success or failure</p>
      <p><strong>Parameters:</strong></p>
  <blockquote>
    <p>HAltaircam h: camera handle</p>
    <p>int bSkip: Bin mode or Skip mode.</p>
  </blockquote>
  <p><strong>Remarks:</strong> set Bin mode or Skip mode. Cameras with higher resolution can support two sampling modes, one is Bin mode (Neighborhood averaging), the other is Skip (sampling extraction). In comparison, the former is with better image effect but decreasing frame rate while the latter is just the reverse.</p>
</li></ul><ul><li><h2><font color="#0000FF">Altaircam_put_TempTint<br/>Altaircam_get_TempTint</font></h2>
      <p><strong>Return value: </strong><a href="#hresult">HRESULT</a> type means success or failure. Works int Temp/Tint mode. Does not work int RGB Gain mode, E_NOTIMPL will be return. For mono camera, return value always is E_NOTIMPL.</p>
      <p><strong>Parameters:</strong></p>
    <blockquote>
    	<p>HAltaircam h: camera handle</p>
    	<p>int nTemp, int nTint: color temperature and Tint</p>
	</blockquote>
  <p><strong>Remarks:</strong> set/get the color temperature and Tint parameters of white balance (Temp/Tint Mode, please see <a href="#wb">here</a>).</p>
</li></ul><ul><li><h2><font color="#0000FF">Altaircam_AwbOnce</font></h2>
    <p><strong>Return value: </strong><a href="#hresult">HRESULT</a> type means success or failure. Works int Temp/Tint mode. Does not work int RGB Gain mode, E_NOTIMPL will be return. For mono camera, return value always is E_NOTIMPL.</p>
    <p><strong>Parameters:</strong></p>
    <blockquote>
      <p>HAltaircam h: camera handle</p>
      <p>PIALTAIRCAM_TEMPTINT_CALLBACK funTT, void* ctxTT: callback function and callback context when the automatic white balance completes.</p>
    </blockquote>
    <p><strong>Remarks:</strong> Call this function to perform one "auto white balance" in Temp/Tint Mode. When the "auto white balance" completes, ALTAIRCAM_EVENT_TEMPTINT event notify the application (In Pull Mode) and callback happens. In pull mode, this callback is useless, set it to NULL.</p>
</li></ul><ul><li><h2><font color="#0000FF">Altaircam_put_WhiteBalanceGain<br/>Altaircam_get_WhiteBalanceGain</font></h2>
      <p><strong>Return value: </strong><a href="#hresult">HRESULT</a> type means success or failure. Works int RGB Gain mode. Does not work int Temp/Tint Gain mode, E_NOTIMPL will be return. For mono camera, return value always is E_NOTIMPL.</p>
      <p><strong>Parameters:</strong></p>
    <blockquote>
    	<p>HAltaircam h: camera handle</p>
    	<p>int aGain[3]: RGB Gain</p>
	</blockquote>
  <p><strong>Remarks:</strong> set/get the RGB gain parameters of white balance (RGB Gain Mode, please see <a href="#wb">here</a>).</p>
</li></ul><ul><li><h2><font color="#0000FF">Altaircam_AwbInit</font></h2>
    <p><strong>Return value: </strong><a href="#hresult">HRESULT</a> type means success or failure. Works int RGB Gain mode. Does not work int Temp/Tint mode, E_NOTIMPL will be return. For mono camera, return value always is E_NOTIMPL.</p>
    <p><strong>Parameters:</strong></p>
    <blockquote>
      <p>HAltaircam h: camera handle</p>
      <p>PIALTAIRCAM_WHITEBALANCE_CALLBACK funWB, void* ctxWB: callback function and callback context when the automatic white balance completes.</p>
    </blockquote>
    <p><strong>Remarks:</strong> Call this function to perform one "auto white balance" in RGB Gain Mode. When the "auto white balance" completes, ALTAIRCAM_EVENT_WBGAIN event notify the application (In Pull Mode) and callback happens. In pull mode, this callback is useless, set it to NULL.</p>
</li></ul><ul><li><h2><a id="black"><font color="#0000FF">Altaircam_AbbOnce</font></a></h2>
    <p><strong>Return value: </strong><a href="#hresult">HRESULT</a> type means success or failure. For mono camera, return value always is E_NOTIMPL.</p>
    <p><strong>Parameters:</strong></p>
    <blockquote>
      <p>HAltaircam h: camera handle</p>
      <p>PIALTAIRCAM_BLACKBALANCE_CALLBACK funBB, void* ctxBB: callback function and callback context when the automatic black balance completes.</p>
    </blockquote>
    <p><strong>Remarks:</strong> Call this function to perform one "auto black balance". When the "auto black balance" completes, ALTAIRCAM_EVENT_BLACK event notify the application (In Pull Mode) and callback happens. In pull mode, this callback is useless, set it to NULL.</p>
</li></ul><ul><li><h2><font color="#0000FF">Altaircam_put_BlackBalance<br/>Altaircam_get_BlackBalance</font></h2>
      <p><strong>Return value: </strong><a href="#hresult">HRESULT</a> type means success or failure.</p>
      <p><strong>Parameters:</strong></p>
    <blockquote>
    	<p>HAltaircam h: camera handle</p>
    	<p>unsigned short aSub[3]: RGB Offset</p>
	</blockquote>
  <p><strong>Remarks:</strong> set/get the RGB offset parameters of black balance.</p>
</li></ul><ul><li><h2><font color="#0000FF">Altaircam_put_AWBAuxRect<br/>Altaircam_get_AWBAuxRect<br/>Altaircam_put_AEAuxRect<br/>Altaircam_get_AEAuxRect<br/>Altaircam_put_ABBAuxRect<br/>Altaircam_get_ABBAuxRect</font></h2>
      <p><strong>Return value: </strong><a href="#hresult">HRESULT</a> type means success or failure</p>
      <p><strong>Parameters:</strong></p>
      <blockquote><p>HAltaircam h: camera handle</p></blockquote>
      <p><strong>Remarks:</strong> set/get the rectangle of automatic white balance and auto-exposure and automatic black balance. The default Rectangle is in the center of the image, its width is 20% image with, its height is 20% image height.</p>
	  <p><strong>Pay attention to that the coordinate is always relative to the original resolution</strong>, see <a href="#cord">here</a>.</p>
	  <p>For mono camera, white balance and black balance always return E_NOTIMPL.</p>
</li></ul><ul><li><h2><font color="#0000FF">Altaircam_get_MonoMode</font></h2>
    <p><strong>Return value: </strong> S_OK means mono mode, S_FALSE means color mode</p>
    <p><strong>Parameters:</strong></p>
    <blockquote>
    	<p>Altaircam h: camera handle</p>
    </blockquote>
    <p><strong>Remarks:</strong> grey camera or not, find the flag in AltaircamModelV2: ALTAIRCAM_FLAG_MONO</p>
</li></ul><ul><li><h2><font color="#0000FF">Altaircam_get_MaxBitDepth</font></h2>
    <p><strong>Return value: </strong> the maximum bitdepth this camera supports.</p>
    <p><strong>Parameters:</strong></p>
    <blockquote><p>HAltaircam h: camera handle</p></blockquote>
    <p><strong>Remarks:</strong> Some cameras support the bitdepth which is more than 8 such as 10, 12, 14, 16.</p>
</li></ul><ul><li>
    <h2><font color="#0000FF">Altaircam_get_StillResolutionNumber<br/>Altaircam_get_StillResolution</font></h2>
    <p><strong>Return value: </strong><a href="#hresult">HRESULT</a> type means success or failure</p>
    <p><strong>Parameters:</strong></p>
    <blockquote>
      <p>HAltaircam h: camera handle</p>
      <p>unsigned nResolutionIndex: resolution index</p>
      <p>int* pWidth, int* pHeight: width/height</p>
    </blockquote>
    <p><strong>Remarks:</strong> Altaircam_get_StillResolutionNumber means the number of supported still resolution. Take UCMOS03100KPA as an example, if we call the function Altaircam_get_StillResolutionNumber and get "3", which means it can support three kinds of resolution. If it doesn't support "still snap", then we get "0". Altaircam_get_Resolution gs the width/height of each kind of resolution.</p>
</li></ul><ul><li>
    <h2><font color="#0000FF">Altaircam_get_SerialNumber<br/>Altaircam_get_FwVersion<br/>Altaircam_get_HwVersion<br/>Altaircam_get_ProductionDate<br/>Altaircam_get_Revision</font></h2>
      <p><strong>Return value: </strong><a href="#hresult">HRESULT</a> type means success or failure</p>
      <p><strong>Parameters:</strong></p>
  <blockquote>
    <p>HAltaircam h: camera handle</p>
    <p>char sn[32]: buffer to the serial number, such as: TP110826145730ABCD1234FEDC56787</p>
    <p>char fwver[16]: buffer to the firmware version, such as: 3.2.1.20140922</p>
    <p>char hwver[16]: buffer to the hardware version, such as: 3.12</p>
    <p>char pdate[10]: buffer to the production date, such as: 20150327</p>
	<p>unsigned short pRevision: revision</p>
  </blockquote>
  <p><strong>Remarks:</strong> each camera has a unique serial number, <a href="#camidsn">here</a></p>
</li></ul><ul><li>
    <h2><font color="#0000FF">Altaircam_get_PixelSize</font></h2>
      <p><strong>Return value: </strong><a href="#hresult">HRESULT</a> type means success or failure</p>
      <p><strong>Parameters:</strong></p>
  <blockquote>
    <p>HAltaircam h: camera handle</p>
    <p>unsigned nResolutionIndex: resolution index</p>
    <p>float* x, float* y: sensor physical pixel size, such as 2.4μm × 2.4μm</p>
  </blockquote>
</li></ul><ul><li>
    <h2><font color="#0000FF">Altaircam_put_LEDState</font></h2>
  <p><strong>Return value: </strong><a href="#hresult">HRESULT</a> type means success or failure</p>
  <p><strong>Parameters:</strong></p>
  <blockquote>
    <p>HAltaircam h: camera handle</p>
    <p>unsigned short iLed: the index of LED light</p>
    <p>unsigned short iState: LED status, 1 =&gt; Ever bright; 2 =&gt; Flashing; other =&gt; Off</p>
    <p>unsigned short iPeriod: Flashing Period (&gt;= 500ms)</p>
  </blockquote>
  <p><strong>Remarks:</strong> One or more LED lights installed on some camera. This function controls the status of these lights.</p>
</li></ul><ul><li><h2><font color="#0000FF">Altaircam_read_EEPROM<br/>Altaircam_write_EEPROM</font></h2>
  <p><strong>Return value: </strong><a href="#hresult">HRESULT</a> type means failure or byte(s) transferred</p>
  <p><strong>Parameters:</strong></p>
  <blockquote>
    <p>HAltaircam h: camera handle</p>
    <p>unsigned addr: EEPROM address</p>
    <p>const unsigned char* pBuffer: data buffer to be written</p>
    <p>unsigned char* pBuffer: read EEPROM to buffer</p>
    <p>unsigned nBufferLen: buffer length</p>
  </blockquote>
  <p><strong>Remarks:</strong> In some cameras, EEPROM is available for read and write. If failed to read or write, a negative HRESULT error code will be return, when success, the bytes number has been read or written will be return.</p>
</li></ul><ul><li><h2><font color="#0000FF">Altaircam_IoControl</font></h2>
  <p><strong>Return value: </strong><a href="#hresult">HRESULT</a> type means success or failure</p>
  <p><strong>Parameters:</strong></p>
  <blockquote>
    <p>HAltaircam h: camera handle</p>
    <p>unsigned ioLineNumber:</p>
	<blockquote>0 =&gt; Opto-isolated input<br/>
    1 =&gt; Opto-isolated output<br/>
    2 =&gt; GPIO0<br/>
    3 =&gt; GPIO1</blockquote>
    <p>unsigned nType: type of control</p>
    <p>int outVal: output control value</p>
	<p>int* inVal: input control value</p>
<div align="center"><table width="100%" border="1" cellpadding="0" cellspacing="0" bgcolor="#B0D0B0"><tr>
        <td width="40%">ALTAIRCAM_IOCONTROLTYPE_GET_SUPPORTEDMODE</td>
        <td width="60%">get the supported mode:<br/>0x01 =&gt; Input<br/>0x02 =&gt; Output<br/>(0x01 | 0x02) =&gt; support both Input and Output</td>
      </tr><tr><td>ALTAIRCAM_IOCONTROLTYPE_GET_GPIODIR</td>
        <td rowspan="2">0x00 =&gt; Input, 0x01 =&gt; Output</td>
      </tr><tr><td>ALTAIRCAM_IOCONTROLTYPE_SET_GPIODIR</td>
      </tr><tr><td>ALTAIRCAM_IOCONTROLTYPE_GET_FORMAT</td>
        <td rowspan="2">format:<br/>0x00 =&gt; not connected<br/>0x01 =&gt; Tri-state<br/>0x02 =&gt; TTL<br/>0x03 =&gt; LVDS<br/>0x04 =&gt; RS422<br/>0x05 =&gt; Opto-coupled</td>
      </tr><tr><td>ALTAIRCAM_IOCONTROLTYPE_SET_FORMAT</td>
      </tr><tr><td>ALTAIRCAM_IOCONTROLTYPE_GET_OUTPUTINVERTER</td>
        <td rowspan="2">boolean, only support output signal</td>
      </tr><tr><td>ALTAIRCAM_IOCONTROLTYPE_SET_OUTPUTINVERTER</td>
      </tr><tr><td>ALTAIRCAM_IOCONTROLTYPE_GET_INPUTACTIVATION</td>
        <td rowspan="2">0x00 =&gt; Rising edge, 0x01 =&gt; Falling edge, 0x02 =&gt; Level high, 0x03 =&gt; Level low</td>
      </tr><tr><td>ALTAIRCAM_IOCONTROLTYPE_SET_INPUTACTIVATION</td>
 </tr><tr><td>ALTAIRCAM_IOCONTROLTYPE_GET_DEBOUNCERTIME</td>
   <td rowspan="2">debouncer time in microseconds, [0, 20000]</td>
 </tr><tr><td>ALTAIRCAM_IOCONTROLTYPE_SET_DEBOUNCERTIME</td>
 </tr><tr><td>ALTAIRCAM_IOCONTROLTYPE_GET_TRIGGERSOURCE</td>
   <td rowspan="2">0x00 =&gt; Opto-isolated input<br/>
                                0x01 =&gt; GPIO0<br/>
                                0x02 =&gt; GPIO1<br/>
                                0x03 =&gt; Counter<br/>
                                0x04 =&gt; PWM<br/>
                                0x05 =&gt; Software</td>
 </tr><tr><td>ALTAIRCAM_IOCONTROLTYPE_SET_TRIGGERSOURCE</td>
 </tr><tr><td>ALTAIRCAM_IOCONTROLTYPE_GET_TRIGGERDELAY</td>
   <td rowspan="2">Trigger delay time in microseconds, [0, 5000000]</td>
 </tr><tr><td>ALTAIRCAM_IOCONTROLTYPE_SET_TRIGGERDELAY</td>
 </tr><tr><td>ALTAIRCAM_IOCONTROLTYPE_GET_BURSTCOUNTER</td>
   <td rowspan="2">Burst Counter, range: [1 ~ 65535]</td>
 </tr><tr>
   <td>ALTAIRCAM_IOCONTROLTYPE_SET_BURSTCOUNTER</td>
 </tr><tr><td>ALTAIRCAM_IOCONTROLTYPE_GET_COUNTERSOURCE</td>
   <td rowspan="2">0x00 =&gt; Opto-isolated input<br/>0x01 =&gt; GPIO0<br/>0x02 =&gt; GPIO1</td>
 </tr><tr><td>ALTAIRCAM_IOCONTROLTYPE_SET_COUNTERSOURCE</td>
 </tr><tr><td>ALTAIRCAM_IOCONTROLTYPE_GET_COUNTERVALUE</td>
   <td rowspan="2">Counter Value, range: [1 ~ 65535]</td>
 </tr><tr><td>ALTAIRCAM_IOCONTROLTYPE_SET_COUNTERVALUE</td>
 </tr><tr><td>ALTAIRCAM_IOCONTROLTYPE_SET_RESETCOUNTER</td><td></td>
 </tr><tr><td>ALTAIRCAM_IOCONTROLTYPE_GET_PWM_FREQ</td>
   <td rowspan="2">PWM Frequency</td>
 </tr><tr><td>ALTAIRCAM_IOCONTROLTYPE_SET_PWM_FREQ</td>
 </tr><tr><td>ALTAIRCAM_IOCONTROLTYPE_GET_PWM_DUTYRATIO</td>
   <td rowspan="2">PWM Duty Ratio</td>
 </tr><tr><td>ALTAIRCAM_IOCONTROLTYPE_SET_PWM_DUTYRATIO</td>
 </tr><tr><td>ALTAIRCAM_IOCONTROLTYPE_GET_PWMSOURCE</td>
   <td rowspan="2">0x00 =&gt; Opto-isolated input<br/>
		0x01 =&gt; GPIO0<br/>
		0x02 =&gt; GPIO1</td>
 </tr><tr><td>ALTAIRCAM_IOCONTROLTYPE_SET_PWMSOURCE</td>
 </tr><tr><td>ALTAIRCAM_IOCONTROLTYPE_GET_OUTPUTMODE</td>
   <td rowspan="2">0x00 =&gt; Frame Trigger Wait<br/>
                                0x01 =&gt; Exposure Active<br/>
                                0x02 =&gt; Strobe<br/>
                                0x03 =&gt; User output<br/>
                                0x04 =&gt; Counter Output<br/>
                                0x05 =&gt; Timer Output</td>
 </tr><tr><td>ALTAIRCAM_IOCONTROLTYPE_SET_OUTPUTMODE</td>
 </tr><tr><td>ALTAIRCAM_IOCONTROLTYPE_GET_STROBEDELAYMODE</td>
   <td rowspan="2">boolean, 0 =&gt; pre-delay, 1 =&gt; delay; compared to exposure active signal</td>
 </tr><tr><td>ALTAIRCAM_IOCONTROLTYPE_SET_STROBEDELAYMODE</td>
 </tr><tr><td>ALTAIRCAM_IOCONTROLTYPE_GET_STROBEDELAYTIME</td>
   <td rowspan="2">Strobe delay or pre-delay time in microseconds, [0, 5000000]</td>
 </tr><tr><td>ALTAIRCAM_IOCONTROLTYPE_SET_STROBEDELAYTIME</td>
 </tr><tr><td>ALTAIRCAM_IOCONTROLTYPE_GET_STROBEDURATION</td>
   <td rowspan="2">Strobe duration time in microseconds, [0, 5000000]</td>
 </tr><tr><td>ALTAIRCAM_IOCONTROLTYPE_SET_STROBEDURATION</td>
 </tr><tr><td>ALTAIRCAM_IOCONTROLTYPE_GET_USERVALUE</td>
   <td rowspan="2">bit0 =&gt; Opto-isolated output<br/>
       bit1 =&gt; GPIO0 output<br/>
       bit2 =&gt; GPIO1 output</td>
 </tr><tr><td>ALTAIRCAM_IOCONTROLTYPE_SET_USERVALUE</td>
 </tr><tr><td>ALTAIRCAM_IOCONTROLTYPE_GET_UART_ENABLE</td>
   <td rowspan="2">UART enable: 1 =&gt; on; 0 =&gt; off</td>
 </tr><tr><td>ALTAIRCAM_IOCONTROLTYPE_SET_UART_ENABLE</td>
 </tr><tr><td>ALTAIRCAM_IOCONTROLTYPE_GET_UART_BAUDRATE</td>
   <td rowspan="2">baud rate:<br/>0 =&gt; 9600<br/>1 =&gt; 19200<br/>2 =&gt; 38400<br/>3 =&gt; 57600<br/>4 =&gt; 115200</td>
 </tr><tr><td>ALTAIRCAM_IOCONTROLTYPE_SET_UART_BAUDRATE</td>
 </tr><tr><td>ALTAIRCAM_IOCONTROLTYPE_GET_UART_LINEMODE</td>
   <td rowspan="2">Line Mode:<br/>0 =&gt; TX(GPIO_0)/RX(GPIO_1)<br/>1 =&gt; TX(GPIO_1)/RX(GPIO_0)</td>
 </tr><tr><td>ALTAIRCAM_IOCONTROLTYPE_SET_UART_LINEMODE</td>
 </tr><tr><td>ALTAIRCAM_IOCONTROLTYPE_GET_EXPO_ACTIVE_MODE</td>
   <td rowspan="2">exposure time signal:<br/>0 =&gt; specified line<br/>1 =&gt; common exposure time</td>
 </tr><tr><td>ALTAIRCAM_IOCONTROLTYPE_SET_EXPO_ACTIVE_MODE</td>
 </tr><tr><td>ALTAIRCAM_IOCONTROLTYPE_GET_EXEVT_ACTIVE_MODE</td>
   <td rowspan="2">exposure event:<br/>0 =&gt; specified line<br/>1 =&gt; common exposure time</td>
 </tr><tr><td>ALTAIRCAM_IOCONTROLTYPE_SET_EXEVT_ACTIVE_MODE</td>
 </tr><tr><td>ALTAIRCAM_IOCONTROLTYPE_GET_EXPO_START_LINE</td>
   <td rowspan="2">exposure start line, default: 1</td>
 </tr><tr><td>ALTAIRCAM_IOCONTROLTYPE_SET_EXPO_START_LINE</td>
 </tr><tr><td>ALTAIRCAM_IOCONTROLTYPE_GET_EXPO_END_LINE</td>
   <td rowspan="2">exposure end line, default: 0<br/>end line must be no less than start line</td>
 </tr><tr><td>ALTAIRCAM_IOCONTROLTYPE_SET_EXPO_END_LINE</td>
 </tr><tr><td>ALTAIRCAM_IOCONTROLTYPE_GET_OUTPUTCOUNTERVALUE</td>
   <td rowspan="2">Output Counter Value, range: [0 ~ 65535]</td>
 </tr><tr><td>ALTAIRCAM_IOCONTROLTYPE_SET_OUTPUTCOUNTERVALUE</td>
 </tr><tr><td>ALTAIRCAM_IOCONTROLTYPE_SET_OUTPUT_PAUSE</td>
   <td>Output pause: 1 =&gt; puase, 0 =&gt; unpause</td>
 </tr><tr><td>ALTAIRCAM_IOCONTROLTYPE_GET_INPUT_STATE</td>
   <td>Input state: 0 (low level) or 1 (high level)</td>
</tr><tr><td>ALTAIRCAM_IOCONTROLTYPE_GET_USER_PULSE_HIGH</td>
   <td rowspan="2">User pulse high level time: us</td>
 </tr><tr><td>ALTAIRCAM_IOCONTROLTYPE_SET_USER_PULSE_HIGH</td>
 </tr><tr><td>ALTAIRCAM_IOCONTROLTYPE_GET_USER_PULSE_LOW</td>
   <td rowspan="2">User pulse low level time: us</td>
 </tr><tr><td>ALTAIRCAM_IOCONTROLTYPE_SET_USER_PULSE_LOW</td>
 </tr><tr><td>ALTAIRCAM_IOCONTROLTYPE_GET_USER_PULSE_NUMBER</td>
   <td rowspan="2">User pulse number: default 0</td>
 </tr><tr><td>ALTAIRCAM_IOCONTROLTYPE_SET_USER_PULSE_NUMBER</td>
 </tr><tr><td>ALTAIRCAM_IOCONTROLTYPE_GET_EXTERNAL_TRIGGER_NUMBER</td>
   <td>External trigger number</td>
</tr><tr><td>ALTAIRCAM_IOCONTROLTYPE_GET_DEBOUNCER_TRIGGER_NUMBER</td>
   <td>Trigger signal number after debounce</td>
</tr><tr><td>ALTAIRCAM_IOCONTROLTYPE_GET_EFFECTIVE_TRIGGER_NUMBER</td>
   <td>Effective trigger signal number</td>
</tr></table></div></blockquote>
</li></ul><ul><li><h2><font color="#0000FF">Altaircam_read_UART<br/>Altaircam_write_UART</font></h2>
  <p><strong>Return value: </strong><a href="#hresult">HRESULT</a> type means failure or byte(s) transferred</p>
  <p><strong>Parameters:</strong></p>
  <blockquote>
    <p>HAltaircam h: camera handle</p>
    <p>const unsigned char* pBuffer: data buffer to be written</p>
    <p>unsigned char* pBuffer: read buffer</p>
    <p>unsigned nBufferLen: buffer length</p>
  </blockquote><p><strong>Remarks:</strong> If failed to read or write, a negative HRESULT error code will be return, when success, the bytes number has been read or written will be return.</p>
</li></ul><ul><li><h2><font color="#0000FF">Altaircam_FfcOnce<br/>Altaircam_DfcOnce<br/>Altaircam_FpncOnce</font></h2>
  <p><strong>Return value: </strong><a href="#hresult">HRESULT</a> type means success or failure</p>
  <p><strong>Parameters:</strong></p>
  <blockquote><p>HAltaircam h: camera handle</p></blockquote>
</li></ul><ul><li><h2><font color="#0000FF">Altaircam_FfcExport<br/>Altaircam_FfcImport<br/>Altaircam_DfcExport<br/>Altaircam_DfcImport<br/>Altaircam_FpncExport<br/>Altaircam_FpncImport</font></h2>
  <p><strong>Return value: </strong><a href="#hresult">HRESULT</a> type means success or failure</p>
  <p><strong>Parameters:</strong></p>
  <blockquote>
    <p>HAltaircam h: camera handle</p>
	<p>filepath: file path</p>
  </blockquote>
  <p><strong>Remarks:</strong> Export or import *.dfc, *.ffc or *.fpnc file.</p>
</li></ul><ul><li><h2><font color="#0000FF">Altaircam_LevelRangeAuto</font></h2>
      <p><strong>Return value: </strong><a href="#hresult">HRESULT</a> type means success or failure</p>
      <p><strong>Parameters:</strong></p>
      <blockquote><p>HAltaircam h: camera handle</p></blockquote>
      <p><strong>Remarks:</strong> auto Level Range.</p>
</li></ul><ul><li><h2><font color="#0000FF">Altaircam_put_LevelRange<br/>Altaircam_get_LevelRange</font></h2>
    <p><strong>Return value: </strong><a href="#hresult">HRESULT</a> type means success or failure</p>
    <p><strong>Parameters:</strong></p>
    <blockquote>
      <p>HAltaircam h: camera handle</p>
      <p>unsigned short aLow[4], unsigned short aHigh[4]: Level Range of R, G, B, and Grey. RGB is only available for color image, and grey is only available for grey image.</p>
    </blockquote>
    <p><strong>Remarks:</strong> level range related.</p>
</li></ul><ul><li><h2><font color="#0000FF"><a id="levelrangev2">Altaircam_put_LevelRangeV2<br/>Altaircam_get_LevelRangeV2</a></font></h2>
    <p><strong>Return value: </strong><a href="#hresult">HRESULT</a> type means success or failure</p>
    <p><strong>Parameters:</strong></p>
    <blockquote><p>HAltaircam h: camera handle</p>
	  <p>unsigned short mode:</p>
	  <div align="center"><table width="100%" border="1" cellpadding="0" cellspacing="0" bgcolor="#B0D0B0"><tr>
        <td width="50%">ALTAIRCAM_LEVELRANGE_MANUAL</td>
        <td width="50%">Manual mode</td>
      </tr><tr>
        <td>ALTAIRCAM_LEVELRANGE_ONCE</td>
        <td>Once</td>
	  </tr><tr>
        <td>ALTAIRCAM_LEVELRANGE_CONTINUE</td>
        <td>Continue mode</td>
	  </tr><tr>
        <td>ALTAIRCAM_LEVELRANGE_ROI</td>
        <td>Update the ROI rectangle</td>
</tr></table></div>
	<p>RECT* pRoiRect: ROI rectangle</p>
      <p>unsigned short aLow[4], unsigned short aHigh[4]: Level Range of R, G, B, and Grey. RGB is only available for color image, and grey is only available for grey image.</p>
    </blockquote>
    <p><strong>Remarks:</strong> level range related.</p>
</li></ul><ul><li><h2><font color="#0000FF">Altaircam_put_Demosaic</font></h2>
    <p><strong>Return value: </strong><a href="#hresult">HRESULT</a> type means success or failure</p>
    <p><strong>Parameters:</strong></p><blockquote><p>funDemosaic: To replace the builtin demosaic function</p>
    <blockquote><table width="100%" border="0" bgcolor="#B0D0B0"><tr>
        <td><div align="center">typedef void (*PALTAIRCAM_DEMOSAIC_CALLBACK)(unsigned nFourCC, int nW, int nH, const void* input, void* output, unsigned char nBitDepth, void* ctxDemosaic);</div></td>
      </tr></table></blockquote>
	<p>ctxDemosaic: callback context</p></blockquote>
</li></ul><ul><li><h2><font color="#0000FF">Altaircam_Update</font></h2>
    <p><strong>Return value: </strong><a href="#hresult">HRESULT</a> type means success or failure</p>
    <p><strong>Parameters:</strong></p>
    <blockquote>
      <p>camId: camera ID</p>
      <p>filePath: *.ufw file full path</p>
      <p>pFun, ctxProgress: progress percent callback</p>
    </blockquote>
    <p><strong>Remarks:</strong> firmware update. Please do not unplug the camera or lost power during the upgrade process, this is very very important. Once an unplugging or power outage occurs during the upgrade process, the camera will no longer be available and can only be returned to the factory for repair.</p>
</li></ul><ul><li><h2><font color="#0000FF">Altaircam_Replug</font></h2>
    <p><strong>Return value: </strong> &gt;0: the number of device has been replug; = 0: no device found; E_ACCESSDENIED: no UAC Administrator privileges</p>
    <p><strong>Parameters:</strong></p>
    <blockquote><p>camId: camera ID</p></blockquote>
    <p><strong>Remarks:</strong> simulate replug. for each device found, it will take about 3 seconds.</p>
</li></ul><ul><li><h2><font color="#0000FF">Altaircam_GetHistogram</font></h2>
      <p><strong>Return value: </strong><a href="#hresult">HRESULT</a> type means success or failure</p>
      <p><strong>Parameters:</strong></p>
  <blockquote>
    <p>HAltaircam h: camera handle</p>
    <p>PIALTAIRCAM_HISTOGRAM_CALLBACK funHistogram, void* ctxHistogram: callback function and callback context of histogram data.</p>
  </blockquote>
  <p><strong>Remarks:</strong> get histogram data.</p>
</li></ul><ul><li><h2><font color="#0000FF">Ranges and default value of some parameters</font></h2>
<div align="center"><table width="100%" border="1" cellpadding="0" cellspacing="0" bgcolor="#B0D0B0"><tr>
    <td colspan="3">Parameters</td>
    <td width="15%">Range</td>
    <td width="8%">Default value</td>
    <td width="17%">Get</td>
    <td width="17%">Set</td>
    <td width="14%">Auto</td>
  </tr><tr>
    <td colspan="3">Auto Exposure Target</td>
    <td>16~220</td><td>120</td>
    <td>Altaircam_get_AutoExpoTarget</td>
    <td>Altaircam_put_AutoExpoTarget</td><td></td>
  </tr><tr>
    <td colspan="3">Exposure Gain</td>
    <td>100~</td><td>100</td>
    <td>Altaircam_get_ExpoAGain</td>
    <td>Altaircam_put_ExpoAGain</td><td></td>
  </tr><tr>
    <td width="14%" rowspan="5">White Balance</td>
    <td width="9%" rowspan="2">Temp/Tint Mode</td>
    <td width="10%">Color Temperature</td>
    <td>2000~15000</td><td>6503</td>
    <td rowspan="2">Altaircam_get_TempTint</td>
    <td rowspan="2">Altaircam_put_TempTint</td>
    <td rowspan="2">Altaircam_AwbOnce</td>
  </tr><tr>
    <td>Tint</td><td>200~2500</td>
    <td>1000</td></tr><tr>
    <td rowspan="3">RGB Gain Mode</td>
    <td>Red Gain</td>
    <td rowspan="3">-127~127</td>
    <td rowspan="3">0</td>
    <td rowspan="3">Altaircam_get_WhiteBalanceGain</td>
    <td rowspan="3">Altaircam_put_WhiteBalanceGain</td>
    <td rowspan="3">Altaircam_AwbInit</td>
  </tr><tr><td>Green Gain</td>
  </tr><tr><td>Blue Gain</td>
  </tr><tr>
    <td colspan="3">Black Balance</td>
    <td>0~255(bitdepth=8)<br/>
		0~1023(bitdepth=10)<br/>
		0~4095(bitdepth=12)<br/>
		0~16383(bitdepth=14)<br/>
		0~65535(bitdepth=16)</td>
    <td>0</td>
    <td>Altaircam_get_BlackBalance</td>
    <td>Altaircam_put_BlackBalance</td>
    <td>Altaircam_AbbOnce</td>
  </tr><tr>
    <td colspan="2" rowspan="2">LevelRange</td>
	<td>Software</td>
    <td rowspan="2">0~255</td>
    <td rowspan="2">Low = 0<br/>High = 255</td>
    <td>Altaircam_get_LevelRange</td>
    <td>Altaircam_put_LevelRange</td>
    <td>Altaircam_LevelRangeAuto</td>
  </tr><tr>
	<td>Hardware</td>
    <td>Altaircam_get_LevelRangeV2</td>
    <td colspan="2">Altaircam_put_LevelRangeV2</td>
  </tr><tr>
    <td colspan="3">Contrast</td>
    <td>-255~255</td><td>0</td>
    <td>Altaircam_get_Contrast</td>
    <td>Altaircam_put_Contrast</td><td></td>
  </tr><tr>
    <td colspan="3">Hue</td>
    <td>-180~180</td><td>0</td>
    <td>Altaircam_get_Hue</td>
    <td>Altaircam_put_Hue</td><td></td>
  </tr><tr>
    <td colspan="3">Saturation</td>
    <td>0~255</td><td>128</td>
    <td>Altaircam_get_Saturation</td>
    <td>Altaircam_put_Saturation</td>
    <td></td>
  </tr><tr>
    <td colspan="3">Brightness</td>
    <td>-255~255</td><td>0</td>
    <td>Altaircam_get_Brightness</td>
    <td>Altaircam_put_Brightness</td><td></td>
  </tr><tr>
    <td colspan="3">Gamma</td>
    <td>20~180</td><td>100</td>
    <td>Altaircam_get_Gamma</td>
    <td>Altaircam_put_Gamma</td>
    <td></td>
  </tr><tr>
    <td colspan="3">Black Level</td>
    <td>0~31 (bitdepth=8)<br/>
    	0~31 * 4 (bitdepth=10)<br/>
    	0~31 * 16 (bitdepth=12)<br/>
    	0~31 * 64 (bitdepth=14)<br/>
    	0~31 * 256 (bitdepth=16)</td>
    <td>Model Specific</td>
    <td>Altaircam_get_Option</td>
    <td>Altaircam_put_Option</td>
    <td></td>
  </tr><tr>
    <td rowspan="5">Auto Exposure</td>
    <td rowspan="2">Max</td>
    <td>Exposure Time</td>
    <td rowspan="2">&nbsp;</td><td>350ms</td>
    <td rowspan="2">Altaircam_get_AutoExpoRange<br/>Altaircam_get_MaxAutoExpoTimeAGain<br/>Altaircam_get_MinAutoExpoTimeAGain</td>
    <td rowspan="2">Altaircam_put_AutoExpoRange<br/>Altaircam_put_MaxAutoExpoTimeAGain<br/>Altaircam_put_MinAutoExpoTimeAGain</td>
    <td rowspan="2">&nbsp;</td>
  </tr><tr>
    <td>Gain</td><td>500</td></tr><tr>
    <td rowspan="2">Min</td>
    <td>Exposure Time</td>
    <td rowspan="2">&nbsp;</td><td>0</td>
    <td rowspan="2">Altaircam_get_MinAutoExpoTimeAGain</td>
    <td rowspan="2">Altaircam_put_MinAutoExpoTimeAGain</td>
    <td rowspan="2">&nbsp;</td>
  </tr><tr>
    <td>Gain</td><td>100</td>
  </tr><tr>
    <td colspan="2">Percent</td><td>0~100</td>
    <td>0(Disable)<br/>10(Enable)</td>
    <td colspan="2">ALTAIRCAM_OPTION_AUTOEXPOSURE_PERCENT</td>
    <td></td>
  </tr><tr>
    <td colspan="3">TEC Target</td>
    <td>Model Specific</td>
    <td>Model Specific</td>
    <td colspan="2">ALTAIRCAM_OPTION_TECTARGET</td><td></td>
</tr></table></div></li></ul>
<hr/><h1><font color="#0000FF"><a id="dotnet">5. .NET (C# &amp; VB.NET)</a></font></h1><hr/>
<p>Altaircam does support .NET development environment (C# and VB.NET).</p>
<p>altaircam.cs use P/Invoke to call into altaircam.dll. Copy altaircam.cs to your C# project, please reference <a href="#dotnetsample">samples</a>.</p>
<p>Please pay attation to that <strong>the object of the C# class Altaircam. Altaircam must be obtained by static mothod Open or OpenByIndex, it cannot be obtained by obj = new Altaircam</strong> (The constructor is private on purpose).</p>
<p>Most properties and methods of the Altaircam class P/Invoke into the corresponding Altaircam_xxxx functions of altaircam.dll/so. So, the descriptions of the Altaircam_xxxx function are also applicable for the corresponding C# properties or methods. For example, the C# Snap method call the function Altaircam_Snap, the descriptions of the Altaircam_Snap function is applicable for C# Snap method:</p>
<table width="100%" border="0" bgcolor="#B0D0B0">
<tr><td><pre>[DllImport(&quot;altaircam.dll&quot;, ExactSpelling = true, CallingConvention = CallingConvention.StdCall)]
private static extern int Altaircam_Snap(SafeHAltaircamHandle h, uint nResolutionIndex);

public bool Snap(uint nResolutionIndex)
{
    if (_handle == null || _handle.IsInvalid || _handle.IsClosed)
        return false;
    return (Altaircam_Snap(_handle, nResolutionIndex) &gt;= 0);
}</pre></td></tr></table>
<p>VB.NET is similar with C#, not otherwise specified.</p>
<hr/><h1><font color="#0000FF"><a id="python">6. Python</a></font></h1><hr/>
<p>Altaircam does support Python (version 3.0 or above), please import altaircam to use altaircam.py and <a href="#demopython">reference the sample code simplest.py, qt5.py, qt6.py</a>.</p>
<p>Please pay attation to that <strong>the object of the python class altaircam.Altaircam must be obtained by classmethod Open or OpenByIndex, it cannot be obtained by obj = altaircam.Altaircam()</strong></p>
<p>Most methods of the Altaircam class use ctypes to call into the corresponding Altaircam_xxxx functions of altaircam.dll/so/dylib. So, the descriptions of the Altaircam_xxxx function are also applicable for the corresponding python methods.</p>
<p>Please reference __errcheck in altaircam.py, the original HRESULT return code is mapped to HRESULTException exception (in win32 it's inherited from OSError).</p>
<p>Please make sure the altaircam dll/so/dylib library file is in the same directory with altaircam.py.</p>
<hr/><h1><font color="#0000FF"><a id="java">7. Java</a></font></h1><hr/>
<p>Altaircam does support Java, altaircam.java use <a href="https://github.com/java-native-access/jna" target="_blank">JNA</a> to call into altaircam.dll/so/dylib. Copy altaircam.java to your java project, please reference the sample code simplest.java (Console), javafx.java, swing.java.</p>
<p>Please pay attation to that <strong>the object of the java class altaircam must be obtained by static method Open or OpenByIndex, it cannot be obtained by obj = new altaircam()</strong>(The constructor is private on purpose).</p>
<p>Most methods of the altaircam class use <a href="https://github.com/java-native-access/jna" target="_blank">JNA</a> to call into the corresponding Altaircam_xxxx functions of altaircam.dll/so/dylib. So, the descriptions of the Altaircam_xxxx function are also applicable for the corresponding java methods.</p>
<p>Please reference errcheck in altaircam.java, the original HRESULT return code is mapped to HRESULTException exception.</p>
<p>Remark: (1) Download jna-*.jar from github; (2) Make sure altaircam.dll/so/dylib is placed in the correct directory.</p>
<hr/><h1><font color="#0000ff">8. Samples</font></h1><hr/>
<div align="center"><table width="100%" border="1" cellpadding="0" cellspacing="0" bgcolor="#B0D0B0"><tr>
        <td width="14%" colspan="2">Name</td>
        <td width="8%">Platform</td>
        <td width="6%">Language</td><td width="6%">Dependency</td><td width="6%">UI</td>
        <td width="60%">Description</td>
      </tr><tr>
		<td colspan="2">demosimplest</td>
		<td rowspan="12">Win32<br/>Linux<br/>macOS<br/>Android</td>
		<td rowspan="22">C++</td><td rowspan="12">&nbsp;</td>
		<td rowspan="12">console</td>
		<td>simplest sample, about 70 lines of code. <a href="./images/demosimplest.png">snapshot</a>.</td>
	  </tr><tr>
		<td colspan="2">gigesimplest</td>
		<td>simplest sample for GigE camera, about 75 lines of code</td>
	  </tr><tr>
		<td colspan="2">demowait</td>
		<td>Instead of using the callback function, use the Altaircam_WaitImageV4 to get the image, about 60 lines of code</td>
	  </tr><tr>
		<td colspan="2">demomulti</td>
		<td>Open all the enumerated cameras (possibly multiple) and pull image, about 90 lines of code</td>
	  </tr><tr>
		<td colspan="2">demostill</td>
		<td>simplest sample to demo snap still image, about 120 lines of code</td>
	  </tr><tr>
		<td colspan="2">demosofttrigger</td>
		<td>simplest sample to demo soft trigger, about 80 lines of code</td>
	  </tr><tr>
		<td colspan="2">demotriggersync</td>
		<td>simplest sample to demo soft trigger synchronously (TriggerSync), about 80 lines of code</td>
	  </tr><tr>
		<td colspan="2"><a id="democfg">democfg</a></td>
		<td>simplest sample to demo configuration (see <a href="#cfg">here</a>), about 80 lines of code</td>
	  </tr><tr>
		<td colspan="2">demoexternaltrigger</td>
		<td>simplest sample to demo external trigger, about 130 lines of code</td>
	  </tr><tr>
		<td colspan="2">demotriggerout</td>
		<td>simplest sample to demo output signal, about 150 lines of code</td>
	  </tr><tr>
		<td colspan="2">demoraw</td>
		<td>raw data, snap still image and save raw data to *.raw files, about 140 lines of code. <a href="./images/demoraw.png">snapshot</a>.</td>
	  </tr><tr>
		<td colspan="2">demostillraw</td>
		<td>snap still raw image and save to *.raw files, about 140 lines of code</td>
	  </tr><tr>
		<td colspan="2">demoqt</td>
		<td rowspan="2">Win32<br/>Linux<br/>macOS</td>
		<td rowspan="2">Qt</td><td rowspan="16">GUI</td>
		<td>Qt sample, <a href="./images/demoqt.png">snapshot</a>.<br/>Enumerate device, open device, video preview, (still) image capture, preview resolution, image save to file, etc. This sample use Pull Mode, StartPullModeWithCallback.</td>
	  </tr><tr>
		<td colspan="2">demotwoqt</td>
		<td>Qt sample, <a href="./images/demotwoqt.png">snapshot</a>.<br/>Use two cameras simultaneously</td>
	  </tr><tr>
		<td colspan="2">democpp</td><td rowspan="8">Win32</td>
		<td rowspan="6">ATL/<a href="http://sourceforge.net/projects/wtl" target="_blank">WTL</a></td>
		<td><a href="./images/democpp.png">snapshot</a>. demonstrates to enumerate device (Respone to <a href="#hotplugnotify">device plugin/unplug notifications</a>), <a href="#apigige">initialize support GigE</a>, open device, video preview, image capture, preview resolution, trigger, image saving multi-format (.bmp, .jpg, .png, etc), wmv format video recording, trigger mode, IO control, read write EEPROM/FLASH, etc. This sample use Pull Mode. To keep the code clean, this sample uses the WTL library which can be downloaded from <a href="http://sourceforge.net/projects/wtl" target="_blank">http://sourceforge.net/projects/wtl</a></td>
	  </tr><tr>
		<td colspan="2">democallback</td>
		<td><a href="./images/democallback.png">snapshot</a>. use Pull Mode, StartPullModeWithCallback</td>
	  </tr><tr>
		<td colspan="2">demopush</td>
		<td><a href="./images/demopush.png">snapshot</a>. use Push Mode, StartPushModeV4</td>
	  </tr><tr>
		<td colspan="2">demomono</td>
		<td>demonstrates to use mono camera with 8 or 16 bits</td>
	  </tr><tr>
		<td colspan="2">democns</td>
		<td><a href="./images/democns.png">snapshot</a>. Consistency test: The image is evenly divided into m*n zones, and each zone takes a small area in the center to calculate the average value, connect the average value into a line, and check the fluctuation range of the line up and down</td>
	  </tr><tr>
		<td colspan="2">triggertest</td>
		<td><a href="./images/triggertest.png">snapshot</a>. Soft trigger test, use a background thread to save the image file to disk (SSD is recommended, otherwise, when the disk speed is insufficient, the storage speed will not be able to keep up, more and more images will be stored in the deque, and the memory consumption will also increase).</td>
	  </tr><tr>
		<td colspan="2">demomfc</td>
		<td rowspan="2">MFC</td>
		<td><a href="./images/demomfc.png">snapshot</a>. use MFC as the GUI library. It demonstrates to open device, video preview, image capture, set the preview resolution, multi-format image saving (.bmp, .jpg, .png, etc). This sample use Pull Mode</td>
	  </tr><tr>
		<td colspan="2">autotest</td>
		<td><a href="./images/autotest.png">snapshot</a>. auto test tool used to automatically test, such as open/close the camera, change the resolution, snap, ROI, bitdepth, etc</td>
	  </tr><tr>
		<td colspan="2"><a id="dotnetsample">demowpf</a></td>
		<td rowspan="4">.NET</td><td rowspan="3">C#</td><td>WPF</td>
		<td>WPF sample, <a href="./images/demowpf.png">snapshot</a>.<br/>Enum camera, open camera, preview video, captuare (still) image, save image to file, auto exposure, white balance, calculate fps (frame per second), etc. This sample use Pull Mode, StartPullModeWithCallback</td>
	  </tr><tr>
		<td colspan="2">demowinformcs</td>
		<td rowspan="3">WinForm</td>
		<td>winform sample, <a href="./images/demowinformcs.png">snapshot</a>.<br/>Enum camera, open camera, preview video, captuare (still) image, save image to file, auto exposure, white balance, calculate fps (frame per second), etc. This sample use Pull Mode, StartPullModeWithCallback</td>
	  </tr><tr>
		<td colspan="2">demotwocs</td>
		<td>winform sample, <a href="./images/demotwocs.png">snapshot</a>.<br/>Use two cameras simultaneously. This sample use Pull Mode, StartPullModeWithCallback</td>
	  </tr><tr>
		<td colspan="2">demowinformvb</td><td>VB.NET</td>
		<td>winform sample, <a href="./images/demowinformvb.png">snapshot</a>.<br/>Enum camera, open camera, preview video, captuare (still) image, save image to file, auto exposure, white balance, calculate fps (frame per second), etc. This sample use Pull Mode, StartPullModeWithCallback</td>
	  </tr><tr>
		<td colspan="2">demouwp</td>
		<td>WinRT</td><td>C#</td>
		<td rowspan="2">&nbsp;</td>
		<td>UWP (Universal Windows Platform) simple demo, <a href="./images/demouwp.png">snapshot</a>.<br/>Before build and run this demo, please pay attention to the value of vid in file Package.appxmanifest</td>
	  </tr><tr>
		<td colspan="2">demoandroid</td>
		<td>Android</td><td>Java<br/>C++</td><td>Android sample</td>
	  </tr><tr>
		<td rowspan="3"><a id="demojava">demojava</a></td>
		<td>simplest</td>
		<td rowspan="5">Win32<br/>Linux<br/>macOS</td>
		<td rowspan="3">Java</td>
		<td rowspan="3"><a href="http://sourceforge.net/projects/wtl" target="_blank">jna</a></td>
		<td>console</td>
		<td>simplest java sample. IntelliJ project</td>
	  </tr><tr>
		<td>javafx</td><td rowspan="2">GUI</td>
		<td>javafx sample. IntelliJ project</td>
	  </tr><tr>
		<td>swing</td><td>swing sample. IntelliJ project</td>
	  </tr><tr>
		<td rowspan="2"><a id="demopython">demopython</a></td>
		<td>simplest</td><td rowspan="2">Python</td><td></td><td>console</td>
		<td>simplest python sample</td>
	  </tr><tr>
		<td>qt5<br/>qt6</td><td>PyQt</td><td rowspan="11">GUI</td>
		<td>PyQt sample, <a href="./images/pyqt.png">snapshot</a>.</td>
	  </tr><tr>
		<td colspan="2"><a id="demodshow">demodshow</a></td>
		<td rowspan="2">DirectShow</td>
		<td rowspan="2">C++</td><td>MFC</td>
		<td>DirectShow sample</td>
	  </tr><tr>
		<td colspan="2">amcap</td><td></td>
		<td>Microsoft sample demonstrates various tasks related to video capture, see <a href="https://github.com/microsoft/Windows-classic-samples/tree/main/Samples/Win7Samples/multimedia/directshow/capture/amcap" target="_blank">https://github.com/microsoft/Windows-classic-samples/tree/main/Samples/Win7Samples/multimedia/directshow/capture/amcap</a></td>
	  </tr><tr>
		<td colspan="2"><a id="demolabview">LVDemo1</a></td>
		<td rowspan="3">LabView</td>
		<td rowspan="3">&nbsp;</td>
		<td rowspan="3">&nbsp;</td>
		<td>Labview program which works with one camera, <a href="./images/lvdemo1.png">snapshot</a>.</td>
	  </tr><tr>
		<td colspan="2">LVDemo2</td>
		<td>Labview program which opens two cameras and control them respectively</td>
      </tr><tr>
        <td colspan="2">LVDemo3</td>
        <td>Labview sample, <a href="./images/lvdemo3.png">snapshot</a>.<br />open camera, preview video, captuare (still) image, set the preview resolution, auto exposure, bitdepth, color adjustment, white (black) balance, digital binning, flat (dark) field corrction, etc.</td>
      </tr><tr>
		<td rowspan="5">imagepro</td>
		<td rowspan="2">liveedf</td>
		<td rowspan="5">Win32</td>
		<td>C++</td><td>Qt</td>
		<td>Qt sample, <a href="./images/liveedfqt.png">snapshot</a>.</td>
	  </tr><tr>
		<td>C#</td><td>WinForm</td>
		<td>C# sample, <a href="./images/liveedfcs.png">snapshot</a>.</td>
	  </tr><tr>
		<td rowspan="2">livestack</td>
		<td>C++</td><td>Qt</td>
		<td>Qt sample, <a href="./images/livestackqt.png">snapshot</a>.</td>
	  </tr><tr>
		<td>C#</td><td>WinForm</td>
		<td>C# sample, <a href="./images/livestackcs.png">snapshot</a>.</td>
	  </tr><tr>
		<td>demostitch</td>
		<td>C++</td><td>Qt</td>
		<td>Qt sample</td>
	  </tr>
</table></div>
<hr/><h1><font color="#0000FF">10. Misc</font></h1><hr/>
<h2><font color="#0000FF">a. <a id="mtu">Enable "Jumbo Frame" on Windows</a></font></h2>
(1) start "Device Manager", then expand Network adapters. <a href="./images/devmgr.png">snapshot</a><br/>
(2) Right click the network interface card and select "Properties"<br/>
(3) Select the Advanced tab. Next, select "Jumbo Packet" in the Property box, and then select "9014 Bytes" (Different network card models may have slightly different value) for Value to the right. Click OK to save the change. <a href="./images/mtu.png">snapshot</a><br/>
(4) Run the following command to view the network card MTU: <a href="./images/mtushow.png">snapshot</a><br/><table width="100%" border="0" bgcolor="#B0D0B0"><tr><td align="center"><pre>netsh interface ipv4 show subinterface</pre></td></tr></table>
<hr/><h1><font color="#0000FF">10. Changelog</font></h1><hr/>
<p>v57: Add Altaircam_PullImageV4, AltaircamFrameInfoV4, GPS</p>
<p>v56: Performance improvements: reduced frame data copy in RAW mode</p>
<p>v55: Add Support to HDR Pixel Format</p>
<p>v54: Add support to GigE. Please see <a href="#apigige">here</a></p>
<p>v53: Add AltaircamFrameInfoV3, Altaircam_PullImageV3, Altaircam_StartPushModeV4</p>
<p>v52: Android Java side transfer file descriptor to <a href="#apiopen">Altaircam_Open</a> to open camera. Please see <a href="#androidopen">here</a></p>
<p>v51: Add support auto exposure "once" mode. Please see <a href="#aexpo">here</a></p>
<p>v50: SIMD optimize in Windows(x86/x64), Linux(x64) and Android(x64)<br/>
&nbsp;&nbsp;&nbsp;&nbsp;&nbsp;&nbsp;&nbsp;frontend and backend deque length: <a href="#frontend">ALTAIRCAM_OPTION_FRONTEND_DEQUE_LENGTH</a>, <a href="#backend">ALTAIRCAM_OPTION_BACKEND_DEQUE_LENGTH</a></p>
<p>v49: Add support to save &amp; load configuration. Please see <a href="#cfg">here</a></p>
<p>v48: hardware event. Please see <a href="#hwflag">here</a>, <a href="#hwevent">here</a> and <a href="#hwoption">here</a></p>
<p>v47: hardware level range. Please see <a href="#hwlevelrange">here</a> and <a href="#levelrangev2">here</a></p>
<p>v46: Add support denose. Please see <a href="#denoise">here</a></p>
<p>v45: Add sequencer trigger, UART, mix trigger (<a href="#mix">external and software trigger both are enabled</a>)</p>
<p>v44: Extend the realtime mode, Please see <a href="#realtime">here</a><br/>
&nbsp;&nbsp;&nbsp;&nbsp;&nbsp;&nbsp;&nbsp;Add ALTAIRCAM_OPTION_CALLBACK_THREAD and ALTAIRCAM_OPTION_FRAME_DEQUE_LENGTH</p>
<p>v43: Reload the last frame in the trigger mode. Please see <a href="#reload">ALTAIRCAM_OPTION_RELOAD</a></p>
<p>v42: Precise frame rate and bandwidth. Please see <a href="#precise">here</a> and ALTAIRCAM_FLAG_PRECISE_FRAMERATE</p>
<p>v41: no packet timeout. Please see <a href="#nopacket">here</a></p>
<p>v40: Auto test tool, see samples\autotest</p>
<p>v39: Update C#/VB.NET/Java/Python</p>
<p>v38: Add support to byte order, change BGR/RGB. Please see <a href="#bgr">here</a></p>
<p>v37: Add Android support<br/>&nbsp;&nbsp;&nbsp;&nbsp;&nbsp;&nbsp;&nbsp;Add Altaircam_StartPushModeV3 (Altaircam_StartPushModeV2 and Altaircam_StartPushMode are obsoleted)</p>
<p>v36: Add Java support. Please see <a href="#java">here</a></p>
<p>v35: Add Python support. Please see <a href="#python">here</a></p>
<p>v34: Auto Focus and Focus Motor</p>
<p>v33: extend ALTAIRCAM_OPTION_AGAIN to ALTAIRCAM_OPTION_AUTOEXP_POLICY, support more options. Please see <a href="#aepolicy">here</a></p>
<p>v32: Addd support to Windows 10 on ARM and ARM64, both desktop and WinRT</p>
<p>v31: Add Altaircam_deBayerV2, support RGB48 and RGB64</p>
<p>v30: Add ALTAIRCAM_FLAG_CGHDR</p>
<p>v29: Add AltaircamFrameInfoV2, a group of functions (PullImageV2 and StartPushModeV2), some cameras support frame sequence number and timestamp. Please see <a href="#infov2">here</a></p>
<p>v28: Add Altaircam_read_Pipe, Altaircam_write_Pipe, Altaircam_feed_Pipe</p>
<p>v27: Add Altaircam_SnapN, support to snap multiple images, please see <a href="#snapn">here</a> and democpp</p>
<p>v26: Add support to restore factory settings, ALTAIRCAM_OPTION_FACTORY</p>
<p>v25: Add sharpening, ALTAIRCAM_OPTION_SHARPENING</p>
<p>v24: Add support to Exposure time with the 50/60 HZ constraint</p>
<p>v23: Add support to Linux armhf, armel and arm64<br/>
&nbsp;&nbsp;&nbsp;&nbsp;&nbsp;&nbsp;&nbsp;Add FFC and DFC, please see <a href="#ffc">here</a> and <a href="#dfc">here</a></p>
<p>v22: Add ALTAIRCAM_OPTION_DDR_DEPTH, please see <a href="#ddrdepth">here</a></p>
<p>v21: Add Altaircam_IoControl</p>
<p>v20: Add Altaircam_EnumV2, AltaircamModelV2, AltaircamDeviceV2; (Altaircam_Enum, AltaircamModel and AltaircamDevice are obsoleted)<br/>
&nbsp;&nbsp;&nbsp;&nbsp;&nbsp;&nbsp;&nbsp;Add Pixel Format, see ALTAIRCAM_OPTION_PIXEL_FORMAT; (ALTAIRCAM_OPTION_PIXEL_FORMAT is the super set of ALTAIRCAM_OPTION_BITDEPTH)<br/>
&nbsp;&nbsp;&nbsp;&nbsp;&nbsp;&nbsp;&nbsp;Add Flat Field Correction</p>
<p>v19: Add Black Balance: please see <a href="#black">here</a></p>
<p>v18: Add Altaircam_get_Revision</p>
<p>v17: Add <a href="#rotate">ALTAIRCAM_OPTION_ROTATE</a></p>
<p>v16: Add <a href="#ddr">ALTAIRCAM_FLAG_DDR</a>, use very large capacity DDR (Double Data Rate SDRAM) for frame buffer</p>
<p>v15: Add <a href="#binning">ALTAIRCAM_OPTION_BINNING</a></p>
<p>v14: Add support to WinRT / UWP (Universal Windows Platform) / Windows Store App</p>
<p>v13: support row pitch, please see <a href="#rowpitch1">Altaircam_PullImageWithRowPitch</a> and <a href="#rowpitch2">Altaircam_PullStillImageWithRowPitch</a></p>
<p>v12: support RGB32, 8 bits Grey, 16 bits Grey, please see <a href="#rgb">here</a></p>
<p>v11: black level: please see <a href="#blacklevel">here</a></p>
<p>v10: demosaic method: please see <a href="#demosaic">here</a></p>
<p>v9: change the histogram data type from double to float</p>
<p>v8: support simulated trigger, please see <a href="#trigger">here</a></p>
<p>v7: support RGB48 when bitdepth &gt; 8, please see <a href="#rgb">here</a></p>
<p>v6: support trigger mode, please see <a href="#trigger">here</a></p>
<p>v5: White Balance: Temp/Tint Mode vs RGB Gain Mode, please see <a href="#wb">here</a></p>
<p>v4: ROI (Region Of Interest) supported: please see <a href="#roi">here</a></p>
<p>v3: more bitdepth supported: 10bits, 12bits, 14bits, 16bits</p>
<p>v2: support RAW format, please see <a href="#raw">here</a> and <a href="#rawo">here</a>; support Linux and macOS</p>
<p>v1: initial release</p>
</body>
</html><|MERGE_RESOLUTION|>--- conflicted
+++ resolved
@@ -1,2539 +1,2531 @@
-<!DOCTYPE html PUBLIC "-//W3C//DTD XHTML 1.0 Transitional//EN" "http://www.w3.org/TR/xhtml1/DTD/xhtml1-transitional.dtd">
-<html xmlns="http://www.w3.org/1999/xhtml">
-<head>
-<meta http-equiv="Content-Type" content="text/html; charset=utf-8"/>
-<title>Altaircam API Manual</title>
-</head>
-<body>
-<h1 align="center">Altaircam API Manual</h1>
-<hr/><h1><font color="#0000FF">1. Version &amp; Platform</font></h1>
-<<<<<<< HEAD
-<hr/><ul><li>Version: 57.27250.20241216</li></ul>
-=======
-<hr/><ul><li>Version: 57.27348.20241224</li></ul>
->>>>>>> 1c571776
-<ul><li>Platform<ul>
-      <li>Win32:<ul>
-          <li>x64: Win7 or above</li>
-          <li>x86: XP SP3 or above; CPU supports SSE2 instruction set or above</li>
-		  <li>arm64: Win10 or above</li>
-		  <li>arm: Win10 or above</li>
-        </ul></li>
-	  <li><a href="https://learn.microsoft.com/en-us/windows/uwp" target="_blank">WinRT/UWP</a>: x64, x86, arm64, arm; Windows10 or above</li>
-      <li>macOS:<ul>
-	  <li>x64+x86: macOS 10.10 or above</li>
-	  <li>x64+arm64: macOS 11.0 or above, support x64 and <a href="https://en.wikipedia.org/wiki/Apple_silicon" target="_blank">Apple silicon</a> (such as M1, M2, etc)</li>
-	  </ul></li>
-      <li>Linux: kernel 2.6.27 or above<ul><li>x64: GLIBC 2.14 or above</li>
-		  <li>x86: CPU supports SSE3 instruction set or above; GLIBC 2.8 or above</li>
-		  <li>arm64: GLIBC 2.17 or above; built by aarch64-linux-gnu (version 5.4.0)</li>
-		  <li>armhf: GLIBC 2.8 or above; built by arm-linux-gnueabihf (version 5.4.0)</li>
-		  <li>armel: GLIBC 2.8 or above; built by arm-linux-gnueabi (version 5.4.0)</li>
-		</ul></li>
-      <li>Android: __ANDROID_API__ &gt;= 24 (Android 7.0); built by android-ndk-r18b; see <a href="https://developer.android.com/ndk/guides/abis" target="_blank">here</a>
-        <ul><li>arm64: arm64-v8a</li>
-            <li>arm: armeabi-v7a</li>
-            <li>x64: x86_64</li>
-            <li>x86</li>
-</ul></li></ul></li></ul>
-<hr/><h1><font color="#0000FF">2. Introduction</font></h1><hr/>
-<p>Altaircam cameras support various kinds of APIs (Application Program Interface), namely
- Native C/C++, <a href="#dotnet">.NET (C# &amp; VB.NET)</a>, <a href="#python">Python</a>, <a href="#java">Java</a>, <a href="https://learn.microsoft.com/en-us/windows/win32/directshow/directshow" target="_blank">DirectShow</a>, <a href="http://twain.org" target="_blank">Twain</a>, LabView, MabLab and so on. Compared with other APIs, Native C/C++ API, as a low level API, don't depend any other runtime libraries. Besides, this interface is simple, flexible and easy to be integrated into the customized applications. 
-The SDK zip file contains all of the necessary resources and information:</p>
-<ul><li>inc</li></ul>
-<blockquote>
- <p align="left">altaircam.h, C/C++ head file<br/></p>
-</blockquote>
-<ul><li>win: For Microsoft Windows
-   <ul><li>dotnet
-     <blockquote>
-       <p align="left">altaircam.cs, for C#. The altaircam.cs use P/Invoke to call into altaircam.dll. Please copy altaircam.cs to your C# project to use it.<br/>
-         altaircam.vb, for VB.NET. The altaircam.vb use P/Invoke to call into altaircam.dll. Please copy altaircam.vb to your VB.NET project to use it.<br/>
-      </p></blockquote></li>
-     <li>x86: altaircam.dll, altaircam.lib</li>
-     <li>x64: altaircam.dll, altaircam.lib</li>
-	  <li>arm: altaircam.dll, altaircam.lib</li>
-	  <li>arm64: altaircam.dll, altaircam.lib</li>
-	 <li>winrt<blockquote>
-		DLL files for WinRT / UWP (Universal Windows Platform) / Windows Store App.<br/>
-		These dll files are compatible with Windows Runtime, and can be consumed from a Universal Windows Platform app.<br/>
-		If use C# to develop the UWP, altaircam.cs wrapper class can be used to P/Invoke into altaircam.dll.<br/>
-		Please pay attation to:<blockquote>1. uwp must use winusb, cannot use the proprietary driver. If the proprietary driver has already been installed, please uninstall it in the device manager, after this, Windows will use winusb automatically.<br/>2. DeviceCapability of uwp, see: <a href="https://learn.microsoft.com/en-us/windows-hardware/drivers/usbcon/updating-the-app-manifest-with-usb-device-capabilities" target="_blank">How to add USB device capabilities to the app manifest</a>.</blockquote>
-		</blockquote></li>
-     <li>drivers
-		<blockquote>USB (<b>The cameras produced after Jan. 1, 2017 support WinUSB, It is strongly recommended not to install the driver on Windows 8 and above</b>)<blockquote>
-		<ol><li>x86 folder contains the kernel mode drivers for x86, including altaircam.cat, altaircam.inf and altaircam.sys.</li>
-         <li>x64 folder contains the kennel mode driver for x64, including altaircam.cat, altaircam.inf and altaircam.sys.</li>
-		 <li>It is recommended to use DPInst.exe to automatically install the driver. If you use NSIS to make the installation file, you can use a statement similar to the following:
-			<table width="100%" border="0" bgcolor="#B0D0B0"><tr><td><pre>ExecWait '"$INSTDIR\drivers\x64\DPInst.exe" /SA /SW /PATH "$INSTDIR\drivers\x64"'</pre></td></tr></table></li>
-		</ol></blockquote></blockquote>
-		<blockquote>GigE: GigE Performance Driver (Win7 or above), is optional for gigabit cameras, must be installed and enabled for 10G cameras. Please use the command line (<b>Administrator mode</b>), cd to the directory where the .inf file is located, and execute the following statement to install (install.cmd). If there is an old version, need to uninstall the old version first, and then install the new version:<blockquote>
-			<table width="100%" border="0" bgcolor="#B0D0B0"><tr><td><pre>Install:   netcfg.exe -v -l gigepdrv.inf -c s -i gigepdrv<br/>Uninstall: netcfg.exe -u gigepdrv</pre></td></tr></table>
-		</blockquote></blockquote>
-		</li></ul></li>
-</ul><ul><li>linux: For Linux
- 	<ul><li>udev: 99-altaircam.rules, udev rule file. Please see: <a href="http://reactivated.net/writing_udev_rules.html" target="_blank">http://reactivated.net/writing_udev_rules.html</a>
-            <blockquote>Reload rule without reboot:
-                <table width="100%" border="0" bgcolor="#B0D0B0"><tr><td><pre>udevadm control --reload-rules &amp;&amp; udevadm trigger</pre></td></tr></table>
-			</blockquote></li>
-     <li>x86: libaltaircam.so, so file for x86</li>
-     <li>x64: libaltaircam.so, so file for x64</li>
-	 <li>armel: libaltaircam.so, so file for armel, use toolchain arm-linux-gnueabi</li>
-	 <li>armhf: libaltaircam.so, so file for armhf, use toolchain arm-linux-gnueabihf</li>
-	 <li>arm64: libaltaircam.so, so file for arm64, use toolchain aarch64-linux-gnu</li>
-	</ul><blockquote>***An easy way to distinguish the target platform armel/armhf/arm64, Execute file /bin/ls on the target platform. The following is the result under a Raspberry Pi, it can be seen that it belongs to armhf:
-    <table width="100%" border="0" bgcolor="#B0D0B0"><tr><td><pre>$ file /bin/ls
-/bin/ls: ELF 32-bit LSB executable, ARM, EABI5 version 1 (SYSV), dynamically linked, interpreter /lib/ld-linux-<strong>armhf</strong>.so.3, for GNU/Linux 3.2.0, BuildID[sha1]=67a394390830ea3ab4e83b5811c66fea9784ee69, stripped</pre></td></tr></table>
-Another example, which can be seen to belong to x64:<table width="100%" border="0" bgcolor="#B0D0B0"><tr><td><pre>$ file /bin/ls
-/bin/ls: ELF 64-bit LSB executable, <strong>x86-64</strong>, version 1 (SYSV), dynamically linked (uses shared libs), for GNU/Linux 2.6.32, BuildID[sha1]=c8ada1f7095f6b2bb7ddc848e088c2d615c3743e, stripped</pre></td></tr></table>
-    </blockquote></li></ul>
- <ul><li>android: libaltaircam.so for Android on arm, arm64, x86 and x64</li></ul>
- <ul><li>mac: For macOS, universal dylib: x64+x86, x64+arm64</li></ul>
- <ul><li>python: altaircam.py and <a href="#demopython">sample code</a></li></ul>
- <ul><li>java: altaircam.java and <a href="#demojava">sample code</a></li></ul>
- <ul><li>doc: User manuals in English and <a href="hans.html" target="_blank">Simplified Chinese</a></li></ul>
- <ul><li>extra
-       <ul><li>update: tools for update firmware. Remind: they all depend on the camera dynamic library, please copy altaircam.dll/so/dylib to the directory where it is running.
-		<ul><li>updatefw: update firmware, rename camera, set MAC/IP address for GigE camera, GUI, support Windows only</li>
-		<li>updatecli: update firmware, console UI, support Windows/Linux/MacOS</li>
-		</ul></li><li>directshow: DirectShow SDK and <a href="#demodshow">demo</a></li>
-         <li>twain: TWAIN SDK</li>
-         <li>labview: Labview SDK and <a href="#demolabview">demo</a></li>
-		 <li>matlab: MatLab demo</li>		 
-		<li>imagepro: liveedf, live stitch, live stack</li>
-</ul></li></ul>
-<hr/><h1><font color="#0000FF">3. Concepts &amp; Terminology</font></h1><hr/>
-<h2><font color="#0000FF"><a id="camidsn">a. Camera ID (camId) vs Camera SN (Serial Number)</a></font></h2>
-<p>Please distinguish between camera ID (camId) and camera SN:<br/>
-(a) SN is unique and persistent, fixed inside the camera and remains unchanged, and does not change with connection or system restart.<br/>
-(b) Camera ID (camId) may change due to connection or system restart. Enumerate the cameras to get the camera ID, and then call the Open function to pass in the camId parameter to open the camera.</p>
-<h2><font color="#0000FF">b. Modes for accessing image data: "Pull" Mode vs "Push" Mode</font></h2>
-<p>Altaircam offers two modes to obtain image data: Pull Mode and Push Mode. The former is recommended since it's simpler and the application seldom gets stuck in multithreading conditions, especially when using windows message to notify the events.</p>
-<ul><li>In Pull Mode, altaircam plays a passive role and the application 'PULL' image data from altaircam. The internal thread of altaircam obtains image data from the camera hardware and saves them to the internal buffers, then notify the application (see below). The application then call functions Altaircam_PullImageV4(V3) or Altaircam_PullImage(WithRowPitch)(V2), Altaircam_PullStillImage(WithRowPitch)(V2) to access image data.</li>
-</ul><blockquote>
- <p>There are to ways to notify applications:</p>
-<blockquote>
- <p>a) Use Windows message: Start pull mode by using the function Altaircam_StartPullModeWithWndMsg. When event occurs, altaircam will post message (PostMessage) to the specified window. Parameter WPARAM is the event type, refer to the definition of ALTAIRCAM_EVENT_xxxx. This model avoids the multithreading issues, so it's the most simple way. (Obviously, this is only supported in Windows systems, and not supported in Linux and macOS.)</p>
- <p>b) Use Callback function: Start pull mode by using the function Altaircam_StartPullModeWithCallback. When event occurs, altaircam will callback the function PALTAIRCAM_EVENT_CALLBACK.</p>
-</blockquote></blockquote>
-<blockquote>
- <p>In Pull Mode, the SDK could not only notify the application that the image data or still image are available for 'PULL', but also inform you of the other events, such as:</p>
-<div align="center"><table width="100%" border="1" cellpadding="0" cellspacing="0" bgcolor="#B0D0B0"><tr>
-   <td width="25%">Event</td>
-   <td width="7%">Source</td>
-   <td width="68%">Description</td>
- </tr><tr>
-   <td>ALTAIRCAM_EVENT_EXPOSURE</td>
-   <td rowspan="19">Software</td>
-   <td>exposure time changed</td>
- </tr><tr>
-   <td>ALTAIRCAM_EVENT_TEMPTINT</td>
-   <td>white balance changed. Temp/Tint Mode, please see <a href="#wb">here</a>.</td>
- </tr><tr>
-   <td>ALTAIRCAM_EVENT_WBGAIN</td>
-   <td>white balance changed. RGB Gain Mode, please see <a href="#wb">here</a>.</td>
- </tr><tr>
-   <td>ALTAIRCAM_EVENT_IMAGE</td>
-   <td>Video image data arrives. Use Altaircam_PullImageXXXX to 'pull' the image data</td>
- </tr><tr>
-   <td>ALTAIRCAM_EVENT_STILLIMAGE</td>
-   <td>Still image which is triggered by function Altaircam_Snap or Altaircam_SnapN or Altaircam_SnapR arrives. Use Altaircam_PullImageXXXX to 'pull' the image data</td>
- </tr><tr>
-   <td>ALTAIRCAM_EVENT_ERROR</td>
-   <td>Generic error, data acquisition cannot continue</td>
- </tr><tr>
-   <td>ALTAIRCAM_EVENT_DISCONNECTED</td>
-   <td>Camera disconnected, maybe has been pulled out</td>
- </tr><tr>
-   <td><a id="evnoframe">ALTAIRCAM_EVENT_NOFRAMETIMEOUT</a></td>
-   <td>No frame was not captured within the specified time. see <a href="#noframe">ALTAIRCAM_OPTION_NOFRAME_TIMEOUT</a></td>
- </tr><tr>
-   <td><a id="evnopacket">ALTAIRCAM_EVENT_NOPACKETIMEOUT</a></td>
-   <td>No packet was not captured within the specified time. see <a href="#nopacket">ALTAIRCAM_OPTION_NOPACKET_TIMEOUT</a></td>
- </tr><tr>
-   <td>ALTAIRCAM_EVENT_TRIGGERFAIL</td>
-   <td>trigger failed (for example, bad frame data or timeout)</td>
- </tr><tr>
-   <td>ALTAIRCAM_EVENT_BLACK</td>
-   <td>black balance changed</td>
- </tr><tr>
-   <td>ALTAIRCAM_EVENT_FFC</td>
-   <td>flat field correction status changed</td>
- </tr><tr>
-   <td>ALTAIRCAM_EVENT_DFC</td>
-   <td>dark field correction status changed</td>
- </tr><tr>
-   <td>ALTAIRCAM_EVENT_FPNC</td>
-   <td>fixed pattern noise correction status changed</td>
- </tr><tr>
-   <td>ALTAIRCAM_EVENT_ROI</td>
-   <td>roi changed</td>
- </tr><tr>
-   <td>ALTAIRCAM_EVENT_LEVELRANGE</td>
-   <td>level range changed</td>
- </tr><tr>
-   <td>ALTAIRCAM_EVENT_AUTOEXPO_CONV</td>
-   <td>auto exposure convergence</td>
- </tr><tr>
-   <td>ALTAIRCAM_EVENT_AUTOEXPO_CONVFAIL</td>
-   <td>auto exposure once mode convergence failed</td>
- </tr><tr>
-   <td>ALTAIRCAM_EVENT_FACTORY</td>
-   <td>restore factory settings. Please note that restoring factory settings may cause resolution changes.</td>
- </tr><tr>
-   <td><a id="hwevent">ALTAIRCAM_EVENT_EXPO_START</a></td>
-   <td rowspan="5">Hardware</td>
-   <td>exposure start</td>
- </tr><tr>
-   <td>ALTAIRCAM_EVENT_EXPO_STOP</td>
-   <td>exposure stop</td>
- </tr><tr>
-   <td>ALTAIRCAM_EVENT_TRIGGER_ALLOW</td>
-   <td>next trigger allow</td>
- </tr><tr>
-   <td>ALTAIRCAM_EVENT_TRIGGER_IN</td>
-   <td>trigger in</td>
- </tr><tr>
-   <td>ALTAIRCAM_EVENT_HEARTBEAT</td>
-   <td>heartbeat, can be used to monitor whether the camera is alive. see <a href="#heartbeat">ALTAIRCAM_OPTION_HEARTBEAT</a></td>
- </tr></table></div></blockquote>
-<ul>
-  <li>In Push Mode, altaircam plays an active role. Once the video data is obtained from camera by internal thread, altaircam will 'PUSH' the image data to the application through PALTAIRCAM_DATA_CALLBACK. Call the function Altaircam_StartPushMode to start push mode. Push mode is more complex. There are some special precautions, such as multithread issues, being impossible to call Altaircam_Close and Altaircam_Stop in callback function PALTAIRCAM_DATA_CALLBACK_V4/V3, etc.</li>
-</ul><h2><font color="#0000FF">c. <a id="stillcapture">Still Capture (Still Image)</a></font></h2>
-<p>Most cameras support the so-called still capture capability. This function switches the camera to another resolution temporarily when the camera is in preview mode, after a "still" image in the new resolution is captured and then switch back to the original resolution and resume preview mode.</p>
-<p>For example, UCMOS05100KPA support 3 resolutions and the current one in preview mode is 1280 * 960. Call Altaircam_Snap(h, 0) to "still capture" an image in 2592 * 1944 resolution. To realize this function, the camera will temporarily switch to 2592 * 1944 firstly, get an image in 2592 * 1944 resolution and then switch back to 1280 * 960 and resume preview.</p>
-<blockquote>a) In pull mode operation, after the still capture, ALTAIRCAM_EVENT_STILLIMAGE will be sent out for external acknowledgement. The external application should call Altaircam_PullImageV4(V3) or Altaircam_PullStillImage(V2) to get the still captured image.</blockquote>
-<blockquote>b) In push mode operation, after the still capture, the callback function PALTAIRCAM_DATA_CALLBACK_V4/V3 will be called with bSnap parameter setting TRUE. The image information including the resolution information will be obtained via the parameter pHeader.</blockquote>
-<p>To check whether the camera have the still capture capability, call Altaircam_get_StillResolutionNumber function or check the still field of the struct AltaircamModelV2.</p>
-<h2><font color="#0000FF"><a id="raw">d. Data format: RGB vs RAW</a></font></h2>
-<p>Altaircam supports two data formats: RGB format (default) and RAW format. RAW format could be enabled by assigning ALTAIRCAM_OPTION_RAW parameter to 1 when calling Altaircam_put_Option function.</p>
-<ul><li>RGB format: The output of every pixel contains 3 componants which stand for R/G/B value respectively. This output is a processed output from the internal color processing engine.</li></ul>
-<ul><li>RAW format: In this format, the output is the raw data directly output from the sensor. The RAW format is for the users that want to skip the internal color processing and obtain the raw data for user-specific purpose. With the raw format output enabled, the functions that are related to the internal color processing will not work, such as Altaircam_put_Hue or Altaircam_AwbOnce function and so on.</li></ul>
-<p>Users could switch these two format by calling Altaircam_put_Option function with different value setting to <a href="#rawo">ALTAIRCAM_OPTION_RAW</a>. You change this option only when camera is NOT running.</p>
-<p>Users could change RGB bits by calling Altaircam_put_Option with different value setting to <a href="#rgb">ALTAIRCAM_OPTION_RGB</a>. You change this option only when camera is NOT running.</p>
-<h2><font color="#0000FF"><a id="wb">e. White Balance and Auto White Balance: Temp/Tint mode vs RGB Gain mode</a></font></h2>
-<p>1. Altaircam sdk supports two independent modes for white balance: a) Temp/Tint Mode; b) RGB Gain Mode</p>
-<blockquote>
-<p>a) Temp/Tint mode is the default white balance mode. In this mode, temp and tint are the parameters that could be used to control the white balance. Altaircam_get_TempTint function is used to acquire the temp and tint values and Altaircam_put_TempTint is used to set the temp and tint values. Function Altaircam_AwbOnce is used to execute the auto white balance. When the white balance parameters change, ALTAIRCAM_EVENT_TEMPTINT event will be notified for external use.</p>
-<p>b) In RGB Gain mode, the while balace is controled by the gain values of the R,G,B channels. Altaircam_get_WhiteBalanceGain is used to acquire the parameters and Altaircam_put_WhiteBalanceGain is used to set the white balance parameters. Altaircam_AwbInit is used to execute the execute the auto white balance. When the white balance parameters change, ALTAIRCAM_EVENT_WBGAIN event will be notified for external use.</p>
-<p>The functions for these two modes cannot be misused:</p>
-	<blockquote>
-	a) In Temp/Tint mode, please use Altaircam_get_TempTint and Altaircam_put_TempTint and Altaircam_AwbOnce. Altaircam_get_WhiteBalanceGain and Altaircam_put_WhiteBalanceGain and Altaircam_AwbInit cannot be used, they always return E_NOTIMPL.<br/>
-	b) In RGB Gain mode, please use Altaircam_get_WhiteBalanceGain and Altaircam_put_WhiteBalanceGain and Altaircam_AwbInit. Altaircam_get_TempTint and Altaircam_put_TempTint and Altaircam_AwbOnce cannot be used, they always return E_NOTIMPL<br/>
-	</blockquote>
-<p>This mode is specified when the camera is opened and cannot be changed unless the camera is closed and opened again. Please see <a href="#wbmode">here</a>.</p>
-</blockquote>
-<p>2. There are two auto white balance mechanisms available in this field: one is continuous auto white balance and the other is a "once" auto white balance. The white balance parameters will be always calculated and updated for the continuous auto white balance mechanism. For "once" auto white balance mechanism, the white balance parameters will be calculated and updated only when triggered. Altaircam cameras support "once" auto white balance mechanism since it is more accurate and propriate for the microscope application, especially when the background is in pure color. Continuous white balance mechanism will encounter some problem in some cases.</p>
-<p>3. Monochromatic camera does not support white balance. The functions metioned above always return E_NOTIMPL.</p>
-<h2><font color="#0000FF">f. <a id="trigger">Trigger Mode</a></font></h2>
-<p>1. What is Trigger Mode</p>
-	<blockquote>
-		Altaircam camera has two working modes: video mode and trigger mode. When in trigger mode, no images will be available until the trigger conditions are met. Cameras have 2 types for triggering according to the types of trigger source, including software trigger mode, external trigger mode and simulated trigger mode.
-	</blockquote>
-<p>2. The Difference between Trigger and Snap</p>
-	<blockquote>
-		Trigger mode is designed for accurate control of the camera and images would be acquired only when the conditions are met. Users could get the images by controlling the trigger conditions. Trigger mode must be pre-specified. Once the trigger mode is entered, no images will come out from the camera until the trigger conditions are met. The triggered images will stay the same property as the pre-specified resolution. Snap is designed to acquire the images from the camera in video mode. The resolution of the snapped image could be the same resolution as the video or could be different.
-	</blockquote>
-<p>3. Software Trigger Mode</p>
-	<blockquote>
-		Camera could be triggered by software. In software trigger mode, images burst out only when users trigger the camera from the software. Numbers of the images of the triggering could also be controlled by software.
-	</blockquote>
-<p>4. External Trigger Mode</p>
-	<blockquote>
-		Camera could be triggered by external trigger signal. By now Altaircam camera only supports positive-edge trigger mode.
-	</blockquote>
-<p>5. Mix Trigger Mode</p>
-	<blockquote>
-		Both external and software trigger are enabled.
-	</blockquote>
-<p>6. Simulated Trigger Mode</p>
-	<blockquote>
-		For cameras that do not support software trigger and external trigger, simulated trigger mode could be available. When in simulated trigger mode, the camera hardware actually works in the same mode as the video mode. But the up-level software will not obtain any images from the camera. The software buffer will stay empty until the user set the trigger conditions by software. 
-	</blockquote>
-<p>7. How to Enter the Trigger Mode</p>
-	<blockquote>
-		After the numeration of the connected camera, you can check the flag and find out what trigger mode does the camera support according to the following definition.
-			<blockquote><table width="100%" border="0" bgcolor="#B0D0B0"><tr><td><pre>#define ALTAIRCAM_FLAG_TRIGGER_SOFTWARE   0x00080000  /* support software trigger */
-#define ALTAIRCAM_FLAG_TRIGGER_EXTERNAL   0x00100000  /* support external trigger */
-#define ALTAIRCAM_FLAG_TRIGGER_SINGLE     0x00200000  /* only support trigger single: one trigger, one image */</pre></td></tr></table></blockquote>
-		Function Altaircam_put_Option(HAltaircam h, unsigned iOption, int iValue) could be used to set the camera to trigger mode when assign ALTAIRCAM_OPTION_TRIGGER to the iOption parameter. iValue is used to specify the types of the trigger modes. Please see the following for reference.
-			<blockquote>
-<table width="100%" border="0" bgcolor="#B0D0B0"><tr><td><pre>#define ALTAIRCAM_OPTION_TRIGGER   0x0b    /* 0 = video mode, 1 = software or simulated trigger mode, 2 = external trigger mode, 3 = external + software trigger, default value = 0 */</pre></td></tr></table>
-			</blockquote>
-		Function Altaircam_get_Option(HAltaircam h, unsigned iOption, int* piValue) could be used to get what type of trigger mode the camera is in.
-	</blockquote>
-<p>8. How to Trigger the camera</p>
-	<blockquote>
-		Function Altaircam_Trigger(HAltaircam h, unsigned short nNumber) could be used to trigger the camera. Assigning different value to nNumber means different:
-			<blockquote>
-			nNumber = 0 means stop the trigger.<br/>
-			nNumber = 0xFFFF means trigger continuously, the same as video mode;<br/>
-			nNumber = other valid values means nNumber images will come out from the camera.<br/>
-			</blockquote>
-		If the ALTAIRCAM_FLAG_TRIGGER_SINGLE flag is checked, the nNumber parameter must be assigned to 1 and 1 image will come out from the camera when Altaircam_Trigger is called.<br/>Enter the trigger mode first and then call Altaircam_Trigger function to trigger the camera.
-	</blockquote>
-<p>9. Trigger timeout</p>
-	<blockquote>
-	The timeout is recommended for not less than (Exposure Time * 102% + 4 Seconds).
-	</blockquote>
-<h2><font color="#0000FF">g. Thread safe</font></h2>
-<p>We use a "neutral" policy (similar to C++ standard library), which means:</p>
-<blockquote>
-<p>a) A camera object is thread-safe for reading from multiple threads. For example, given a camera object A, it is safe to read A from thread 1 and from thread 2 simultaneously.</p>
-<p>b) If a camera object is being written to by one thread, then all reads and writes to that object on the same or other threads must be protected. For example, given a camera object A, if thread 1 is writing to A, then thread 2 must be prevented from reading from or writing to A.</p>
-<p>c) It's safe to read and write to one camera object even if another thread is reading or writing to a different camera object. For example, given camera objects A and B, it's safe when A is being written in thread 1 and B is being read or write in thread 2.</p>
-<p>d) It's safe to pull image from multi threads</p>
-</blockquote>
-<h2><font color="#0000FF">h. Log file</font></h2>
-<p>The SDK does not output logs by default. If there is a file with the same name and extension *.log in the directory where the SDK library file is located and it has <strong>write permission</strong>, the log will be enabled and recorded in this file:</p>
-<blockquote>
-<p>a) The log file name is exactly the same as the library file, and the extension is changed to *.log (e.g. altaircam.dll corresponds to the log file altaircam.log; xyz.dll to xyz.log; libxyz.so to libxyz.log)</p>
-<p>b) The log file time uses relative time by default, and the SDK startup time is recorded as [00:00:00.000]. If you want to use local time (e.g. [0923 17:11:01.491]), add the letter "l" to *.log (i.e. *.llog)</p>
-<p>c) By default, the log file content is automatically cleared every time SDK is started, and the log is written from the beginning. Adding the letter "a" to *.log means that the append mode is used, and the log file content is not cleared when SDK is restarted</p>
-<p>d) <strong>Please make sure that the program has write permission to the log file</strong>(For example, if the program is installed in the Program Files directory, it often happens that the log file cannot be written in non-administrator mode. It is recommended to run the program in administrator mode or modify the permission of the log file.)</p>
-</blockquote>
-<hr/><h1><font color="#0000FF">4. Functions</font></h1><hr/>
-<ul><li><h2><font color="#0000FF"><a id="hresult">HRESULT return value</a></font></h2>
-	<p>HRESULT is not uncommon on the Windows platform. It's borrowed to macOS and Linux, see table below:</p>
-	<p><strong>Please note that the return value &gt;= 0 means success (especially S_FALSE is also successful, indicating that the internal value and the value set by the user is equivalent, which means "no operation"). Therefore, the SUCCEEDED and FAILED macros should generally be used to determine whether the return value is successful or failed.<br/>
-(Unless there are special needs, do not use "==S_OK" or "==0" to judge the return value)</strong></p>
-  <div align="center"><table width="100%" border="1" cellpadding="0" cellspacing="0" bgcolor="#B0D0B0">
-      <tr><td width="15%">Name</td>
-        <td width="35%">Description</td>
-		<td width="35%">Remark</td>
-		<td width="15%">Value</td>
-      </tr><tr>
-        <td>S_OK</td>
-        <td>Success</td>
-		<td></td>
-		<td>0x00000000</td>
-	  </tr><tr>
-        <td>S_FALSE</td>
-        <td>Yet another <strong>success</strong></td>
-		<td>Different from S_OK, such as internal values and user-set values have coincided, equivalent to noop</td>
-		<td>0x00000001</td>
-	  </tr><tr>
-        <td>E_ACCESSDENIED</td>
-        <td>Permission denied</td>
-		<td>The program on Linux does not have permission to open the USB device, please enable udev rules file or run as root</td>
-		<td>0x80070005</td>
-	  </tr><tr>
-        <td>E_INVALIDARG</td>
-        <td>One or more arguments are not valid</td>
-		<td></td>
-		<td>0x80070057</td>
-	  </tr><tr>
-        <td>E_NOTIMPL</td>
-        <td>Not supported or not implemented</td>
-		<td>This feature is not supported on this model of camera</td>
-		<td>0x80004001</td>
-	  </tr><tr>
-        <td>E_POINTER</td>
-        <td>Pointer that is not valid</td>
-		<td>Pointer is NULL</td>
-		<td>0x80004003</td>
-	  </tr><tr>
-        <td>E_UNEXPECTED</td>
-        <td>Catastrophic failure</td>
-		<td>Generally indicates that the conditions are not met, such as calling put_Option setting some options that do not support modification when the camera is running, and so on</td>
-		<td>0x8000ffff</td>
-	  </tr><tr>
-        <td>E_WRONG_THREAD</td>
-        <td>Call function in the wrong thread</td>
-		<td>See <a href="#wrongthread1">here</a>, <a href="#wrongthread2">here</a>, <a href="#wrongthread3">here</a></td>
-		<td>0x8001010e</td>
-	  </tr><tr>
-        <td>E_GEN_FAILURE</td>
-        <td>Device not functioning</td>
-		<td>It is generally caused by hardware errors, such as cable problems, USB port problems, poor contact, camera hardware damage, etc</td>
-		<td>0x8007001f</td>
-	  </tr><tr>
-        <td>E_BUSY</td>
-        <td>The requested resource is in use</td>
-		<td>The camera is already in use, such as duplicated opening/starting the camera, or being used by other application, etc</td>
-		<td>0x800700aa</td>
-	  </tr><tr>
-        <td>E_PENDING</td>
-        <td>The data necessary to complete this operation is not yet available</td>
-		<td>No data is available at this time</td>
-		<td>0x8000000a</td>
-	  </tr><tr>
-        <td>E_TIMEOUT</td>
-        <td>This operation returned because the timeout period expired</td>
-		<td></td>
-		<td>0x8001011f</td>
-	  </tr><tr>
-        <td>E_FAIL</td>
-        <td>Unspecified failure</td>
-		<td></td>
-		<td>0x80004005</td>
-</tr></table></div><br/>
-<div align="center"><table width="100%" border="0" cellpadding="0" cellspacing="0" bgcolor="#B0D0B0">
-  <tr><td><pre>#define SUCCEEDED(hr)   (((HRESULT)(hr)) &gt;= 0)
-#define FAILED(hr)      (((HRESULT)(hr)) &lt; 0)</pre></td></tr>
-</table></div>
-<p>On windows platform, these HRESULT constants are already defined in the system header file. On other platforms, if you need to use these constants, you can #define ALTAIRCAM_HRESULT_ERRORCODE_NEEDED <strong>before</strong> #include "altaircam.h". See below:</p>
-<table width="100%" border="0" bgcolor="#B0D0B0"><tr><td><pre>#define ALTAIRCAM_HRESULT_ERRORCODE_NEEDED
-#include "altaircam.h"</pre></td></tr></table>
-</li></ul><ul><li><h2><font color="#0000FF">Calling Convention</font></h2>
-	<p>Win: __stdcall, please see <a href="https://learn.microsoft.com/en-us/cpp/cpp/stdcall" target="_blank">here</a></p>
-	<p>macOS, Linux and Android: __cdecl</p>
-</li></ul><ul><li><h2><a id="callback"><font color="#0000FF">Callback: PALTAIRCAM_EVENT_CALLBACK and PALTAIRCAM_DATA_CALLBACK_V4/V3</font></a></h2>
-	<p>These callback functions are called back from the internal thread in altaircam.dll, so great attention should be paid to multithread issue.<br/>
-        Please ensure that the callback funcion is simple and return quickly.<br/>
-        Otherwise, in callback mode, ALTAIRCAM_OPTION_CALLBACK_THREAD can be setted to use a dedicated thread for callback.</p>
-	<p><strong>Due to the need to wait for the callback function to return when performing the following actions, the callback function context has the following limitations:<br/>
-	(a) Do NOT call Altaircam_Stop and Altaircam_Close in this callback function, otherwise, deadlocks.<br/>
-	(b) <a id="wrongthread1">Do NOT call Altaircam_put_Option with ALTAIRCAM_OPTION_TRIGGER, ALTAIRCAM_OPTION_BITDEPTH, ALTAIRCAM_OPTION_PIXEL_FORMAT, ALTAIRCAM_OPTION_BINNING, ALTAIRCAM_OPTION_ROTATE, it will fail with the error code E_WRONG_THREAD.</a><br/>
-	(c) <a id="wrongthread2">Do NOT call Altaircam_put_Roi, it will fail with the error code E_WRONG_THREAD.</a><br/>
-	(d) If try to acquire the same lock when performing the above operations and when callback functions, it will cause waiting forever for the callback to end, deadlock</strong></p>
-</li></ul><ul><li><h2><font color="#0000FF"><a id="cord">Coordinate</a></font></h2>
-<p>Functions with coordinate parameters, such as Altaircam_put_Roi, Altaircam_put_AEAuxRect, etc., the coordinate is <strong>always relative to the original resolution</strong>, even that the video has been flipped, rotated, digital binning, ROI, or combination of the previous operations.</p>
-<p>If the image is upside down (see <a href="#upsidedown">here</a>), the coordinate must be also upsize down.</p>
-</li></ul><ul><li><h2><font color="#0000FF">Altaircam_EnumV2<br/>Altaircam_EnumWithName</font></h2>
-    <p><strong>Return value: </strong> non-negative integer, enumerated camera number</p>
-    <p><strong>Parameters:</strong></p>
-    	<blockquote>
-    		<p>AltaircamDeviceV2 arr[ALTAIRCAM_MAX]: AltaircamDeviceV2 buffer</p>
-    	</blockquote>
-    <p><strong>Remarks:</strong> call this function to enumerate Altaircam cameras that are currently connected to computer and when it is returned, AltaircamDeviceV2 buffer contains the information of each camera instance enumerated.<strong>If we don't care about that multiple cameras connect to the computer simultaneously, it's optional to call this function to enumerate the camera instances</strong>.</p>
-    <p>(1) The code snippet shows as below:<br/></p>
-<table width="100%" border="0" bgcolor="#B0D0B0">
-  <tr><td><pre>AltaircamDeviceV2 arr[ALTAIRCAM_MAX];
-unsigned cnt = Altaircam_EnumV2(arr);
-for (unsigned i = 0; i &lt; cnt; ++i)
-    ......</pre></td></tr>
-</table><br/>
-<table width="100%" border="0" bgcolor="#B0D0B0">
-<tr><td><pre>typedef struct{
-#ifdef _WIN32
-    const wchar_t*     name;     /* model name */
-#else
-    const char*        name;
-#endif
-    unsigned long long flag;     /* ALTAIRCAM_FLAG_xxx */
-    unsigned           maxspeed; /* maximum speed level, Altaircam_get_MaxSpeed, the speed range = [0, maxspeed], closed interval */
-    unsigned           preview;  /* number of preview resolution, Altaircam_get_ResolutionNumber */
-    unsigned           still;    /* number of still resolution, Altaircam_get_StillResolutionNumber */
-    unsigned           maxfanspeed; /* maximum fan speed, fan speed range = [0, max], closed interval */
-    unsigned           ioctrol;     /* number of input/output control */
-    float              xpixsz;      /* physical pixel size in micrometer */
-    float              ypixsz;      /* physical pixel size in micrometer */
-    AltaircamResolution  res[ALTAIRCAM_MAX];
-}AltaircamModelV2; /* device model v2 */
-
-typedef struct {
-#if defined(_WIN32)
-    wchar_t  displayname[64];    /* display name: model name or user-defined name (if any and Altaircam_EnumWithName, Altaircam_EnumV2 always returns model name) */
-    wchar_t  id[64];             /* camId */
-#else
-    char     displayname[64];    /* display name: model name or user-defined name (if any and Altaircam_EnumWithName, Altaircam_EnumV2 always returns model name) */
-    char     id[64];             /* camId */
-#endif
-    const AltaircamModelV2* model;
-} AltaircamDeviceV2; /* device instance for enumerating */
-</pre></td></tr></table><br/>
-<div align="center"><table width="100%" border="1" cellpadding="0" cellspacing="0" bgcolor="#B0D0B0"><tr>
-   <td width="8%">name</td>
-   <td colspan="2">The name of this model</td>
-   </tr><tr>
-   <td width="8%" rowspan="56">flag</td>
-   <td colspan="2">Bitwise flag</td>
-   </tr><tr>
-   <td width="29%">ALTAIRCAM_FLAG_CMOS</td>
-   <td width="63%">cmos sensor</td>
- </tr><tr>
-   <td>ALTAIRCAM_FLAG_CCD_PROGRESSIVE</td>
-   <td>progressive ccd sensor</td>
- </tr><tr>
-   <td>ALTAIRCAM_FLAG_CCD_INTERLACED</td>
-   <td>interlaced ccd sensor</td>
- </tr><tr>
-   <td>ALTAIRCAM_FLAG_ROI_HARDWARE</td>
-   <td>support hardware ROI. Hardware ROI means only the ROI part of image is output from the sensor and the software cropping operation is not required. Higher frame rate is achieved when using hardware ROI method. Software ROI means the image with the complete field of view of the sensor will be output and software cropping operation is required to obtain the ROI image.</td>
- </tr><tr>
-   <td>ALTAIRCAM_FLAG_MONO</td>
-   <td>monochromatic sensor</td>
- </tr><tr>
-   <td>ALTAIRCAM_FLAG_BINSKIP_SUPPORTED</td>
-   <td>support bin/skip mode, see Altaircam_put_Mode and Altaircam_get_Mode</td>
- </tr><tr>
-   <td>ALTAIRCAM_FLAG_USB30</td>
-   <td>usb3.0</td>
- </tr><tr>
-   <td>ALTAIRCAM_FLAG_TEC</td>
-   <td>Thermoelectric Cooler</td>
- </tr><tr>
-   <td>ALTAIRCAM_FLAG_USB30_OVER_USB20</td>
-   <td>usb3.0 camera connected to usb2.0 port</td>
- </tr><tr>
-   <td>ALTAIRCAM_FLAG_ST4</td>
-   <td>ST4 port</td>
- </tr><tr>
-   <td>ALTAIRCAM_FLAG_GETTEMPERATURE</td>
-   <td>support to get the temperature of the sensor, Altaircam_get_Temperature</td>
- </tr><tr>
-   <td>ALTAIRCAM_FLAG_HIGH_FULLWELL</td>
-   <td>support high fullwell capacity</td>
- </tr><tr>
-   <td>ALTAIRCAM_FLAG_RAW10</td>
-   <td>ALTAIRCAM_PIXELFORMAT_RAW10 Pixel format, RAW 10 bits</td>
- </tr><tr>
-   <td>ALTAIRCAM_FLAG_RAW11</td>
-   <td>ALTAIRCAM_PIXELFORMAT_RAW11 Pixel format, RAW 11 bits</td>
- </tr><tr>
-   <td>ALTAIRCAM_FLAG_RAW12</td>
-   <td>ALTAIRCAM_PIXELFORMAT_RAW12 Pixel format, RAW 12 bits</td>
- </tr><tr>
-   <td>ALTAIRCAM_FLAG_RAW12PACK</td>
-   <td>ALTAIRCAM_PIXELFORMAT_RAW12PACK Pixel format, RAW 12 bits, packed</td>
- </tr><tr>
-   <td>ALTAIRCAM_FLAG_RAW14</td>
-   <td>ALTAIRCAM_PIXELFORMAT_RAW14 Pixel format, RAW 14 bits</td>
- </tr><tr>
-   <td>ALTAIRCAM_FLAG_RAW16</td>
-   <td>ALTAIRCAM_PIXELFORMAT_RAW16 Pixel format, RAW 16 bits</td>
- </tr><tr>
-   <td>ALTAIRCAM_FLAG_FAN</td>
-   <td>cooling fan</td>
- </tr><tr>
-   <td>ALTAIRCAM_FLAG_TEC_ONOFF</td>
-   <td>Thermoelectric Cooler can be turn on or off, target temperature of TEC, see:<br/>
-							ALTAIRCAM_OPTION_TEC<br/>
-							ALTAIRCAM_OPTION_TECTARGET</td>
- </tr><tr>
-    <td>ALTAIRCAM_FLAG_ISP</td>
-    <td>ISP (Image Signal Processing) chip</td>
-  </tr><tr>
-    <td>ALTAIRCAM_FLAG_TRIGGER_SOFTWARE</td>
-    <td>support software trigger</td>
-  </tr><tr>
-    <td>ALTAIRCAM_FLAG_TRIGGER_EXTERNAL</td>
-    <td>support external trigger</td>
-  </tr><tr>
-    <td>ALTAIRCAM_FLAG_TRIGGER_SINGLE</td>
-    <td>only support trigger single, one trigger, one image</td>
-  </tr><tr>
-    <td>ALTAIRCAM_FLAG_BLACKLEVEL</td>
-    <td>support set and get the black level</td>
-  </tr><tr>
-    <td>ALTAIRCAM_FLAG_FOCUSMOTOR</td>
-    <td>support focus motor</td>
-  </tr><tr>
-    <td>ALTAIRCAM_FLAG_AUTO_FOCUS</td>
-    <td>support auto focus</td>
-  </tr><tr>
-    <td>ALTAIRCAM_FLAG_BUFFER</td>
-    <td>frame buffer</td>
-  </tr><tr>
-    <td><a id="ddr">ALTAIRCAM_FLAG_DDR</a></td>
-    <td>use very large capacity DDR (Double Data Rate SDRAM) for frame buffer. The capacity is not less than one full frame.</td>
-  </tr><tr>
-    <td>ALTAIRCAM_FLAG_CG</td>
-    <td>Conversion Gain: LCG, HCG</td>
-  </tr><tr>
-    <td>ALTAIRCAM_FLAG_CGHDR</td>
-    <td>Conversion Gain: LCG, HCG, HDR</td>
-  </tr><tr>
-    <td><a id="hwflag">ALTAIRCAM_FLAG_EVENT_HARDWARE</a></td>
-    <td>hardware event, such as exposure start &amp; stop. see <a href="#hwevent">here</a> and <a href="#hwoption">here</a></td>
-  </tr><tr>
-    <td>ALTAIRCAM_FLAG_YUV411</td>
-    <td>ALTAIRCAM_PIXELFORMAT_YUV411 Pixel format</td>
-  </tr><tr>
-    <td>ALTAIRCAM_FLAG_YUV422</td>
-    <td>ALTAIRCAM_PIXELFORMAT_YUV422 Pixel format</td>
-  </tr><tr>
-    <td>ALTAIRCAM_FLAG_YUV444</td>
-    <td>ALTAIRCAM_PIXELFORMAT_YUV444 Pixel format</td>
-  </tr><tr>
-    <td>ALTAIRCAM_FLAG_RGB888</td>
-    <td>ALTAIRCAM_PIXELFORMAT_RGB888 Pixel format</td>
-  </tr><tr>
-    <td>ALTAIRCAM_FLAG_RAW8</td>
-    <td>ALTAIRCAM_PIXELFORMAT_RAW8 Pixel format, RAW 8 bits</td>
-  </tr><tr>
-    <td>ALTAIRCAM_FLAG_GMCY8</td>
-    <td>ALTAIRCAM_PIXELFORMAT_GMCY8 Pixel format, GMCY 8 bits</td>
-  </tr><tr>
-    <td>ALTAIRCAM_FLAG_GMCY12</td>
-    <td>ALTAIRCAM_PIXELFORMAT_GMCY12 Pixel format, GMCY 12 btis</td>
-  </tr><tr>
-    <td>ALTAIRCAM_FLAG_GLOBALSHUTTER</td>
-    <td>global shutter</td>
-  </tr><tr>
-    <td>ALTAIRCAM_FLAG_PRECISE_FRAMERATE</td>
-    <td>support precise framerate &amp; bandwidth, see <a href="#precise">ALTAIRCAM_OPTION_PRECISE_FRAMERATE</a> &amp; ALTAIRCAM_OPTION_BANDWIDTH</td>
-  </tr><tr>
-    <td>ALTAIRCAM_FLAG_HEAT</td>
-    <td>support heat to prevent fogging up, see <a href="#heat">ALTAIRCAM_OPTION_HEAT</a> &amp; <a href="#heatmax">ALTAIRCAM_OPTION_HEAT_MAX</a></td>
-  </tr><tr>
-    <td>ALTAIRCAM_FLAG_LOW_NOISE</td>
-    <td>support low noise mode, see <a href="#lownoise">ALTAIRCAM_OPTION_LOW_NOISE</a></td>
-  </tr><tr>
-    <td><a id="hwlevelrange">ALTAIRCAM_FLAG_LEVELRANGE_HARDWARE</a></td>
-    <td>hardware level range</td>
-  </tr><tr>
-    <td>ALTAIRCAM_FLAG_GIGE</td>
-    <td>1 Gigabit GigE</td>
-  </tr><tr>
-    <td>ALTAIRCAM_FLAG_10GIGE</td>
-    <td>10 Gigabit GigE</td>
-  </tr><tr>
-    <td>ALTAIRCAM_FLAG_5GIGE</td>
-    <td>5 Gigabit GigE</td>
-  </tr><tr>
-    <td>ALTAIRCAM_FLAG_25GIGE</td>
-    <td>2.5 Gigabit GigE</td>
-  </tr><tr>
-    <td>ALTAIRCAM_FLAG_CAMERALINK</td>
-    <td>camera link</td>
-  </tr><tr>
-    <td>ALTAIRCAM_FLAG_CXP</td>
-    <td>CXP: CoaXPress</td>
-  </tr><tr>
-    <td>ALTAIRCAM_FLAG_FILTERWHEEL</td>
-    <td>astro filter wheel</td>
-  </tr><tr>
-    <td>ALTAIRCAM_FLAG_AUTOFOCUSER</td>
-    <td>astro auto focuser</td>
-  </tr><tr>
-    <td>ALTAIRCAM_FLAG_LIGHTSOURCE</td>
-    <td>embedded light source</td>
-  </tr><tr>
-    <td>ALTAIRCAM_FLAG_LIGHT_SOURCE</td>
-    <td>stand alone light source</td>
-  </tr><tr>
-    <td>ALTAIRCAM_FLAG_GHOPTO</td>
-    <td>ghopto sensor</td>
-  </tr><tr>
-   <td width="8%">maxspeed</td>
-   <td colspan="2">Maximum speed level, same with Altaircam_get_MaxSpeed. The speed range is [0, maxspeed]. see Altaircam_put_Speed and Altaircam_get_Speed</td>
-   </tr><tr>
-   <td width="8%">preview</td>
-   <td colspan="2">Number of preview resolution. Same with Altaircam_get_ResolutionNumber</td>
-   </tr><tr>
-   <td width="8%">still</td>
-   <td colspan="2">Number of still resolution, zero means still capture is not supported. Same with Altaircam_get_StillResolutionNumber</td>
-   </tr><tr>
-   <td width="8%">ioctrol</td>
-   <td colspan="2">Number of input/output control</td>
-   </tr><tr>
-   <td width="8%">xpixsz<br/>ypixsz</td>
-   <td colspan="2">Physical pixel size in micrometer, see Altaircam_get_PixelSize</td>
-   </tr><tr>
-   <td width="8%">res</td>
-   <td colspan="2">Resolution, width and height</td>
-</tr></table></div>
-<p>(2) On the Android platform, if the camera cannot be enumerated, it is possible that NDK has been restricted from enumerating USB devices. See <a href="#androidopen">here</a>.</p>
-</li></ul><ul><li><h2><font color="#0000FF">Altaircam_HotPlug</font></h2>
-  <p><strong>Return value: </strong> NA</p>
-  <p><strong>Parameters:</strong></p>
-  <blockquote>
-    <p>PALTAIRCAM_HOTPLUG funHotPlug: callback function</p>
-    <blockquote><table width="100%" border="0" bgcolor="#B0D0B0">
-      <tr><td><div align="center">typedef void (*PALTAIRCAM_HOTPLUG)(void* ctxHotPlug);</div></td></tr>
-    </table></blockquote>
-    <p>void* ctxHotPlug: callback context</p>
-  </blockquote>
-  <p><strong>Remarks:</strong></p><blockquote>
-  <p>This function is only available on macOS, Linux. To process the device plug in / pull out:</p><ul>
-  <li><a id="hotplugnotify"><object>On Windows, please refer to the MSDN(<a href="https://learn.microsoft.com/en-us/windows/win32/devio/device-management" target="_blank">Device Management</a>, <a href="https://learn.microsoft.com/en-us/windows/win32/devio/detecting-media-insertion-or-removal" target="_blank">Detecting Media Insertion or Removal</a>, <a href="https://learn.microsoft.com/en-us/windows/win32/devio/processing-a-request-to-remove-a-device" target="_blank">Processing a Request to Remove a Device</a>).</object></a></li>
-  <li>On Android, please refer <a href="https://developer.android.com/guide/topics/connectivity/usb/host" target="_blank">here</a></li>
-  <li>On Linux/macOS, please call this function to register the callback function. When the device is inserted or pulled out, you will be notified by the callback funcion, and then call Altaircam_EnumV2(...) again to enum the cameras.</li>
-  <li>On macOS, IONotificationPortCreate series APIs can also be used as an alternative.</li>
-  <li>This function <strong>is not applicable to GigE devices</strong>. For notifications about GigE devices, please see <a href="#apigige">here</a>.</li>
-</ul></blockquote>
-</li></ul><ul><li><h2><font color="#0000FF"><a id="apigige">Altaircam_GigeEnable</a></font></h2>
-    <p><strong>Return value: </strong><a href="#hresult">HRESULT</a> type means success or failure</p>
-    <p><strong>Parameters:</strong></p>
-		<blockquote>
-			<p>PALTAIRCAM_HOTPLUG funHotPlug: callback function, used to notify GigE cameras online/offline. If online/offline notifications are not required, this callback function can be set to NULL.</p>
-			<p>void* ctxHotPlug: callback context</p>
-		</blockquote>
-    <p><strong>Remarks:</strong> Initialize support for GigE cameras, it only needs to be called once when the process starts.</p>
-</li></ul><ul><li><h2><font color="#0000FF"><a id="apiopen">Altaircam_Open</a></font></h2>
-  <p><strong>Return value: </strong> HAltaircam handle. Return NULL when fails (Such as the device has been pulled out).</p>
-  <p><strong>Parameters:</strong></p>
-  	<blockquote>
-  		<p><a href="#camidsn">camId</a>: Altaircam camera ID, enumerated by Altaircam_EnumV2. <strong>If camId is NULL, Altaircam_Open will open the first enumerated camera which connects to the computer. So, if we don't care about that multiple cameras connect to the computer simultaneously, Altaircam_EnumV2 is optional, we can simply use NULL as the parameter.</strong></p>
-  	</blockquote>
-  <p><strong>Remarks:</strong> open the camera instance.</p>
-  <p>(1) Supports attaching some additional parameters after camId parameter (<strong>Use semicolon (;) to split, case sensitive</strong>), such as:</p>
-    <blockquote><table width="100%" border="0" bgcolor="#B0D0B0">
-      <tr><td><div align="center">
-  Altaircam_Open(L"\\?\usb#vid_0547&amp;pid_1134#d&amp;397c94f3&amp;0&amp;3<strong>;registry=;wb=rgb</strong>")
-		</div></td>
-      </tr></table></blockquote>
-  <p>see table below:</p>
-  <div align="center"><table width="100%" border="1" cellpadding="0" cellspacing="0" bgcolor="#B0D0B0"><tr>
-        <td width="15%" rowspan="5"><a id="cfg">Camera Configuration</a><br/>(see sample <a href="#democfg">here</a>)</td>
-        <td width="85%" colspan="3">No parameter is required after camId parameter if automatic parameter saving or loading is not required.<br/>Attach parameters, the camera configuration are automatically loaded when the camera is opened, and is automatically saved when the camera is close.</td>
-      </tr><tr>
-        <td width="15%">;registry=xxxx\yyyy</td>
-        <td width="15%">Registry (Windows only)</td>
-		<td width="55%">Specify to use the relative path of the registry key HKEY_CURRENT_USER. Empty after “=” means that the default registry path will be used:<br/>
-        Software\XXX(CompanyName)\capi\YYY(Camera model name)</td>
-      </tr><tr>
-        <td>;ini=x:\yyyy\zzzz.ini</td>
-        <td>ini file</td>
-		<td>Use x:\yyyy\zzzz.ini as the file where camera parameters are saved to or load from. Complete directory must be specified and empty is not allowed. Please Make sure that the target directory exists and is readable and writeable</td>
-      </tr><tr>
-        <td>;json=x:\yyyy\zzzz.json</td>
-        <td>json file</td>
-		<td>Use x:\yyyy\zzzz.json as the file where camera parameters are saved to or load from. Complete directory must be specified and empty is not allowed. Please Make sure that the target directory exists and is readable and writeable</td>
-      </tr><tr>
-        <td>;eeprom=xxxx</td>
-        <td>EEPROM</td>
-		<td>Use EEPROM as the device where the camera parameters are saved to or load from. xxxx is the starting address in EEPROM and empty means the starting address is 0</td>
-      </tr><tr>
-        <td><a id="wbmode">White Balance Mode</a></td>
-        <td>;wb=temptint or rgb</td>
-        <td colspan="2">White Balance use Temp/Tint mode or RGB Gain mode, see <a href="#wb">here</a><br/>Default: Temp/Tint</td>
-      </tr><tr>
-        <td>USB Block Size</td>
-        <td>;usbblocksize=xxx</td>
-        <td colspan="2">Percentage, range: 10~1000, means 10%~1000%</td>
-      </tr><tr>
-      <td>Zerocopy on linux platform</td>
-      <td>;zerocopy=1 or 0</td>
-      <td colspan="2">Helps to reduce memory copy and improve efficiency. Requires kernel version &gt;= 4.6 and hardware platform support.<br/>
-      If the image is wrong, this indicates that the hardware platform does not support this feature, please disable it.<br/>
-      Disabled by default on Android or ARM, enabled on non-Android x86/x64</td></tr>
-</table></div>
-  <p>2. <a id="androidopen">Android</a></p>
-  <p>(a) If the NDK has been granted permission to enumerate the usb device, the same as the normal process, there is no difference.</p>
-  <p>(b) If the NDK has NOT been granted permission to enumerate the usb device, so, we can only get device permissions on the Java side, and then transfer the file descriptor to Altaircam_Open. And then, there is no difference after getting the HAltaircam handle. See below:</p>
-<table width="100%" border="0" bgcolor="#B0D0B0"><tr><td><pre>
-usbManager = (UsbManager)getApplicationContext().getSystemService(Context.USB_SERVICE);
-HashMap&lt;String, UsbDevice&gt; deviceList = usbManager.getDeviceList();
-for (UsbDevice usbDevice : deviceList.values()) {
-    ModelV2 model = altaircam.get_Model((short)usbDevice.getVendorId(), (short)usbDevice.getProductId()); //Get the camera model by VID/PID, return null for non-supported devices
-    if (model != null) {
-        usbManager.requestPermission(usbDevice, mPermissionIntent);
-        UsbDeviceConnection usbDeviceConnection = usbManager.openDevice(camDevice);
-        if (usbDeviceConnection != null) {
-            int fileDescriptor = usbDeviceConnection.getFileDescriptor();                               //Get the native FileDescriptor
-            altaircam cam = altaircam.Open(String.format("fd-%d-%04x-%04x", fileDescriptor, usbDevice.getVendorId(), usbDevice.getProductId())); //Open the camera
-            usbDeviceConnection.close(); //Java side usb connection is no longer needed and is strongly recommended to be closed explicitly and immediately
-            if (cam != null) {
-                ... //From this point we can regularly use the altaircam object as usual
-            }
-        }
-    }
-}</pre></td></tr></table>
-<p>3. Altaircam_Open/Close, Start/Stop are relatively heavyweight calls, <strong>frequent operation is not recommended unless necessary</strong>.</p>
-</li></ul><ul><li><h2><font color="#0000FF">Altaircam_Close</font></h2>
-    <p><strong>Return value: </strong> void</p>
-    <p><strong>Parameters:</strong></p>
-		<blockquote>
-			<p>HAltaircam h: camera handle</p>
-		</blockquote>
-    <p><strong>Remarks:</strong> close the camera. After the handle is closed, never use the HAltaircam handle any more.</p>
-</li></ul><ul><li><h2><font color="#0000FF">Altaircam_StartPullModeWithWndMsg<br/>Altaircam_StartPullModeWithCallback</font></h2>
-    <p><strong>Return value: </strong><a href="#hresult">HRESULT</a> type means success or failure</p>
-    <p><strong>Parameters:</strong></p>
-    <blockquote>
-      <p>HAltaircam h: camera handle</p>
-      <p>HWND hWnd: event occurs, message will be posted in this window</p>
-      <p>UINT nMsg: Windows custom message type. Its WPARAM parameter means event type ALTAIRCAM_EVENT_xxxx, LPARAM is useless (always zero)</p>
-      <p>PALTAIRCAM_EVENT_CALLBACK funEvent, void* ctxEvent: callback function specified by user's application and callback context parameter.</p>
-        <table width="100%" border="0"><tr>
-            <td bgcolor="#B0D0B0"><div align="center">typedef void (*PALTAIRCAM_EVENT_CALLBACK)(unsigned nEvent, void* ctxEvent);</div></td>
-          </tr></table>
-		<p>see <a href="#callback">here</a>.</p>
-      </blockquote>
-    <p><strong>Remarks:</strong> Obviously, Altaircam_StartPullModeWithWndMsg is only supported in Windows OS.</p>
-</li></ul><ul><li><h2><font color="#0000FF"><a id="infov2">Altaircam_PullImageV4<br/>Altaircam_WaitImageV4<br/>Altaircam_PullImageV3<br/>Altaircam_WaitImageV3<br/>Altaircam_PullImageV2<br/>Altaircam_PullStillImageV2<br/>Altaircam_PullImageWithRowPitchV2<br/>Altaircam_PullStillImageWithRowPitchV2</a><br/>
-			Altaircam_PullImage<br/>Altaircam_PullStillImage<br/><a id="rowpitch1">Altaircam_PullImageWithRowPitch</a><br/><a id="rowpitch2">Altaircam_PullStillImageWithRowPitch</a></font></h2>
-      <p><strong>Return value: </strong><a href="#hresult">HRESULT</a> type means success or failure. <strong>Return E_PENDING when there isn't image ready for pull</strong>.</p>
-      <p><strong>Parameters:</strong></p>
-      <blockquote><p>HAltaircam h: camera handle</p>
-	  <p>nWaitMS: The timeout interval, in milliseconds. If a non-zero value is specified, the function either successfully fetches the image or waits for a timeout. If nWaitMS is zero, the function does not wait when there are no images to fetch; It always returns immediately; this is equal to Altaircam_PullImageV4(V3).</p>
-    <p>void* pImageData: Data buffer. Users have to make sure that the data buffer capacity is enough to save the image data, data buffer capacity must &gt;= rowPitch * nHeight.</p>
-    <p>int bStill: to pull still image, set to 1, otherwise 0</p>
-    <p>int bits: 24, 32, 48, 8, 16, 64, means RGB24, RGB32, RGB48, 8 bits grey, 16 bits grey or RGB64 images. bits = 0 means using default bits base on <a href="#rgb">ALTAIRCAM_OPTION_RGB</a>. This parameter is ignored in RAW mode.</p>
-    <p>int rowPitch: the distance from one row to the next row, =0 means using the default row pitch, =-1 means minimum row pitch (zero padding)</p>
-    <p>unsigned* pnWidth, unsigned* pnHeight: out parameter. width and height of image.</p>
-	<p>AltaircamFrameInfoV4/V3/V2* pInfo: out parameter, frame info:</p>
-	<table width="100%" border="0" bgcolor="#B0D0B0"><tr><td><pre>
-#define ALTAIRCAM_FRAMEINFO_FLAG_SEQ                0x00000001 /* frame sequence number */
-#define ALTAIRCAM_FRAMEINFO_FLAG_TIMESTAMP          0x00000002 /* timestamp */
-#define ALTAIRCAM_FRAMEINFO_FLAG_EXPOTIME           0x00000004 /* exposure time */
-#define ALTAIRCAM_FRAMEINFO_FLAG_EXPOGAIN           0x00000008 /* exposure gain */
-#define ALTAIRCAM_FRAMEINFO_FLAG_BLACKLEVEL         0x00000010 /* black level */
-#define ALTAIRCAM_FRAMEINFO_FLAG_SHUTTERSEQ         0x00000020 /* sequence shutter counter */
-#define ALTAIRCAM_FRAMEINFO_FLAG_GPS                0x00000040 /* GPS */
-#define ALTAIRCAM_FRAMEINFO_FLAG_AUTOFOCUS          0x00000080 /* auto focus: uLum &amp; uFV */
-#define ALTAIRCAM_FRAMEINFO_FLAG_COUNT              0x00000100 /* timecount, framecount, tricount */
-#define ALTAIRCAM_FRAMEINFO_FLAG_MECHANICALSHUTTER  0x00000200 /* Mechanical shutter: closed */
-#define ALTAIRCAM_FRAMEINFO_FLAG_STILL              0x00008000 /* still image */
-
-typedef struct {
-    unsigned            width;      /* image width, always available */
-    unsigned            height;     /* image height, always available */
-    unsigned            flag;       /* ALTAIRCAM_FRAMEINFO_FLAG_xxxx, the flag is bit set, which means the corresponding value is valid, this depends on camera model */
-    unsigned            seq;        /* frame sequence number */
-    unsigned long long  timestamp;  /* microsecond */
-    unsigned            shutterseq; /* sequence shutter counter */
-    unsigned            expotime;   /* exposure time */
-    unsigned short      expogain;   /* exposure gain */
-    unsigned short      blacklevel; /* black level */
-} AltaircamFrameInfoV3;
-
-typedef struct {
-    unsigned long long utcstart;    /* exposure start time: nanosecond since epoch (00:00:00 UTC on Thursday, 1 January 1970, see https://en.wikipedia.org/wiki/Unix_time) */
-    unsigned long long utcend;      /* exposure end time */
-    int                longitude;   /* millionth of a degree, 0.000001 degree */
-    int                latitude;
-    int                altitude;    /* millimeter */
-    unsigned short     satellite;   /* number of satellite */
-    unsigned short     reserved;    /* not used */
-} AltaircamGps;
-
-typedef struct {
-    AltaircamFrameInfoV3 v3;
-    unsigned reserved; /* not used */
-    unsigned uLum;
-    unsigned long long uFV;
-    unsigned long long timecount;
-    unsigned framecount, tricount;
-    AltaircamGps gps;
-} AltaircamFrameInfoV4;
-</pre></td></tr></table>
-<p>Note: Except that the image width and height are always valid, everything else depends on whether the underlying hardware of the camera model supports it. Determine whether the corresponding value is valid by testing whether the corresponding flag bit is set.</p>
-</blockquote><p><strong>Remarks:</strong> when pImageData is NULL, while pInfo or pnWidth, pnHeight are not NULL, you can "peek" the meta data of images such as width and height.</p>
-  <blockquote><p>(a) When bits and ALTAIRCAM_OPTION_RGB are inconsistent, format conversion will have to be performed, resulting in loss of efficiency. See the following bits and ALTAIRCAM_OPTION_RGB correspondence table:</p>
-  <div align="center"><table width="100%" border="1" cellpadding="0" cellspacing="0" bgcolor="#B0D0B0">
-    <tr><td width="34%">ALTAIRCAM_OPTION_RGB</td>
-    <td width="11%">0 (RGB24)</td>
-    <td width="11%">1 (RGB48)</td>
-    <td width="11%">2 (RGB32)</td>
-    <td width="11%">3 (Grey8)</td>
-    <td width="11%">4 (Grey16)</td>
-    <td width="11%">5 (RGB64)</td>
-    </tr><tr><td>bits = 0</td><td>24</td><td>48</td><td>32</td><td>8</td><td>16</td><td>64</td></tr>
-    <tr><td>bits = 24</td><td>24</td><td>NA</td><td>Convert to 24</td><td>Convert to 24</td><td>NA</td><td>NA</td></tr>
-    <tr><td>bits = 32</td><td>Convert to 32</td><td>NA</td><td>32</td><td>Convert to 32</td><td>NA</td><td>NA</td></tr>
-    <tr><td>bits = 48</td><td>NA</td><td>48</td><td>NA</td><td>NA</td><td>Convert to 48</td><td>Convert to 48</td></tr>
-    <tr><td>bits = 8</td><td>Convert to 8</td><td>NA</td><td>Convert to 8</td><td>8</td><td>NA</td><td>NA</td></tr>
-    <tr><td>bits = 16</td><td>NA</td><td>Convert to 16</td><td>NA</td><td>NA</td><td>16</td><td>Convert to 16</td></tr>
-    <tr><td>bits = 64</td><td>NA</td><td>Convert to 64</td><td>NA</td><td>NA</td><td>Convert to 64</td><td>64</td></tr>
-    </table></div>
-  <p>(b) Please ensure that the pImageData buffer is large enough to hold the entire frame data, see table below:</p>
-  <div align="center"><table width="100%" border="1" cellpadding="0" cellspacing="0" bgcolor="#B0D0B0"><tr>
-        <td colspan="2">Format</td>
-        <td>=0 means Default Row Pitch</td>
-        <td>=-1 means Minimum Row Pitch (zero paddding)</td>
-      </tr><tr>
-        <td width="10%" rowspan="6">RGB</td>
-        <td width="25%">RGB24</td>
-        <td width="35%">TDIBWIDTHBYTES(24 * Width)</td>
-        <td width="30%">Width * 3</td>
-      </tr><tr>
-        <td>RGB32</td>
-        <td>Width * 4</td>
-		<td>Width * 4</td>
-      </tr><tr>
-        <td>RGB48</td>
-        <td>TDIBWIDTHBYTES(48 * Width)</td>
-        <td>Width * 6</td>
-      </tr><tr>
-        <td>GREY8 grey image</td>
-        <td>TDIBWIDTHBYTES(8 * Width)</td>
-        <td>Width</td>
-      </tr><tr>
-        <td>GREY16 grey image</td>
-        <td>TDIBWIDTHBYTES(16 * Width)</td>
-        <td>Width * 2</td>
-      </tr><tr>
-        <td>RGB64</td>
-        <td>Width * 8</td>
-        <td>Width * 8</td>
-      </tr><tr>
-        <td rowspan="2">RAW</td>
-        <td>8bits Mode</td>
-        <td>Width</td>
-        <td>Width</td>
-      </tr><tr>
-        <td>10bits, 12bits, 14bits, 16bits Mode</td>
-        <td>Width * 2</td>
-        <td>Width * 2</td>
-      </tr></table></div><br/>
-<div align="center"><table width="100%" border="0" cellpadding="0" cellspacing="0" bgcolor="#B0D0B0">
-  <tr><td>#ifndef TDIBWIDTHBYTES<br/>
-#define TDIBWIDTHBYTES(bits)&nbsp;&nbsp;&nbsp;&nbsp;((unsigned)(((bits) + 31) &amp; (~31)) / 8)<br/>
-#endif<br/>
-</td></tr></table></div></blockquote>
-</li></ul><ul><li><h2><font color="#0000FF">Altaircam_StartPushModeV4<br/>Altaircam_StartPushModeV3</font></h2>
-    <p><strong>Return value: </strong><a href="#hresult">HRESULT</a> type means success or failure</p>
-    <p><strong>Parameters:</strong></p>
-    <blockquote>
-      <p>HAltaircam h: camera handle.</p>
-      <p>funData, void* ctxData: the callback function and callback context parameters that are specified by the user's program. Altaircam.dll gets image data from the camera, then calls back this function.</p>
-    </blockquote>
-  <blockquote>
-    <table width="100%" border="0" bgcolor="#B0D0B0">
-      <tr><td>typedef void (*PALTAIRCAM_DATA_CALLBACK_V4)(const void* pData, const AltaircamFrameInfoV3* pInfo, int bSnap, void* ctxData);</td></tr>
-	  <tr><td>typedef void (*PALTAIRCAM_DATA_CALLBACK_V3)(const void* pData, const AltaircamFrameInfoV2* pInfo, int bSnap, void* ctxData);</td></tr>
-    </table>
-	<p>see <a href="#callback">here</a>.</p>
-  </blockquote><blockquote>
-    <p align="left">when calls back, if Parameter pData == NULL, then internal error occurs (eg: the camera is pulled out suddenly).<br/>
-      The row pitch of pData is always the default value.<br/>
-      For parameter int bSnap, TRUE means still image snap by Altaircam_Snap or Altaircam_SnapN function, FALSE means ordinary previewed pictures / videos.<br/>
-  </p></blockquote>
-  <p><strong>Remarks:</strong> start camera instance.</p>
-</li></ul><ul><li><h2><font color="#0000FF">Altaircam_Stop</font></h2>
-    <p><strong>Return value: </strong><a href="#hresult">HRESULT</a> type means success or failure</p>
-    <p><strong>Parameters:</strong></p>
-    	<blockquote><p>HAltaircam handle</p></blockquote>
-    <p><strong>Remarks:</strong> stop the camera instance. After stopped, it can be restart again. For example, switching the video resolution:   </p>
-    <blockquote>
-      <p>Step 1: call Altaircam_Stop to stop</p>
-      <p>Step 2: call Altaircam_put_Size or Altaircam_put_eSize to set the new resolution</p>
-      <p>Step 3: call Altaircam_StartPullModeWithWndMsg or Altaircam_StartPullModeWithCallback or Altaircam_StartPushModeV4/V3 to restart</p>
-    </blockquote>
-</li></ul><ul><li><h2><font color="#0000FF">Altaircam_Pause</font></h2>
-    <p><strong>Return value: </strong><a href="#hresult">HRESULT</a> type means success or failure</p>
-    <p><strong>Parameters:</strong></p>
-    	<blockquote>
-    		<p>HAltaircam h: camera handle</p>
-			<p>int bPause: 1 =&gt; pause, 0 =&gt; continue</p>
-    	</blockquote>
-    <p><strong>Remarks:</strong> temporarily pause the video stream</p>
-</li></ul><ul><li><h2><font color="#0000FF">Altaircam_SnapN<br/>Altaircam_SnapR<br/>Altaircam_Snap</font></h2>
-  <p><strong>Return value: </strong><a href="#hresult">HRESULT</a> type means success or failure</p>
-  <p><strong>Parameters:</strong></p>
-  <blockquote>
-    <p>HAltaircam h: camera handle</p>
-    <p>unsigned nResolutionIndex: resolution index. 0xffffffff means use the cureent preview resolution</p>
-	<p><a id="snapn">unsigned nNum: the number to be snapped.</a></p>
-  </blockquote><p><strong>Remarks:</strong> snap 'still' image, please see <a href="#stillcapture">here</a>. When snap successfully:</p>
-  <blockquote><blockquote>
-  <p>a) If we use Pull Mode, it will be notified by ALTAIRCAM_EVENT_STILLIMAGE.</p>
-  <p>b) If we use Push Mode, the image will be returned by callback function PALTAIRCAM_DATA_CALLBACK_V4/V3 with the parameter int bSnap is TRUE.</p>
-	</blockquote>
-    <p>Most cameras can snap still image with different resolutions under continuous preview. For example, UCMOS03100KPA's previewed resolution is 1024*768, if we call Altaircam_Snap(h, 0), we get so called "still image" with 2048*1536 resolution.<br/>
-    Some cameras hasn't this ability, so nResolutionIndex must be equal the preview resolution which is set by Altaircam_put_Size, or Altaircam_put_eSize.<br/>
-    Whether it supports "still snap" or not, see "still" domain in AltaircamModelV2.</p>
-    <p>Altaircam_SnapR is used to snap "RAW" still image, bypass the hardware ISP if any.</p>
-	<p>Altaircam_Snap(h, index) == Altaircam_SnapN(h, index, 1)</p>
-  </blockquote>
-</li></ul><ul><li><h2><font color="#0000FF">Altaircam_Trigger</font></h2>
-  <p><strong>Return value: </strong><a href="#hresult">HRESULT</a> type means success or failure.</p>
-  <p><strong>Parameters:</strong></p>
-  <blockquote>
-    <p>HAltaircam h: camera handle</p>
-    <p>unsigned short nNumber: 0xffff(trigger continuously), 0(stop / cancel trigger), others(number of images to be triggered)</p>
-  </blockquote>
-  <p><strong>Remarks:</strong> in trigger mode, call this function to trigger an image:</p><blockquote>
-  <p>a) If we use Pull Mode, it will be notified by ALTAIRCAM_EVENT_IMAGE.</p>
-  <p>b) If we use Push Mode, the image will be returned by callback function PALTAIRCAM_DATA_CALLBACK_V4/V3 with the parameter int bSnap is FALSE.</p>
-  </blockquote>
-</li></ul><ul><li><h2><font color="#0000FF">Altaircam_TriggerSyncV4<br/>Altaircam_TriggerSync</font></h2>
-  <p><strong>Return value: </strong><a href="#hresult">HRESULT</a> type means success or failure.</p>
-  <p><strong>Parameters:</strong></p>
-  <blockquote>
-    <p>HAltaircam h: camera handle</p>
-	<p>unsigned nWaitMS: The timeout interval, in milliseconds. If nWaitMS is zero, it means using the default value (exposure time * 102% + 4000 milliseconds), 0xffffffff means waiting forever, and other values represent the specific number of milliseconds.</p>
-<p>void* pImageData：Data buffer. Users have to make sure that the data buffer capacity is enough to save the image data, data buffer capacity must &gt;= rowPitch * nHeight.</p>
-    <p>int bits: 24, 32, 48, 8, 16, 64, means RGB24, RGB32, RGB48, 8 bits grey, 16 bits grey or RGB64 images. bits = 0 means using default bits base on <a href="#rgb">ALTAIRCAM_OPTION_RGB</a>. This parameter is ignored in RAW mode.</p>
-    <p>int rowPitch: the distance from one row to the next row, =0 means using the default row pitch, =-1 means minimum row pitch (zero padding)</p>
-	<p>AltaircamFrameInfoV4/V3* pInfo: out parameter, frame info</p>
-    </blockquote>
-  <p><strong>Remarks: </strong>In trigger mode, call this function for a <strong>single</strong> software trigger and wait for the image to arrive.</p>
-</li></ul><ul><li><h2><font color="#0000FF">Altaircam_put_Size<br/>Altaircam_get_Size<br/>Altaircam_put_eSize<br/>Altaircam_get_eSize<br/>Altaircam_get_FinalSize</font></h2>
-    <p><strong>Return value: </strong><a href="#hresult">HRESULT</a> type means success or failure</p>
-    <p><strong>Parameters:</strong></p>
-    <blockquote>
-      <p>HAltaircam h: camera handle</p>
-      <p>unsigned nResolutionIndex: current/present resolution index</p>
-      <p>int nWidth, int nHeight: width and height of current resolution index</p>
-    </blockquote>
-  <p><strong>Remarks:</strong> set/get current resolution</p>
-        <blockquote>
-          <p align="left">Set resolution while camera is NOT running<br/>
-            There are two ways to set current resolution: one is by resolution index, the other by width/height. Both ways are equivalent. For example, UCMOS03100KPA supports the following three kinds of resolution: <br/>
-            &nbsp;&nbsp;&nbsp;&nbsp;Index 0: 2048, 1536<br/>
-            &nbsp;&nbsp;&nbsp;&nbsp;Index 1: 1024, 768<br/>
-            &nbsp;&nbsp;&nbsp;&nbsp;Index 2: 680, 510<br/>
-            So Altaircam_put_Size(h, 1024, 768) is as effective as Altaircam_put_eSize(h, 1)</p>
-			<p align="left">Altaircam_get_FinalSize gets the <strong>final</strong> width and height of the image (after ROI, Binning, rotation, etc.)</p>
-        </blockquote>
-</li></ul><ul><li><h2><a id="roi"><font color="#0000FF">Altaircam_put_Roi<br/>Altaircam_get_Roi</font></a></h2>
-    <p><strong>Return value: </strong><a href="#hresult">HRESULT</a> type means success or failure.</p>
-    <p><strong>Parameters:</strong></p>
-    <blockquote>
-      <p>HAltaircam h: camera handle</p>
-      <p>unsigned xOffset: x offset, must be even number</p>
-      <p>unsigned yOffset: y offset, must be even number</p>
-      <p>unsigned xWidth: width, must be even number and must not be less than 16</p>
-      <p>unsigned yHeight: height, must be even number and must not be less than 16</p>
-    </blockquote>
-  <p><strong>Remarks:</strong> set/get the ROI. Altaircam_put_Roi(h, 0, 0, 0, 0) means to clear the ROI and restore the original size.</p>
-  <blockquote>
-	<p><strong>Important: It is forbidden to call Altaircam_put_Roi in the callback context of PALTAIRCAM_EVENT_CALLBACK and PALTAIRCAM_DATA_CALLBACK_V4/V3, the return value is E_WRONG_THREAD.</strong></p>
-  	<p><strong>Pay attention to that the coordinate is always relative to the original resolution</strong>, see <a href="#cord">here</a>.</p>
-  </blockquote>
-</li></ul><ul><li><h2><font color="#0000FF">Altaircam_get_ResolutionNumber<br/>Altaircam_get_Resolution<br/>Altaircam_get_ResolutionRatio</font></h2>
-    <p><strong>Return value: </strong><a href="#hresult">HRESULT</a> type means success or failure</p>
-    <p><strong>Parameters:</strong></p>
-    <blockquote>
-      <p>HAltaircam h: camera handle</p>
-      <p>unsigned nResolutionIndex: resolution index</p>
-      <p>int* pWidth, int* pHeight: width/height</p>
-    </blockquote>
-    <p><strong>Remarks:</strong> Altaircam_get_ResolutionNumber means the number of resolution supported. Take UCMOS03100KPA as an example, if we call the function Altaircam_get_ResolutionNumber and get "3", which means it can support three kinds of resolution. Altaircam_get_Resolution gets the width/height of each resolution.</p>
-  <blockquote>
-    <p align="left">These parameters have also been contained in AltaircamModelV2.</p>
-	<p align="left">Altaircam_get_ResolutionRatio gets the Binning number of the resolution, expressed as a fraction, such as 1/1, 1/2, 1/3, etc.</p>	
-  </blockquote>
-</li></ul><ul><li><h2><font color="#0000FF">Altaircam_get_RawFormat</font></h2>
-      <p><strong>Return value: </strong><a href="#hresult">HRESULT</a> type means success or failure</p>
-      <p><strong>Parameters:</strong></p>
-  <blockquote>
-    <p>HAltaircam h: camera handle</p>
-    <p>unsigned* pFourCC: One of 4 Bayer pixel arrangement(MAKEFOURCC('G', 'B', 'R', 'G'), MAKEFOURCC('R', 'G', 'G', 'B'), MAKEFOURCC('B', 'G', 'G', 'R'), MAKEFOURCC('G', 'R', 'B', 'G'), see <a href="http://www.siliconimaging.com/RGB%20Bayer.htm" target="_blank">here</a>). <strong>Please note that the Y-axis direction of the coordinate system used by different software to define Bayer may be different (Y-axis upward or downward), so some mapping may be required during interoperation. Like the same pixel arrangement, Bayer is GRBG when the Y-axis is downward, and BGGR when the Y-axis is upward.</strong></p>
-    <p>unsigned* pBitsPerPixel: bitdepth, such as 8, 10, 12, 14, 16</p>
-<div align="center"><table width="100%" border="0" cellpadding="0" cellspacing="0" bgcolor="#B0D0B0">
-  <tr><td>#ifndef MAKEFOURCC<br/>
-#define MAKEFOURCC(a, b, c, d) ((unsigned)(unsigned char)(a) | ((unsigned)(unsigned char)(b) &lt;&lt; 8) | ((unsigned)(unsigned char)(c) &lt;&lt; 16) | ((unsigned)(unsigned char)(d) &lt;&lt; 24))<br/>
-#endif<br/></td>
-</tr></table></div><br/></blockquote>
-</li></ul><ul><li><h2><font color="#0000FF">Altaircam_get_PixelFormatSupport</font></h2>
-      <p><strong>Return value: </strong><a href="#hresult">HRESULT</a> type means success or failure</p>
-      <p><strong>Parameters:</strong></p>
-  <blockquote>
-    <p>HAltaircam h: camera handle</p>
-    <p>char cmd:</p><blockquote>
-		-1: query the number<br/>
-		0~number: query the nth pixel format</blockquote>
-    <p>int* pixelFormat: output, ALTAIRCAM_PIXELFORMAT_xxxx, see <a href="#pflist">here</a></p>
-  </blockquote>
-</li></ul><ul><li><h2><font color="#0000FF">Altaircam_get_PixelFormatName</font></h2>
-      <p><strong>Return value:</strong> name of pixel format, such as "RAW10", "HDR12HL", etc</p>
-      <p><strong>Parameters:</strong></p>
-  <blockquote>
-    <p>int pixelFormat: ALTAIRCAM_PIXELFORMAT_xxxx, see <a href="#pflist">here</a></p>
-  </blockquote>
-</li></ul><ul><li><h2><font color="#0000FF">Altaircam_put_Option<br/>Altaircam_get_Option</font></h2>
-      <p><strong>Return value: </strong><a href="#hresult">HRESULT</a> type means success or failure</p>
-      <p><strong>Parameters:</strong></p>
-  <blockquote>
-    <p>HAltaircam h: camera handle</p>
-    <p>unsigned iOption: see table below</p>
-    <p>int iValue: see table below</p>
-  <div align="center"><table width="100%" border="1" cellpadding="0" cellspacing="0" bgcolor="#B0D0B0"><tr>
-    	<td width="26%">Option</td><td width="%4">Read<br/>Write</td><td width="46%">Description</td><td width="4%">Default</td>
-    	<td width="20%">Can be changed when camera is running?<br/>(Before Altaircam_StartXXXX or after Altaircam_Stop)</td>
-	</tr><tr>
-        <td><a id="rawo">ALTAIRCAM_OPTION_RAW</a></td><td>RW</td>
-        <td>0 means RGB mode.<br/>1 means RAW mode, read the CMOS or CCD raw data.</td>
-        <td>0</td>
-        <td><b>No</b><br/>(The return value is E_UNEXPECTED when set this option while camera is running)</td>
-      </tr><tr>
-        <td>ALTAIRCAM_OPTION_ISP</td><td>RW</td>
-        <td>Enable hardware ISP:<br/>0 => auto (disable in RAW mode, otherwise enable)<br/>1 => enable<br/>-1 => disable</td>
-        <td>0(Auto)</td>
-        <td><b>No</b><br/>(The return value is E_UNEXPECTED when set this option while camera is running)</td>
-      </tr><tr>
-      	<td>ALTAIRCAM_OPTION_BITDEPTH</td><td>RW</td>
-      	<td>Some cameras support the bitdepth which is more than 8 such as 10, 12, 14, 16.<br/>
-      	  0 = use 8 bitdepth.<br/>1 = use the maximum bitdepth of this camera.</td>
-      	<td>Model Specific</td>
-      	<td>Yes.<br/>But not recommended to modify too frequently while camera is running, it's relatively heavy operation.</td>
-      </tr><tr>
-      	<td>ALTAIRCAM_OPTION_TRIGGER</td><td>RW</td>
-      	<td>0 = video mode<br/>
-      	  1 = software or simulated trigger mode<br/>
-      	  2 = external trigger mode<br/>
-		  <a id="mix">3 = external + software trigger</a></td>
-      <td>0</td><td>Yes</td>
-      </tr><tr>
-      	<td><a id="rgb">ALTAIRCAM_OPTION_RGB</a></td><td>RW</td>
-      	<td>0 = RGB24<br/>
-			1 = RGB48 format when bitdepth &gt; 8<br/>
-			2 = RGB32<br/>
-			3 = 8 bits grey (only for mono camera)<br/>
-			4 = 16 bits grey (only for mono camera and bitdepth &gt; 8)<br/>
-            5 = RGB64 format when bitdepth &gt; 8</td>
-      	<td>0</td>
-      	<td><b>No</b><br/>(The return value is E_UNEXPECTED when set this option while camera is running)</td>
-      </tr><tr>
-      	<td><a id="bgr">ALTAIRCAM_OPTION_BYTEORDER</a></td><td>RW</td>
-      	<td>Byte order:<br/>1: BGR<br/>0: RGB</td>
-      	<td>Win: 1<br/>Linux/MacOS/Android: 0</td>
-      	<td>Yes.<br/>But not recommended to modify too frequently while camera is running, it's relatively heavy operation.</td>
-      </tr><tr>
-      	<td><a id="upsidedown">ALTAIRCAM_OPTION_UPSIDE_DOWN</a></td><td>RW</td>
-      	<td>Upside down:<br/>1: yes<br/>0: no<br/>
-			Please distinguish it from Altaircam_put_VFlip, which requires the CPU to perform data moving work on each frame of data</td>
-      	<td>Win: 1<br/>Linux/MacOS/Android: 0</td>
-      	<td><b>No</b><br/>(The return value is E_UNEXPECTED when set this option while camera is running)</td>
-      </tr><tr>
-      	<td>ALTAIRCAM_OPTION_ZERO_PADDING</td><td>RW</td>
-      	<td>Zero padding method when bitdepth is greater than 8 and less than 16:<br/>
-		0: high-odrder<br/>
-		1: low-order</td>
-      	<td>0</td>
-      	<td>Yes</td>
-      </tr><tr>
-      	<td>ALTAIRCAM_OPTION_FAN</td><td>RW</td>
-      	<td>Some cameras support the cooling fan.<br/>
-      	  0 = turn off the cooling fan<br/>[1, max] = fan speed<br/>
-		  set to "-1" means to use default fan speed</td>
-      <td>Model Specific</td><td>Yes</td>
-      </tr><tr>
-      	<td>ALTAIRCAM_OPTION_TEC</td><td>RW</td>
-      	<td>Some cameras support to turn on or off the thermoelectric cooler.<br/>
-      	  0 = turn off the thermoelectric cooler<br/>1 = turn on the thermoelectric cooler</td>
-      	<td>1</td><td>Yes</td>
-      </tr><tr>
-      	<td>ALTAIRCAM_OPTION_TECTARGET</td><td>RW</td>
-      	<td>get or set the target temperature of the thermoelectric cooler, in 0.1℃. For example, 125 means 12.5℃, -35 means -3.5℃.<br/>
-		Set the target temperature to "-2730" or below means using the default for that model.</td>
-      	<td>Model Specific</td>
-      	<td>Yes</td>
-      </tr><tr>
-      	<td>ALTAIRCAM_OPTION_TECTARGET_RANGE</td><td>RO</td>
-      	<td>get the range of target temperature of the thermoelectric cooler, in 0.1℃. For example, 125 means 12.5℃, -35 means -3.5℃.<br/>
-		min(low 16 bits) = (short)(val &amp; 0xffff)<br/>max(high 16 bits) = (short)((val >> 16) &amp; 0xffff)</td>
-      	<td>Model Specific</td>
-      	<td>Yes</td>
-      </tr><tr>
-      	<td><a id="aepolicy">ALTAIRCAM_OPTION_AUTOEXP_POLICY</a></td><td>RW</td>
-      	<td>Auto Exposure Policy:<br/>0: Exposure Only<br/>1: Exposure Preferred<br/>2: Gain Only<br/>3: Gain Preferred</td>
-      	<td>1</td><td>Yes</td>
-      </tr><tr>
-      	<td>ALTAIRCAM_OPTION_AUTOEXP_THRESHOLD</td><td>RW</td>
-      	<td>threshold of auto exposure, range: [2~15]</td>
-      	<td>5</td><td>Yes</td>
-      </tr><tr>
-      	<td>ALTAIRCAM_OPTION_FRAMERATE</td><td>RW</td>
-      	<td>limit the frame rate.<br/>frame rate control is disabled automatically in trigger mode.</td>
-      	<td>0<br/>(means no limit)</td>
-      	<td><b>No</b><br/>(The return value is E_UNEXPECTED when set this option while camera is running)</td>
-      </tr><tr>
-      	<td><a id="blacklevel">ALTAIRCAM_OPTION_BLACKLEVEL</a></td><td>RW</td>
-      	<td>Black Level<br/>
-      			Always return E_NOTIMPL for camera that don't support black level.</td>
-      	<td>0</td><td>Yes</td>
-      </tr><tr>
-      	<td>ALTAIRCAM_OPTION_MULTITHREAD</td><td>RW</td>
-      	<td>multithread image processing</td>
-      	<td>1</td>
-      	<td><b>No</b><br/>(The return value is E_UNEXPECTED when set this option while camera is running)</td>
-      </tr><tr>
-      	<td><a id="binning">ALTAIRCAM_OPTION_BINNING</a></td><td>RW</td>
-      	<td>digital binning:<br/><br/>
-					0x01 (no binning)<br/><br/>
-                    n: (saturating add, n*n), 0x02(2*2), 0x03(3*3), 0x04(4*4), 0x05(5*5), 0x06(6*6), 0x07(7*7), 0x08(8*8). The Bitdepth of the data remains unchanged.<br/><br/>
-                    0x40 | n: (unsaturated add, n*n, works only in <a href="#rawo">RAW</a> mode), 0x42(2*2), 0x43(3*3), 0x44(4*4), 0x45(5*5), 0x46(6*6), 0x47(7*7), 0x48(8*8). The Bitdepth of the data is increased. For example, the original data with bitdepth of 12 will increase the bitdepth by 2 bits and become 14 after 2*2 binning.<br/><br/>
-                    0x80 | n: (average, n*n), 0x82(2*2), 0x83(3*3), 0x84(4*4), 0x85(5*5), 0x86(6*6), 0x87(7*7), 0x88(8*8). The Bitdepth of the data remains unchanged.<br/><br/>
-                    The final image size is rounded down to an even number, such as 640/3 to get 212</td>
-      	<td>1</td><td>Yes</td>
-      </tr><tr>
-      	<td><a id="rotate">ALTAIRCAM_OPTION_ROTATE</a></td><td>RW</td>
-      	<td>rotate clockwise: 0, 90, 180, 270</td>
-      	<td>0</td><td>Yes</td>
-      </tr><tr>
-      	<td>ALTAIRCAM_OPTION_CG</td><td>RW</td>
-      	<td>Conversion Gain:<br/>
-			0: LCG<br/>
-			1: HCG<br/>
-			2: HDR (for camera with flag ALTAIRCAM_FLAG_CGHDR)<br/>
-			2: MCG (for camera with flag ALTAIRCAM_FLAG_GHOPTO)</td>
-      	<td>Model Specific</td><td>Yes</td>
-      </tr><tr>
-      	<td>ALTAIRCAM_OPTION_PIXEL_FORMAT</td><td>RW</td>
-      	<td><a id="pflist">ALTAIRCAM_PIXELFORMAT_RAW8<br/>
-ALTAIRCAM_PIXELFORMAT_RAW10<br/>
-ALTAIRCAM_PIXELFORMAT_RAW12<br/>
-ALTAIRCAM_PIXELFORMAT_RAW14<br/>
-ALTAIRCAM_PIXELFORMAT_RAW16<br/>
-ALTAIRCAM_PIXELFORMAT_YUV411<br/>
-ALTAIRCAM_PIXELFORMAT_VUYY<br/>
-ALTAIRCAM_PIXELFORMAT_YUV444<br/>
-ALTAIRCAM_PIXELFORMAT_RGB888<br/>
-ALTAIRCAM_PIXELFORMAT_GMCY8 (map to RGGB 8 bits)<br/>
-ALTAIRCAM_PIXELFORMAT_GMCY12 (map to RGGB 12 bits)<br/>
-ALTAIRCAM_PIXELFORMAT_UYVY<br/>
-ALTAIRCAM_PIXELFORMAT_RAW12PACK<br/>
-ALTAIRCAM_PIXELFORMAT_RAW11<br/>
-ALTAIRCAM_PIXELFORMAT_HDR8HL (HDR, Bitdepth: 8, Conversion Gain: High + Low)<br/>
-ALTAIRCAM_PIXELFORMAT_HDR10HL (HDR, Bitdepth: 10, Conversion Gain: High + Low)<br/>
-ALTAIRCAM_PIXELFORMAT_HDR11HL (HDR, Bitdepth: 11, Conversion Gain: High + Low)<br/>
-ALTAIRCAM_PIXELFORMAT_HDR12HL (HDR, Bitdepth: 12, Conversion Gain: High + Low)<br/>
-ALTAIRCAM_PIXELFORMAT_HDR14HL (HDR, Bitdepth: 14, Conversion Gain: High + Low)</a></td>
-      	<td>Model Specific</td>
-      	<td>Yes.<br/>But not recommended to modify too frequently while camera is running, it's relatively heavy operation.</td>
-      </tr><tr>
-      	<td><a id="ddrdepth">ALTAIRCAM_OPTION_DDR_DEPTH</a></td><td>RW</td>
-      	<td>the number of the frames that DDR can cache:<br/>
-		                    1: DDR cache only one frame<br/>
-                            0: Auto:
-                                   <blockquote>=&gt; one for video mode when auto exposure is enabled</blockquote>
-                                   <blockquote>=&gt; full capacity for others</blockquote>
-                            -1: DDR can cache frames to full capacity</td>
-      	<td>0</td><td>Yes</td>
-      </tr><tr>
-      	<td><a id="ffc">ALTAIRCAM_OPTION_FFC</a></td><td>RW</td>
-      	<td>Flat Field Correction:<br/>
-					set:
-                        <blockquote>0: disable<br/>
-                        1: enable<br/>
-						-1: reset<br/>
-                        (0xff000000 | n): set the average number to n, [1~255]</blockquote>
-                    get:
-                        <blockquote>(val &amp; 0xff): 0 =&gt; disable, 1 =&gt; enable, 2 =&gt; inited<br/>
-                        ((val &amp; 0xff00) &gt;&gt; 8): sequence<br/>
-                        ((val &amp; 0xff0000) &gt;&gt; 16): average number</blockquote></td>
-      	<td>0</td><td>Yes</td>
-      </tr><tr>
-      	<td><a id="dfc">ALTAIRCAM_OPTION_DFC</a></td><td>RW</td>
-      	<td>Dark Field Correction:<br/>
-					set:
-                        <blockquote>0: disable<br/>
-                        1: enable<br/>
-						-1: reset<br/>
-                        (0xff000000 | n): set the average number to n, [1~255]</blockquote>
-                    get:
-                        <blockquote>(val &amp; 0xff): 0 =&gt; disable, 1 =&gt; enable, 2 =&gt; inited<br/>
-                        ((val &amp; 0xff00) &gt;&gt; 8): sequence<br/>
-                        ((val &amp; 0xff0000) &gt;&gt; 16): average number</blockquote></td>
-      	<td>0</td><td>Yes</td>
-      </tr><tr>
-      	<td>ALTAIRCAM_OPTION_FPNC</td><td>RW</td>
-      	<td>Fixed Pattern Noise Correction:<br/>
-					set:
-                        <blockquote>0: disable<br/>
-                        1: enable<br/>
-						-1: reset<br/>
-                        (0xff000000 | n): set the average number to n, [1~255]</blockquote>
-                    get:
-                        <blockquote>(val &amp; 0xff): 0 =&gt; disable, 1 =&gt; enable, 2 =&gt; inited<br/>
-                        ((val &amp; 0xff00) &gt;&gt; 8): sequence<br/>
-                        ((val &amp; 0xff0000) &gt;&gt; 16): average number</blockquote></td>
-      	<td>0</td><td>Yes</td>
-      </tr><tr>
-      	<td>ALTAIRCAM_OPTION_SHARPENING</td><td>RW</td>
-      	<td>Sharpening, (threshold &lt;&lt; 24) | (radius &lt;&lt; 16) | strength)
-						<blockquote>strength: [0, 500], default: 0 (disable)<br/>
-						radius: [1, 10]<br/>
-						threshold: [0, 255]</blockquote>
-		</td>
-      	<td>strength: Model Specific<br/>radius: 2<br/>threshold: 0</td>
-      	<td>Yes</td>
-      </tr><tr>
-      	<td>ALTAIRCAM_OPTION_FACTORY</td><td>WO</td>
-      	<td>restore the factory settings</td>
-      	<td>Always 0</td><td>Yes</td>
-      </tr><tr>
-      	<td>ALTAIRCAM_OPTION_TEC_VOLTAGE</td><td>RO</td>
-      	<td>get the current TEC voltage in 0.1V, 59 mean 5.9V;<br/>
-					Please do not get this value too frequently, the recommended interval is 2 seconds or more</td>
-      	<td>NA</td><td>NA</td>
-      </tr><tr>
-      	<td>ALTAIRCAM_OPTION_TEC_VOLTAGE_MAX</td><td>RW</td>
-      	<td>TEC maximum voltage in 0.1V</td>
-      	<td>NA</td><td>NA</td>
-      </tr><tr>
-      	<td>ALTAIRCAM_OPTION_TEC_VOLTAGE_MAX_RANGE</td><td>RO</td>
-      	<td>get the TEC maximum voltage range in 0.1V<br/>high 16 bits: max<br/>low 16 bits: min</td>
-      	<td>NA</td><td>NA</td>
-      </tr><tr>
-      	<td>ALTAIRCAM_OPTION_POWER</td><td>RO</td>
-      	<td>get power consumption, unit: milliwatt</td>
-      	<td>NA</td><td>NA</td>
-      </tr><tr>
-      	<td>ALTAIRCAM_OPTION_GLOBAL_RESET_MODE</td><td>RW</td>
-      	<td>global reset mode</td>
-      	<td>0</td><td>Yes</td>
-      </tr><tr>
-      	<td>ALTAIRCAM_OPTION_DEVICE_RESET</td><td>WO</td>
-      	<td>reset usb device, simulate a replug</td>
-      	<td>NA</td><td>NA</td>
-      </tr><tr>
-      	<td>ALTAIRCAM_OPTION_FOCUSPOS</td><td>RW</td>
-      	<td>focus positon</td>
-      	<td>NA</td><td>Yes</td>
-      </tr><tr>
-      	<td>ALTAIRCAM_OPTION_AFMODE</td><td>RW</td>
-      	<td>auto focus mode: see AltaircamAFMode</td>
-      	<td>NA</td><td>Yes</td>
-      </tr><tr>
-      	<td>ALTAIRCAM_OPTION_AFSTATUS</td><td>RO</td>
-      	<td>auto focus status: see AltaircamAFStaus</td>
-      	<td>NA</td><td>NA</td>
-      </tr><tr>
-      	<td>ALTAIRCAM_OPTION_TESTPATTERN</td><td>RW</td>
-      	<td>test pattern:<br/>0: off<br/>3: monochrome diagonal stripes<br/>5: monochrome vertical stripes<br/>7: monochrome horizontal stripes<br/>9: chromatic diagonal stripes</td>
-      	<td>0</td><td>Yes</td>
-      </tr><tr>
-        <td><a id="noframe">TALTAIRCAM_OPTION_NOFRAME_TIMEOUT</a></td><td>RW</td>
-        <td>Timeout for grabbing no frame. Trigger an event when no frame is acquired within the set time, see <a href="#evnoframe">ALTAIRCAM_EVENT_NOFRAMETIMEOUT</a><br/>
-          0 =&gt; disable<br/>
-          positive value (&gt;=ALTAIRCAM_NOFRAME_TIMEOUT_MIN) =&gt; timeout milliseconds</td>
-        <td>0</td><td>Yes</td>
-      </tr><tr>
-        <td><a id="nopacket">ALTAIRCAM_OPTION_NOPACKET_TIMEOUT</a></td><td>RW</td>
-        <td>Timeout for grabbing no packet. Trigger an event when no packet is acquired within the set time, see <a href="#evnopacket">ALTAIRCAM_EVENT_NOPACKETTIMEOUT</a><br/>
-          0 =&gt; disable<br/>
-          positive value (&gt;=ALTAIRCAM_NOPACKET_TIMEOUT_MIN) =&gt; timeout milliseconds</td>
-        <td>0</td><td>Yes</td>
-      </tr><tr>
-        <td>ALTAIRCAM_OPTION_BANDWIDTH</td><td>RW</td>
-        <td>bandwidth, range:[1-100]%<br/>After setting the bandwidth, get the accurate precise rate range, and then set the precise frame rate</td>
-		<td>100</td><td>Yes</td>
-      </tr><tr>
-        <td>ALTAIRCAM_OPTION_MAX_PRECISE_FRAMERATE</td><td>RO</td>
-        <td>get the precise frame maximum value in 0.1fps, such as 115 means 11.5fps<br/>
-          the maximum value depends the bandwidth/resolution/bitdepth/ROI<br/>
-          The return value is E_UNEXPECTED if camera is NOT running, E_NOTIMPL means not supported</td>
-		<td>NA</td><td>NA</td>
-      </tr><tr>
-        <td>ALTAIRCAM_OPTION_MIN_PRECISE_FRAMERATE</td><td>RO</td>
-        <td>get the precise frame minimum value in 0.1fps, such as 15 means 1.5fps<br/>
-          the minimum value depends the bandwidth/resolution/bitdepth/ROI<br/>
-          The return value is E_UNEXPECTED if camera is NOT running, E_NOTIMPL means not supported</td>
-		<td>NA</td><td>NA</td>
-      </tr><tr>
-        <td><a id="precise">ALTAIRCAM_OPTION_PRECISE_FRAMERATE</a></td><td>RW</td>
-        <td>Precise framerate: in 0.1fps, such as 115 means 11.5fps<br/>
-		use ALTAIRCAM_OPTION_MAX_PRECISE_FRAMERATE, ALTAIRCAM_OPTION_MIN_PRECISE_FRAMERATE to get the range. if the set value is out of range, E_INVALIDARG will be returned</td>
-		<td>90% of the maximum</td><td>Yes</td>
-      </tr><tr>
-        <td><a id="reload">ALTAIRCAM_OPTION_RELOAD</a></td><td>RW</td>
-        <td>Reload the last frame in the trigger mode<br/>
-        get return value S_OK means supporting this feature, E_NOTIMPL means not supported</td>
-		<td>NA</td><td>Yes</td>
-      </tr><tr>
-        <td>ALTAIRCAM_OPTION_CALLBACK_THREAD</td><td>RW</td>
-        <td>dedicated thread for callback, only available in pull mode:<br/>0 =&gt; disable, 1 =&gt; enable</td>
-		<td>0</td>
-      	<td><b>No</b><br/>(The return value is E_UNEXPECTED when set this option while camera is running)</td>
-      </tr><tr>
-        <td><a id="frontend">ALTAIRCAM_OPTION_FRONTEND_DEQUE_LENGTH</a><br/>or<br/>ALTAIRCAM_OPTION_FRAME_DEQUE_LENGTH</td><td>RW</td>
-        <td>frontend (raw) frame deque length, range: [2, 1024]<br/>All the memory will be pre-allocated when the camera starts, so, please attention to memory usage</td>
-		<td>4</td>
-      	<td><b>No</b><br/>(The return value is E_UNEXPECTED when set this option while camera is running)</td>
-      </tr><tr>
-        <td><a id="backend">ALTAIRCAM_OPTION_BACKEND_DEQUE_LENGTH</a></td><td>RW</td>
-        <td>backend (pipelined) frame deque length (Only available in pull mode), range: [2, 1024]<br/>All the memory will be pre-allocated when the camera starts, so, please attention to memory usage</td>
-		<td>3</td>
-      	<td><b>No</b><br/>(The return value is E_UNEXPECTED when set this option while camera is running)</td>
-      </tr><tr>
-        <td>ALTAIRCAM_OPTION_SEQUENCER_ONOFF</td><td>RW</td>
-        <td>sequencer trigger: on/off</td>
-		<td>0</td><td>Yes</td>
-      </tr><tr>
-        <td>ALTAIRCAM_OPTION_SEQUENCER_NUMBER</td><td>RW</td>
-        <td>sequencer trigger: number, range = [1, 255]</td>
-		<td>NA</td><td>Yes</td>
-      </tr><tr>
-        <td>ALTAIRCAM_OPTION_SEQUENCER_EXPOTIME</td><td>RW</td>
-        <td>sequencer trigger: exposure time<br/>iOption = ALTAIRCAM_OPTION_SEQUENCER_EXPOTIME | index<br/>iValue = exposure time (no 50/60 HZ constraint)<br/><br/>
-		For example, to set the exposure time of the third group to 50ms, call<br/>Altaircam_put_Option(ALTAIRCAM_OPTION_SEQUENCER_EXPOTIME | 3, 50000)</td>
-		<td>NA</td><td>Yes</td>
-      </tr><tr>
-        <td>ALTAIRCAM_OPTION_SEQUENCER_EXPOGAIN</td><td>RW</td>
-        <td>sequencer trigger: exposure gain<br/>iOption = ALTAIRCAM_OPTION_SEQUENCER_EXPOGAIN | index<br/>iValue = gain</td>
-		<td>NA</td><td>Yes</td>
-      </tr><tr>
-        <td><a id="denoise">ALTAIRCAM_OPTION_DENOISE</a></td><td>RW</td>
-        <td>Denoise<br/>
-		strength range: [0, 100], 0 means disable</td>
-		<td>Model Specific</td><td>Yes</td>
-      </tr><tr>
-        <td><a id="heatmax">ALTAIRCAM_OPTION_HEAT_MAX</a></td><td>RO</td>
-        <td>get maximum level: heat to prevent fogging up<br/>
-		[0, max], 0 means off</td>
-		<td>NA</td><td>NA</td>
-      </tr><tr>
-        <td><a id="heat">ALTAIRCAM_OPTION_HEAT</a></td><td>RW</td>
-        <td>heat to prevent fogging up</td>
-		<td>Model Specific</td><td>Yes</td>
-      </tr><tr>
-        <td>ALTAIRCAM_OPTION_LIGHTSOURCE_MAX</td><td>RO</td>
-        <td>get maximum level: light source<br/>
-		[0, max], 0 means off</td>
-		<td>NA</td><td>NA</td>
-      </tr><tr>
-        <td>ALTAIRCAM_OPTION_LIGHTSOURCE</td><td>RW</td>
-        <td>light source level</td>
-		<td>50% max level</td><td>Yes</td>
-      </tr><tr>
-        <td><a id="heartbeat">ALTAIRCAM_OPTION_HEARTBEAT</a></td><td>RW</td>
-        <td>Heartbeat interval in millisecond<br/>range: [ALTAIRCAM_HEARTBEAT_MIN, ALTAIRCAM_HEARTBEAT_MAX]<br/>0: disable</td>
-		<td>disable</td><td>Yes</td>
-      </tr><tr>
-        <td><a id="hwoption">TOUCPAM_OPTION_EVENT_HARDWARE</a></td><td>RW</td>
-        <td>enable or disable hardware event notify: 0 =&gt; disable, 1 =&gt; enable
-        <blockquote>(1) iOption = ALTAIRCAM_OPTION_EVENT_HARDWARE, master switch for notification of all hardware events<br/>
-        (2) iOption = ALTAIRCAM_OPTION_EVENT_HARDWARE | <a href="#hwevent">(event type)</a>, a specific type of sub-switch</blockquote>
-        Only if both the master switch and the sub-switch of a specific type remain on are actually enabled for that type of event notification.<br/>
-		see <a href="#hwevent">here</a> and <a href="#hwflag">here</a></td>
-		<td>disable</td>
-		<td>Master switch: <b>No</b><br/>
-        Sub-switch: Yes</td>
-      </tr><tr>
-        <td>ALTAIRCAM_OPTION_LOW_POWERCONSUMPTION</td><td>RW</td>
-        <td>Low Power Consumption:<br/>0 =&gt; disable, 1 =&gt; enable</td>
-		<td>Model Specific</td><td>Yes</td>
-      </tr><tr>
-        <td>ALTAIRCAM_OPTION_LOW_POWER_EXPOTIME</td><td>RW</td>
-        <td>Low Power Consumption: Enable if exposure time is greater than the set value</td>
-		<td>Model Specific</td><td>Yes</td>
-      </tr><tr>
-        <td><a id="lownoise">ALTAIRCAM_OPTION_LOW_NOISE</a></td><td>RW</td>
-        <td>low noise mode (Higher signal noise ratio, lower frame rate):<br/>0 =&gt; disable, 1 =&gt; enable</td>
-		<td>Model Specific</td><td>Yes</td>
-      </tr><tr>
-        <td>ALTAIRCAM_OPTION_HIGH_FULLWELL</td><td>RW</td>
-        <td>high fullwell capacity:<br/>0 =&gt; disable, 1 =&gt; enable</td>
-		<td>Model Specific</td><td>Yes</td>
-      </tr><tr>
-        <td>ALTAIRCAM_OPTION_AUTOEXPOSURE_PERCENT</td><td>RW</td>
-        <td>Peak mode of brightness calculation method: Calculate the average brightness of specified percentage top brightest pixels in interest area. Enable this option when the background is dark and the target is overexposed in average mode. Frame rate may be affected when this option is enabled due to higher CPU consumption<br/>
-        1~99: average brightness of specified percentage top brightest pixels in ROI<br/>
-        0 or 100: average brightness of whole pixels in ROI, means "disabled"</td>
-		<td>0(Disabled)</td><td>Yes</td>
-      </tr><tr>
-        <td>ALTAIRCAM_OPTION_DEFECT_PIXEL</td><td>RW</td>
-        <td>Defect Pixel Correction<br/>0 =&gt; disable, 1 =&gt; enable</td>
-		<td>enable (1)</td><td>Yes</td>
-      </tr><tr>
-        <td>ALTAIRCAM_OPTION_HDR_KB</td><td>RW</td>
-        <td>HDR synthesize<br/>K (high 16 bits): [1, 25500]<br/>B (low 16 bits): [0, 65535]<br/>0xffffffff => set to default</td>
-		<td>Model Specific</td><td>Yes</td>
-      </tr><tr>
-        <td>ALTAIRCAM_OPTION_HDR_THRESHOLD</td><td>RW</td>
-        <td>HDR synthesize<br/>threshold: [1, 4094]<br/>0xffffffff => set to default</td>
-		<td>Model Specific</td><td>Yes</td>
-      </tr><tr>
-        <td>ALTAIRCAM_OPTION_DYNAMIC_DEFECT</td><td>RW</td>
-        <td>Dynamic Defect Pixel Correction<br/>dead pixel ratio, t1: (high 16 bits): [0, 100], means: [0.0, 1.0]<br/>hot pixel ratio, t2: (low 16 bits): [0, 100], means: [0.0, 1.0]<br/>See:<br/>ALTAIRCAM_DYNAMIC_DEFECT_T1_(MIN/MAX/DEF), ALTAIRCAM_DYNAMIC_DEFECT_T2_(MIN/MAX/DEF)</td>
-		<td>disable<br/>(t1=10, t2=0)</td><td>Yes</td>
-      </tr><tr>
-        <td>ALTAIRCAM_OPTION_ANTI_SHUTTER_EFFECT</td><td>RW</td>
-        <td>anti shutter effect: 1 =&gt; enable, 0 =&gt; disable</td>
-		<td>disable (0)</td><td>Yes</td>
-      </tr><tr>
-        <td>ALTAIRCAM_OPTION_OVERCLOCK_MAX</td><td>RO</td>
-        <td>maximum overclock</td>
-		<td>NA</td><td>Yes</td>
-      </tr><tr>
-        <td>ALTAIRCAM_OPTION_OVERCLOCK</td><td>RW</td>
-        <td>overclock</td>
-		<td>0</td><td>Yes</td>
-      </tr><tr>
-        <td>ALTAIRCAM_OPTION_RESET_SENSOR</td><td>WO</td>
-        <td>reset sensor</td>
-		<td>NA</td><td>Yes</td>
-      </tr><tr>
-        <td>ALTAIRCAM_OPTION_RESET_SEQ_TIMESTAMP</td><td>WO</td>
-        <td>Reset seq, timestamp:<br/>
-		1: seq<br/>
-		2: timestamp<br/>
-		3: both</td>
-		<td>NA</td><td>Yes</td>
-      </tr><tr>
-        <td>ALTAIRCAM_OPTION_CHAMBER_HT</td><td>RO</td>
-        <td>get chamber humidity &amp; temperature:<br/>
-        high 16 bits: humidity, in 0.1%, such as: 325 means humidity is 32.5%<br/>
-        low 16 bits: temperature, in 0.1 degrees Celsius, such as: 32 means 3.2 degrees Celsius</td>
-		<td>NA</td><td>NA</td>
-      </tr><tr>
-        <td>ALTAIRCAM_OPTION_ENV_HT</td><td>RO</td>
-        <td>get environment humidity &amp; temperature</td>
-		<td>NA</td><td>NA</td>
-      </tr><tr>
-        <td>ALTAIRCAM_OPTION_EXPOSURE_PRE_DELAY</td><td>RW</td>
-        <td>exposure signal pre-delay, microsecond</td>
-		<td>0</td><td>Yes</td>
-      </tr><tr>
-        <td>ALTAIRCAM_OPTION_EXPOSURE_POST_DELAY</td><td>RW</td>
-        <td>exposure signal post-delay, microsecond</td>
-		<td>0</td><td>Yes</td>
-      </tr><tr>
-        <td>ALTAIRCAM_OPTION_LINE_PRE_DELAY</td><td>RW</td>
-        <td>specified line signal pre-delay, microsecond</td>
-		<td>0</td><td>Yes</td>
-      </tr><tr>
-        <td>ALTAIRCAM_OPTION_LINE_POST_DELAY</td><td>RW</td>
-        <td>specified line signal post-delay, microsecond</td>
-		<td>0</td><td>Yes</td>
-      </tr><tr>
-        <td>ALTAIRCAM_OPTION_AUTOEXPO_CONV</td><td>RO</td>
-        <td>get auto exposure convergence status:<br/>1(YES) or 0(NO), -1(NA)</td>
-		<td></td>
-		<td>NA</td>
-      </tr><tr>
-        <td>ALTAIRCAM_OPTION_AUTOEXP_EXPOTIME_DAMP</td><td>RW</td>
-        <td>Auto exposure damping coefficient: time (thousandths)<br/>The larger the damping coefficient, the smoother and slower the exposure time changes</td>
-		<td>0</td><td>Yes</td>
-      </tr><tr>
-        <td>ALTAIRCAM_OPTION_AUTOEXP_GAIN_STEP</td><td>RW</td>
-        <td>Auto exposure damping coefficient: gain (thousandths)<br/>The larger the damping coefficient, the smoother and slower the gain changes</td>
-		<td>0</td><td>Yes</td>
-      </tr><tr>
-        <td>ALTAIRCAM_OPTION_OVEREXP_POLICY</td><td>RW</td>
-        <td>Auto exposure over exposure policy: when overexposed,<br/>
-			<blockquote>0 =&gt; directly reduce the exposure time/gain to the minimum value; or<br/>
-			1 =&gt; reduce exposure time/gain in proportion to current and target brightness; or<br/>
-			n(n>1) =&gt; first adjust the exposure time to (maximum automatic exposure time * maximum automatic exposure gain) * n / 1000, and then adjust according to the strategy of 1</blockquote><br/>
-		The advantage of policy 0 is that the convergence speed is faster, but there is black screen.<br/>
-		Policy 1 avoids the black screen, but the convergence speed is slower.</td>
-		<td>0</td><td>Yes</td>
-      </tr><tr>
-        <td>ALTAIRCAM_OPTION_AUTOEXPO_TRIGGER</td><td>RW</td>
-        <td>auto exposure on trigger mode:<br/>1(Enable) or 0(Disable)</td>
-		<td>0</td><td>Yes</td>
-		</tr><tr>
-		<td>ALTAIRCAM_OPTION_AWB_CONTINUOUS</td><td>RW</td>
-		<td>Auto White Balance: continuous mode<br/><blockquote>
-			0:  disable<br/>
-			n&gt;0: every n millisecond(s)<br/>
-			n&lt;0: every -n frame</blockquote>
-		</td><td>0 (Disable)</td><td>Yes</td>
-      </tr><tr>
-        <td>ALTAIRCAM_OPTION_THREAD_PRIORITY</td><td>RW</td>
-        <td>set the priority of the internal thread which grab data from the usb device.<br/>
-          Win:<blockquote>0 = THREAD_PRIORITY_NORMAL;<br/>1 = THREAD_PRIORITY_ABOVE_NORMAL;<br/>2 = THREAD_PRIORITY_HIGHEST;<br/>3 = THREAD_PRIORITY_TIME_CRITICAL;<br/>Please refer to <a href="https://learn.microsoft.com/en-us/windows/win32/api/processthreadsapi/nf-processthreadsapi-setthreadpriority" target="_blank">SetThreadPriority</a></blockquote>
-		  Linux &amp; macOS: <blockquote>The high 16 bits for the scheduling policy, and the low 16 bits for the priority.<br/>
-		  Please refer to <a href="https://linux.die.net/man/3/pthread_setschedparam" target="_blank">pthread_setschedparam</a>
-		  </blockquote></td>
-        <td>Win: 1<br/>Linux / macOS: NA</td><td>Yes</td>
-      </tr><tr>
-      	<td>ALTAIRCAM_OPTION_LINEAR</td><td>RW</td>
-      	<td>Builtin linear tone mapping:<br/>0 = turn off<br/>1 = turn on</td>
-      	<td>1</td><td>Yes</td>
-      </tr><tr>
-      	<td>ALTAIRCAM_OPTION_CURVE</td><td>RW</td>
-      	<td>Builtin curve tone mapping:<br/>0 = turn off<br/>
-      	  1 = turn on polynomial<br/>
-		  2 = turn on logarithmic</td>
-      	<td>2</td><td>Yes</td>
-      </tr><tr>
-      	<td>ALTAIRCAM_OPTION_COLORMATIX</td><td>RW</td>
-      	<td>0 = turn off the builtin color matrix<br/>
-      	  1 = turn on the builtin color matrix</td>
-      	<td>1</td><td>Yes</td>
-      </tr><tr>
-      	<td>ALTAIRCAM_OPTION_WBGAIN</td><td>RW</td>
-      	<td>0 = turn off the builtin white balance gain<br/>
-      	  1 = turn on the builtin white balance gain</td>
-      	<td>1</td><td>Yes</td>
-      </tr><tr>
-      	<td width="28%"><a id="demosaic">ALTAIRCAM_OPTION_DEMOSAIC</a></td><td>RW</td>
-      	<td width="48%">Demosaic mothod for both video and still image: (Please refrence <a href="https://en.wikipedia.org/wiki/Demosaicing">https://en.wikipedia.org/wiki/Demosaicing</a>)<br/>
-      			0 = BILINEAR<br/>
-      			1 = VNG(Variable Number of Gradients)<br/>
-      			2 = PPG(Patterned Pixel Grouping)<br/>
-      			3 = AHD(Adaptive Homogeneity Directed)<br/>
-				4 = EA(Edge Aware)<br/>
-				In terms of CPU usage, EA is the lowest, followed by BILINEAR, and the others are higher.<br/>
-      			Always return E_NOTIMPL for monochromatic camera.</td>
-      	<td>0</td><td>Yes</td>
-      </tr><tr>
-      	<td>ALTAIRCAM_OPTION_DEMOSAIC_VIDEO</td><td>RW</td>
-      	<td>Demosaic mothod for video</td>
-      	<td>0</td><td>Yes</td>
-      </tr><tr>
-      	<td>ALTAIRCAM_OPTION_DEMOSAIC_STILL</td><td>RW</td>
-      	<td>Demosaic mothod for still image</td>
-      	<td>0</td><td>Yes</td>
-      </tr><tr>
-      	<td>ALTAIRCAM_OPTION_OPEN_USB_ERRORCODE</td><td>RO</td>
-      	<td>get the open usb error code</td>
-      	<td>NA</td><td>NA</td>
-      </tr><tr>
-      	<td>ALTAIRCAM_OPTION_FLUSH</td><td>WO</td>
-      	<td>1: hard flush, discard frames cached by camera DDR (if any)<br/>
-		2: soft flush, discard frames cached by altaircam.dll (if any)<br/>
-		3: both<br/>
-		Altaircam_Flush means 'both'<br/>
-        return the number of soft flushed frames if successful, <a href="#hresult">HRESULT</a> if failed</td>
-      	<td>NA</td><td>NA</td>
-      </tr><tr>
-      	<td>ALTAIRCAM_OPTION_READOUT_MODE</td><td>RW</td>
-      	<td>Readout mode:<br/>
-		0 = IWR (Integrate While Read)<br/>
-		1 = ITR (Integrate Then Read)<br/>
-		The working modes of the detector readout circuit can be divided into two types: ITR and IWR. Using the IWR readout mode can greatly increase the frame rate. In the ITR mode, the integration of the (n+1)th frame starts after all the data of the nth frame are read out, while in the IWR mode, the data of the nth frame is read out at the same time when the (n+1)th frame is integrated</td>
-      	<td>NA</td><td>YES</td>
-      </tr><tr>
-      	<td>ALTAIRCAM_OPTION_TAILLIGHT</td><td>RW</td>
-      	<td>Turn on/off tail Led light:<br/>
-		0 =&gt; off<br/>
-		1 =&gt; on</td>
-      	<td>1</td><td>YES</td>
-      </tr><tr>
-      	<td>ALTAIRCAM_OPTION_PSEUDO_COLOR_START</td><td>RW</td>
-      	<td>Pseudo: start color, BGR format</td>
-      	<td>NA</td><td>Yes</td>
-      </tr><tr>
-      	<td>ALTAIRCAM_OPTION_PSEUDO_COLOR_END</td><td>RW</td>
-      	<td>Pseudo: end color, BGR format</td>
-      	<td>NA</td><td>Yes</td>
-      </tr><tr>
-      	<td>ALTAIRCAM_OPTION_PSEUDO_COLOR_ENABLE</td><td>RW</td>
-      	<td>Pseudo:<br/>-1 => custom: use startcolor &amp; endcolor to generate the colormap<br/>
-                                                                    0 =&gt; disable<br/>
-                                                                    1 =&gt; spot<br/>
-                                                                    2 =&gt; spring<br/>
-                                                                    3 =&gt; summer<br/>
-                                                                    4 =&gt; autumn<br/>
-                                                                    5 =&gt; winter<br/>
-                                                                    6 =&gt; bone<br/>
-                                                                    7 =&gt; jet<br/>
-                                                                    8 =&gt; rainbow<br/>
-                                                                    9 =&gt; deepgreen<br/>
-                                                                    10 =&gt; ocean<br/>
-                                                                    11 =&gt; cool<br/>
-                                                                    12 =&gt; hsv<br/>
-                                                                    13 =&gt; pink<br/>
-                                                                    14 =&gt; hot<br/>
-                                                                    15 =&gt; parula<br/>
-                                                                    16 =&gt; magma<br/>
-                                                                    17 =&gt; inferno<br/>
-                                                                    18 =&gt; plasma<br/>
-                                                                    19 =&gt; viridis<br/>
-                                                                    20 =&gt; cividis<br/>
-                                                                    21 =&gt; twilight<br/>
-                                                                    22 =&gt; twilight_shifted<br/>
-                                                                    23 =&gt; turbo<br/>
-																	24 =&gt; red<br/>
-																	25 =&gt; green<br/>
-																	26 =&gt; blue</td>
-      	<td>0</td><td>Yes</td>
-      </tr><tr>
-      	<td>ALTAIRCAM_OPTION_NUMBER_DROP_FRAME</td><td>RO</td>
-      	<td>get the number of frames that have been grabbed from the USB but dropped by the software</td>
-      	<td>NA</td><td>NA</td>
-      </tr><tr>
-      	<td>ALTAIRCAM_OPTION_DUMP_CFG</td><td>RW</td>
-      	<td>0 = when camera is stopped, do not dump configuration automatically<br/>
-            1 = when camera is stopped, dump configuration automatically<br/>
-            -1 = explicitly dump configuration once</td>
-      	<td>1</td><td>Yes</td>
-      </tr><tr>
-      	<td>ALTAIRCAM_OPTION_FRONTEND_DEQUE_CURRENT</td><td>RO</td>
-      	<td>get the current number in frontend deque</td>
-      	<td>NA</td><td>NA</td>
-      </tr><tr>
-      	<td>ALTAIRCAM_OPTION_BACKEND_DEQUE_CURRENT</td><td>RO</td>
-      	<td>get the current number in backend deque</td>
-      	<td>NA</td><td>NA</td>
-      </tr><tr>
-      	<td>ALTAIRCAM_OPTION_PACKET_NUMBER</td><td>RO</td>
-      	<td>get the received packet number</td>
-      	<td>NA</td><td>NA</td>
-      </tr><tr>
-      	<td>ALTAIRCAM_OPTION_GVCP_TIMEOUT</td><td>RW</td>
-      	<td>GVCP Timeout, millisecond, range: [3, 75]<br/>Unless in very special circumstances, generally no modification is required, just use the default value</td>
-      	<td>15</td><td>Yes</td>
-      </tr><tr>
-      	<td>ALTAIRCAM_OPTION_GVCP_RETRY</td><td>RW</td>
-      	<td>GVCP Retry, range: [2, 8]<br/>Unless in very special circumstances, generally no modification is required, just use the default value</td>
-      	<td>4</td><td>Yes</td>
-      </tr><tr>
-      	<td>ALTAIRCAM_OPTION_GVSP_WAIT_PERCENT</td><td>RW</td>
-      	<td>GVSP wait percent: range = [0, 100]</td>
-      	<td>trigger mode: 100, realtime: 0, other: 1</td><td>Yes</td>
-      </tr><tr>
-      	<td>ALTAIRCAM_OPTION_GIGETIMEOUT</td><td>RW</td>
-      	<td>For GigE cameras, the application periodically sends heartbeat signals to the camera to keep the connection to the camera alive. If the camera doesn't receive heartbeat signals within the time period specified by the heartbeat timeout counter, the camera resets the connection. When the application is stopped by the debugger, the application cannot create the heartbeat signals.<br/>
-		0 =&gt; auto: when the camera is opened, disable if debugger is present or enable if no debugger is present<br/>
-		1 =&gt; enable<br/>
-		2 =&gt; disable</td>
-      	<td>0</td><td>Yes</td>
-      </tr><tr>
-      	<td>ALTAIRCAM_OPTION_FILTERWHEEL_SLOT</td><td>RW</td>
-      	<td>filter wheel slot number</td>
-      	<td>7</td><td>Yes</td>
-      </tr><tr>
-      	<td>ALTAIRCAM_OPTION_FILTERWHEEL_POSITION</td><td>RW</td>
-      	<td>filter wheel position:<br/>
-					set:
-                        <blockquote>-1: calibrate<br/>
-                        val &amp; 0xff: position between 0 and N-1, where N is the number of filter slots<br/>
-						(val &gt;&gt; 8) &amp; 0x1: direction, 0 =&gt; clockwise spinning, 1 =&gt; auto direction spinning</blockquote>
-                    get:
-                        <blockquote>-1: in motion<br/>
-                        val: position arrived</blockquote>
-        </td>
-      	<td>NA</td><td>Yes</td></tr><tr>
-      	<td>ALTAIRCAM_OPTION_TRIGGER_CANCEL_MODE</td><td>RW</td>
-      	<td>Trigger cancel mode:<br/>
-		0: no frame<br/>
-		1: output frame</td>
-      	<td>0</td><td>Yes</td></tr><tr>
-      	<td>ALTAIRCAM_OPTION_MECHANICALSHUTTER</td><td>RW</td>
-      	<td>Mechanical shutter:<br/>
-		0: open<br/>
-		1: close</td>
-      	<td>0</td><td>Yes</td></tr><tr>
-      	<td>ALTAIRCAM_OPTION_LINE_TIME</td><td>RO</td>
-      	<td>Line-time of sensor in nanosecond</td>
-      	<td>NA</td><td>NA</td></tr><tr>
-      	<td>ALTAIRCAM_OPTION_UPTIME</td><td>RO</td>
-      	<td>device uptime in millisecond</td>
-<<<<<<< HEAD
-      	<td>NA</td><td>NA</td></tr>
-=======
-      	<td>NA</td><td>NA</td></tr><tr>
-      	<td>ALTAIRCAM_OPTION_LINE_TIME</td><td>RO</td>
-      	<td>Line-time of sensor in nanosecond</td>
-      	<td>NA</td><td>NA</td></tr><tr>
-      	<td>ALTAIRCAM_OPTION_BITRANGE</td><td>RO</td>
-      	<td>Bit range: [0, 8], see: <a href="./images/bitrange.png">snapshot</a></td>
-      	<td>0</td><td>Yes</td></tr>
->>>>>>> 1c571776
-</table></div></blockquote><blockquote>
-<p><strong>Important:</strong></p>
-<p>a. RW = <strong>R</strong>ead/<strong>W</strong>rite; RO = <strong>R</strong>ead <strong>O</strong>nly; WO = <strong>W</strong>rite <strong>O</strong>nly</p>
-<p><strong>b. Some options cannot be changed while the camera is running.</strong></p>
-<p><strong>c. <a id="wrongthread3">It is forbidden to call Altaircam_put_Option with ALTAIRCAM_OPTION_TRIGGER, ALTAIRCAM_OPTION_BITDEPTH, ALTAIRCAM_OPTION_PIXEL_FORMAT, ALTAIRCAM_OPTION_BINNING, ALTAIRCAM_OPTION_ROTATE in the callback context of PALTAIRCAM_EVENT_CALLBACK and PALTAIRCAM_DATA_CALLBACK_V4/V3, the return value is E_WRONG_THREAD.</a></strong></p>
-</blockquote></li></ul><ul><li><h2><font color="#0000FF"><a id="realtime">Altaircam_put_RealTime<br/>Altaircam_get_RealTime</a></font></h2>
-    <p><strong>Return value: </strong><a href="#hresult">HRESULT</a> type means success or failure</p>
-    <p><strong>Parameters:</strong></p>
-    <blockquote>
-      <p>HAltaircam h: camera handle</p>
-      <p>int val:</p>
-    <blockquote>0: no realtime<blockquote>stop grab frame when frame buffer deque is full, until the frames in the queue are pulled away and the queue is not full</blockquote>
-    1: realtime
-          <blockquote>use minimum frame buffer. When new frame arrive, drop all the pending frame regardless of whether the frame buffer is full<br/>
-          If DDR present, also limit the DDR frame buffer to only one frame.</blockquote>
-    2: soft realtime
-          <blockquote>Drop the oldest frame when the queue is full and then enqueue the new frame</blockquote>
-    </blockquote></blockquote>
-    <p><strong>Remarks:</strong> If you set RealTime mode as 1, then you get shorter frame delay but lower frame rate which damages fluency. The default value is 0.</p>
-</li></ul><ul><li><h2><font color="#0000FF">Altaircam_get_AutoExpoEnable<br/>Altaircam_put_AutoExpoEnable<br/>Altaircam_get_AutoExpoTarget<br/>
-Altaircam_put_AutoExpoTarget<br/>Altaircam_put_MaxAutoExpoTimeAGain<br/>Altaircam_put_AutoExpoRange<br/>Altaircam_get_AutoExpoRange<br/>
-Altaircam_get_MaxAutoExpoTimeAGain<br/>Altaircam_put_MinAutoExpoTimeAGain<br/>Altaircam_get_MinAutoExpoTimeAGain</font></h2>
-    <p><strong>Return value: </strong><a href="#hresult">HRESULT</a> type means success or failure</p>
-    <p><strong>Parameters:</strong></p>
-    <blockquote>
-      <p>HAltaircam h: camera handle</p>
-      <p><a id="aexpo">int bAutoExposure:</a></p>
-		<blockquote>0: disable auto exposure<br/>
-		1: auto exposure continue mode<br/>
-		2: auto exposure once mode</blockquote>
-      <p>unsigned short Target: auto-exposure target</p>
-      <p>unsigned maxTime, unsigned short maxAGain: the maximum time and maximum gain of auto exposure. The default values are 350ms and 500.</p>
-	  <p>unsigned minTime, unsigned short minAGain: the minimal time and minimal gain of auto exposure. The default values are 0 and 100.</p>
-    </blockquote>
-    <p><strong>Remarks:</strong> If auto exposure is enabled, the exposure time and gain are controlled by software to make the average brightness of the target rectangle as close as possible to the auto exposure target. The auto exposure target value is the target brightness of the target rectangle (see Altaircam_put_AEAuxRect, Altaircam_get_AEAuxRect).</p>
-</li></ul><ul><li><h2><font color="#0000FF">Altaircam_get_ExpoTime<br/>Altaircam_put_ExpoTime<br/>Altaircam_get_ExpTimeRange<br/>Altaircam_get_RealExpoTime</font></h2>
-    <p><strong>Return value: </strong><a href="#hresult">HRESULT</a> type means success or failure</p>
-    <p><strong>Parameters:</strong></p>
-    <blockquote>
-      <p>HAltaircam h: camera handle</p>
-      <p>unsigned Time: exposure time, unit: microsecond</p>
-      <p>unsigned* nMin, unsigned* nMax, unsigned* nDef: the minimum, maximum and default value of exposure time.</p>
-    </blockquote>
-  <p><strong>Remarks:</strong> exposure time related. Altaircam_get_RealExpoTime get the real exposure time based on 50HZ/60HZ.</p>
-</li></ul><ul><li><h2><font color="#0000FF">Altaircam_get_ExpoAGain<br/>Altaircam_put_ExpoAGain<br/>Altaircam_get_ExpoAGainRange</font></h2>
-    <p><strong>Return value: </strong><a href="#hresult">HRESULT</a> type means success or failure</p>
-    <p><strong>Parameters:</strong></p>
-    <blockquote>
-      <p>HAltaircam h: camera handle</p>
-      <p>unsigned short AGain: gain, shown in percentage, eg, 200 means the gain is 200%</p>
-      <p>unsigned short* nMin, unsigned short* nMax, unsigned short* nDef: the minimum, maximum and default value of gain.</p>
-    </blockquote>
-  <p><strong>Remarks:</strong> gain related.</p>
-</li></ul><ul><li><h2><font color="#0000FF">Altaircam_put_Hue<br/>Altaircam_get_Hue<br/>Altaircam_put_Saturation<br/>Altaircam_get_Saturation<br/>
-Altaircam_put_Brightness<br/>Altaircam_get_Brightness<br/>Altaircam_get_Contrast<br/>Altaircam_put_Contrast<br/>Altaircam_get_Gamma<br/>Altaircam_put_Gamma</font></h2>
-    <p><strong>Return value: </strong><a href="#hresult">HRESULT</a> type means success or failure</p>
-    <p><strong>Parameters:</strong></p>
-    <blockquote>
-    	<p>HAltaircam h: camera handle</p>
-    </blockquote>
-    <p><strong>Remarks:</strong> set or get hue, saturation, brightness, contrast and gamma.</p>
-</li></ul><ul><li><h2><font color="#0000FF">Altaircam_get_Chrome<br/>Altaircam_put_Chrome</font></h2>
-    <p><strong>Return value: </strong><a href="#hresult">HRESULT</a> type means success or failure</p>
-    <p><strong>Parameters:</strong></p>
-    <blockquote>
-      <p>HAltaircam h: camera handle</p>
-      <p>int bChrome: 1(monochromatic) or color(0)</p>
-    </blockquote>
-    <p><strong>Remarks:</strong> color or monochromatic mode</p>
-</li></ul><ul><li><h2><font color="#0000FF">Altaircam_get_VFlip<br/>Altaircam_put_VFlip<br/>Altaircam_get_HFlip<br/>Altaircam_put_HFlip</font></h2>
-      <p><strong>Return value: </strong><a href="#hresult">HRESULT</a> type means success or failure</p>
-      <p><strong>Parameters:</strong> HAltaircam h: camera handle</p>
-      <p><strong>Remarks:</strong> vertical/horizontal flip.</p>
-</li></ul><ul><li><h2><font color="#0000FF">Altaircam_put_Speed<br/>Altaircam_get_Speed<br/>Altaircam_get_MaxSpeed</font></h2>
-    <p><strong>Return value: </strong><a href="#hresult">HRESULT</a> type means success or failure</p>
-    <p><strong>Parameters:</strong></p>
-    <blockquote>
-      <p>HAltaircam h: camera handle</p>
-      <p>unsigned short nSpeed: frame rate level</p>
-    </blockquote>
-    <p><strong>Remarks:</strong> the minimum frame rate level is "0", the maximum one can be achieved through Function "Altaircam_get_MaxSpeed" which equals to maxspeed in AltaircamModelV2.<br/>
-	For some cameras that support the so-called <a href="#precise">precise frame rate</a>, it is recommended to use precise frame rate control. In order to maintain compatibility, Speed is still valid, and the mapping mechanism is: MaxSpeed is 9 (10 levels in total), corresponding to the maximum frame rate when Bandwidth is from 10% to 100%. For example, set the speed to 8, which is equivalent to: The precise frame rate is set to the maximum frame rate with bandwith is set to 90%.</p>
-</li></ul><ul><li><h2><font color="#0000FF">Altaircam_get_FrameRate</font></h2>
-    <p><strong>Return value: </strong><a href="#hresult">HRESULT</a> type means success or failure</p>
-    <p><strong>Parameters:</strong></p>
-    <blockquote>
-      <p>HAltaircam h: camera handle</p>
-    <p>unsigned* nFrame: The number of frames in the most recent time</p>
-	<p>unsigned* nTime: milliseconds</p>
-	<p>unsigned* nTotalFrame: The total number of frames since the camera was started</p>
-    </blockquote>
-    <p><strong>Remarks:</strong> Get the actual frame rate of the camera at the most recent time (about a few seconds). Calculate using the following formula:</p>
-    <blockquote><table width="100%" border="0" bgcolor="#B0D0B0">
-	<tr><td><div align="center">FrameRate(fps) = nFrame * 1000.0 / nTime</div></td></tr>
-	</table></blockquote>
-</li></ul><ul><li><h2><font color="#0000FF">Altaircam_put_HZ<br/>Altaircam_get_HZ</font></h2>
-    <p><strong>Return value: </strong><a href="#hresult">HRESULT</a> type means success or failure</p>
-    <p><strong>Parameters:</strong></p>
-    <blockquote>
-      <p>HAltaircam h: camera handle</p>
-      <p>int nHZ: 0: 60Hz alternating current, 1: 50Hz alternating current, 2: direct current</p>
-    </blockquote>
-    <p><strong>Remarks:</strong> set the light source power frequency</p>
-</li></ul><ul><li><h2><font color="#0000FF">Altaircam_get_Temperature<br/>Altaircam_put_Temperature</font></h2>
-    <p><strong>Return value: </strong><a href="#hresult">HRESULT</a> type means success or failure, E_NOTIMPL means not supporting get or set the temperature</p>
-    <p><strong>Parameters:</strong></p>
-    <blockquote>
-      <p>HAltaircam h: camera handle</p>
-      <p>short nTemperature: in 0.1℃ (32 means 3.2℃, -35 means -3.5℃). Set "-2730" or below means using the default value of this model.</p>
-    </blockquote>
-    <p><strong>Remarks:</strong> get the temperature of the sensor. see ALTAIRCAM_FLAG_GETTEMPERATURE.</p>
-	<blockquote><p>set the target temperature of the sensor, equivalent to Altaircam_put_Option(, ALTAIRCAM_OPTION_TECTARGET, ).</p></blockquote>
-</li></ul><ul><li><h2><font color="#0000FF">Altaircam_put_Mode<br/>Altaircam_get_Mode</font></h2>
-      <p><strong>Return value: </strong><a href="#hresult">HRESULT</a> type means success or failure</p>
-      <p><strong>Parameters:</strong></p>
-  <blockquote>
-    <p>HAltaircam h: camera handle</p>
-    <p>int bSkip: Bin mode or Skip mode.</p>
-  </blockquote>
-  <p><strong>Remarks:</strong> set Bin mode or Skip mode. Cameras with higher resolution can support two sampling modes, one is Bin mode (Neighborhood averaging), the other is Skip (sampling extraction). In comparison, the former is with better image effect but decreasing frame rate while the latter is just the reverse.</p>
-</li></ul><ul><li><h2><font color="#0000FF">Altaircam_put_TempTint<br/>Altaircam_get_TempTint</font></h2>
-      <p><strong>Return value: </strong><a href="#hresult">HRESULT</a> type means success or failure. Works int Temp/Tint mode. Does not work int RGB Gain mode, E_NOTIMPL will be return. For mono camera, return value always is E_NOTIMPL.</p>
-      <p><strong>Parameters:</strong></p>
-    <blockquote>
-    	<p>HAltaircam h: camera handle</p>
-    	<p>int nTemp, int nTint: color temperature and Tint</p>
-	</blockquote>
-  <p><strong>Remarks:</strong> set/get the color temperature and Tint parameters of white balance (Temp/Tint Mode, please see <a href="#wb">here</a>).</p>
-</li></ul><ul><li><h2><font color="#0000FF">Altaircam_AwbOnce</font></h2>
-    <p><strong>Return value: </strong><a href="#hresult">HRESULT</a> type means success or failure. Works int Temp/Tint mode. Does not work int RGB Gain mode, E_NOTIMPL will be return. For mono camera, return value always is E_NOTIMPL.</p>
-    <p><strong>Parameters:</strong></p>
-    <blockquote>
-      <p>HAltaircam h: camera handle</p>
-      <p>PIALTAIRCAM_TEMPTINT_CALLBACK funTT, void* ctxTT: callback function and callback context when the automatic white balance completes.</p>
-    </blockquote>
-    <p><strong>Remarks:</strong> Call this function to perform one "auto white balance" in Temp/Tint Mode. When the "auto white balance" completes, ALTAIRCAM_EVENT_TEMPTINT event notify the application (In Pull Mode) and callback happens. In pull mode, this callback is useless, set it to NULL.</p>
-</li></ul><ul><li><h2><font color="#0000FF">Altaircam_put_WhiteBalanceGain<br/>Altaircam_get_WhiteBalanceGain</font></h2>
-      <p><strong>Return value: </strong><a href="#hresult">HRESULT</a> type means success or failure. Works int RGB Gain mode. Does not work int Temp/Tint Gain mode, E_NOTIMPL will be return. For mono camera, return value always is E_NOTIMPL.</p>
-      <p><strong>Parameters:</strong></p>
-    <blockquote>
-    	<p>HAltaircam h: camera handle</p>
-    	<p>int aGain[3]: RGB Gain</p>
-	</blockquote>
-  <p><strong>Remarks:</strong> set/get the RGB gain parameters of white balance (RGB Gain Mode, please see <a href="#wb">here</a>).</p>
-</li></ul><ul><li><h2><font color="#0000FF">Altaircam_AwbInit</font></h2>
-    <p><strong>Return value: </strong><a href="#hresult">HRESULT</a> type means success or failure. Works int RGB Gain mode. Does not work int Temp/Tint mode, E_NOTIMPL will be return. For mono camera, return value always is E_NOTIMPL.</p>
-    <p><strong>Parameters:</strong></p>
-    <blockquote>
-      <p>HAltaircam h: camera handle</p>
-      <p>PIALTAIRCAM_WHITEBALANCE_CALLBACK funWB, void* ctxWB: callback function and callback context when the automatic white balance completes.</p>
-    </blockquote>
-    <p><strong>Remarks:</strong> Call this function to perform one "auto white balance" in RGB Gain Mode. When the "auto white balance" completes, ALTAIRCAM_EVENT_WBGAIN event notify the application (In Pull Mode) and callback happens. In pull mode, this callback is useless, set it to NULL.</p>
-</li></ul><ul><li><h2><a id="black"><font color="#0000FF">Altaircam_AbbOnce</font></a></h2>
-    <p><strong>Return value: </strong><a href="#hresult">HRESULT</a> type means success or failure. For mono camera, return value always is E_NOTIMPL.</p>
-    <p><strong>Parameters:</strong></p>
-    <blockquote>
-      <p>HAltaircam h: camera handle</p>
-      <p>PIALTAIRCAM_BLACKBALANCE_CALLBACK funBB, void* ctxBB: callback function and callback context when the automatic black balance completes.</p>
-    </blockquote>
-    <p><strong>Remarks:</strong> Call this function to perform one "auto black balance". When the "auto black balance" completes, ALTAIRCAM_EVENT_BLACK event notify the application (In Pull Mode) and callback happens. In pull mode, this callback is useless, set it to NULL.</p>
-</li></ul><ul><li><h2><font color="#0000FF">Altaircam_put_BlackBalance<br/>Altaircam_get_BlackBalance</font></h2>
-      <p><strong>Return value: </strong><a href="#hresult">HRESULT</a> type means success or failure.</p>
-      <p><strong>Parameters:</strong></p>
-    <blockquote>
-    	<p>HAltaircam h: camera handle</p>
-    	<p>unsigned short aSub[3]: RGB Offset</p>
-	</blockquote>
-  <p><strong>Remarks:</strong> set/get the RGB offset parameters of black balance.</p>
-</li></ul><ul><li><h2><font color="#0000FF">Altaircam_put_AWBAuxRect<br/>Altaircam_get_AWBAuxRect<br/>Altaircam_put_AEAuxRect<br/>Altaircam_get_AEAuxRect<br/>Altaircam_put_ABBAuxRect<br/>Altaircam_get_ABBAuxRect</font></h2>
-      <p><strong>Return value: </strong><a href="#hresult">HRESULT</a> type means success or failure</p>
-      <p><strong>Parameters:</strong></p>
-      <blockquote><p>HAltaircam h: camera handle</p></blockquote>
-      <p><strong>Remarks:</strong> set/get the rectangle of automatic white balance and auto-exposure and automatic black balance. The default Rectangle is in the center of the image, its width is 20% image with, its height is 20% image height.</p>
-	  <p><strong>Pay attention to that the coordinate is always relative to the original resolution</strong>, see <a href="#cord">here</a>.</p>
-	  <p>For mono camera, white balance and black balance always return E_NOTIMPL.</p>
-</li></ul><ul><li><h2><font color="#0000FF">Altaircam_get_MonoMode</font></h2>
-    <p><strong>Return value: </strong> S_OK means mono mode, S_FALSE means color mode</p>
-    <p><strong>Parameters:</strong></p>
-    <blockquote>
-    	<p>Altaircam h: camera handle</p>
-    </blockquote>
-    <p><strong>Remarks:</strong> grey camera or not, find the flag in AltaircamModelV2: ALTAIRCAM_FLAG_MONO</p>
-</li></ul><ul><li><h2><font color="#0000FF">Altaircam_get_MaxBitDepth</font></h2>
-    <p><strong>Return value: </strong> the maximum bitdepth this camera supports.</p>
-    <p><strong>Parameters:</strong></p>
-    <blockquote><p>HAltaircam h: camera handle</p></blockquote>
-    <p><strong>Remarks:</strong> Some cameras support the bitdepth which is more than 8 such as 10, 12, 14, 16.</p>
-</li></ul><ul><li>
-    <h2><font color="#0000FF">Altaircam_get_StillResolutionNumber<br/>Altaircam_get_StillResolution</font></h2>
-    <p><strong>Return value: </strong><a href="#hresult">HRESULT</a> type means success or failure</p>
-    <p><strong>Parameters:</strong></p>
-    <blockquote>
-      <p>HAltaircam h: camera handle</p>
-      <p>unsigned nResolutionIndex: resolution index</p>
-      <p>int* pWidth, int* pHeight: width/height</p>
-    </blockquote>
-    <p><strong>Remarks:</strong> Altaircam_get_StillResolutionNumber means the number of supported still resolution. Take UCMOS03100KPA as an example, if we call the function Altaircam_get_StillResolutionNumber and get "3", which means it can support three kinds of resolution. If it doesn't support "still snap", then we get "0". Altaircam_get_Resolution gs the width/height of each kind of resolution.</p>
-</li></ul><ul><li>
-    <h2><font color="#0000FF">Altaircam_get_SerialNumber<br/>Altaircam_get_FwVersion<br/>Altaircam_get_HwVersion<br/>Altaircam_get_ProductionDate<br/>Altaircam_get_Revision</font></h2>
-      <p><strong>Return value: </strong><a href="#hresult">HRESULT</a> type means success or failure</p>
-      <p><strong>Parameters:</strong></p>
-  <blockquote>
-    <p>HAltaircam h: camera handle</p>
-    <p>char sn[32]: buffer to the serial number, such as: TP110826145730ABCD1234FEDC56787</p>
-    <p>char fwver[16]: buffer to the firmware version, such as: 3.2.1.20140922</p>
-    <p>char hwver[16]: buffer to the hardware version, such as: 3.12</p>
-    <p>char pdate[10]: buffer to the production date, such as: 20150327</p>
-	<p>unsigned short pRevision: revision</p>
-  </blockquote>
-  <p><strong>Remarks:</strong> each camera has a unique serial number, <a href="#camidsn">here</a></p>
-</li></ul><ul><li>
-    <h2><font color="#0000FF">Altaircam_get_PixelSize</font></h2>
-      <p><strong>Return value: </strong><a href="#hresult">HRESULT</a> type means success or failure</p>
-      <p><strong>Parameters:</strong></p>
-  <blockquote>
-    <p>HAltaircam h: camera handle</p>
-    <p>unsigned nResolutionIndex: resolution index</p>
-    <p>float* x, float* y: sensor physical pixel size, such as 2.4μm × 2.4μm</p>
-  </blockquote>
-</li></ul><ul><li>
-    <h2><font color="#0000FF">Altaircam_put_LEDState</font></h2>
-  <p><strong>Return value: </strong><a href="#hresult">HRESULT</a> type means success or failure</p>
-  <p><strong>Parameters:</strong></p>
-  <blockquote>
-    <p>HAltaircam h: camera handle</p>
-    <p>unsigned short iLed: the index of LED light</p>
-    <p>unsigned short iState: LED status, 1 =&gt; Ever bright; 2 =&gt; Flashing; other =&gt; Off</p>
-    <p>unsigned short iPeriod: Flashing Period (&gt;= 500ms)</p>
-  </blockquote>
-  <p><strong>Remarks:</strong> One or more LED lights installed on some camera. This function controls the status of these lights.</p>
-</li></ul><ul><li><h2><font color="#0000FF">Altaircam_read_EEPROM<br/>Altaircam_write_EEPROM</font></h2>
-  <p><strong>Return value: </strong><a href="#hresult">HRESULT</a> type means failure or byte(s) transferred</p>
-  <p><strong>Parameters:</strong></p>
-  <blockquote>
-    <p>HAltaircam h: camera handle</p>
-    <p>unsigned addr: EEPROM address</p>
-    <p>const unsigned char* pBuffer: data buffer to be written</p>
-    <p>unsigned char* pBuffer: read EEPROM to buffer</p>
-    <p>unsigned nBufferLen: buffer length</p>
-  </blockquote>
-  <p><strong>Remarks:</strong> In some cameras, EEPROM is available for read and write. If failed to read or write, a negative HRESULT error code will be return, when success, the bytes number has been read or written will be return.</p>
-</li></ul><ul><li><h2><font color="#0000FF">Altaircam_IoControl</font></h2>
-  <p><strong>Return value: </strong><a href="#hresult">HRESULT</a> type means success or failure</p>
-  <p><strong>Parameters:</strong></p>
-  <blockquote>
-    <p>HAltaircam h: camera handle</p>
-    <p>unsigned ioLineNumber:</p>
-	<blockquote>0 =&gt; Opto-isolated input<br/>
-    1 =&gt; Opto-isolated output<br/>
-    2 =&gt; GPIO0<br/>
-    3 =&gt; GPIO1</blockquote>
-    <p>unsigned nType: type of control</p>
-    <p>int outVal: output control value</p>
-	<p>int* inVal: input control value</p>
-<div align="center"><table width="100%" border="1" cellpadding="0" cellspacing="0" bgcolor="#B0D0B0"><tr>
-        <td width="40%">ALTAIRCAM_IOCONTROLTYPE_GET_SUPPORTEDMODE</td>
-        <td width="60%">get the supported mode:<br/>0x01 =&gt; Input<br/>0x02 =&gt; Output<br/>(0x01 | 0x02) =&gt; support both Input and Output</td>
-      </tr><tr><td>ALTAIRCAM_IOCONTROLTYPE_GET_GPIODIR</td>
-        <td rowspan="2">0x00 =&gt; Input, 0x01 =&gt; Output</td>
-      </tr><tr><td>ALTAIRCAM_IOCONTROLTYPE_SET_GPIODIR</td>
-      </tr><tr><td>ALTAIRCAM_IOCONTROLTYPE_GET_FORMAT</td>
-        <td rowspan="2">format:<br/>0x00 =&gt; not connected<br/>0x01 =&gt; Tri-state<br/>0x02 =&gt; TTL<br/>0x03 =&gt; LVDS<br/>0x04 =&gt; RS422<br/>0x05 =&gt; Opto-coupled</td>
-      </tr><tr><td>ALTAIRCAM_IOCONTROLTYPE_SET_FORMAT</td>
-      </tr><tr><td>ALTAIRCAM_IOCONTROLTYPE_GET_OUTPUTINVERTER</td>
-        <td rowspan="2">boolean, only support output signal</td>
-      </tr><tr><td>ALTAIRCAM_IOCONTROLTYPE_SET_OUTPUTINVERTER</td>
-      </tr><tr><td>ALTAIRCAM_IOCONTROLTYPE_GET_INPUTACTIVATION</td>
-        <td rowspan="2">0x00 =&gt; Rising edge, 0x01 =&gt; Falling edge, 0x02 =&gt; Level high, 0x03 =&gt; Level low</td>
-      </tr><tr><td>ALTAIRCAM_IOCONTROLTYPE_SET_INPUTACTIVATION</td>
- </tr><tr><td>ALTAIRCAM_IOCONTROLTYPE_GET_DEBOUNCERTIME</td>
-   <td rowspan="2">debouncer time in microseconds, [0, 20000]</td>
- </tr><tr><td>ALTAIRCAM_IOCONTROLTYPE_SET_DEBOUNCERTIME</td>
- </tr><tr><td>ALTAIRCAM_IOCONTROLTYPE_GET_TRIGGERSOURCE</td>
-   <td rowspan="2">0x00 =&gt; Opto-isolated input<br/>
-                                0x01 =&gt; GPIO0<br/>
-                                0x02 =&gt; GPIO1<br/>
-                                0x03 =&gt; Counter<br/>
-                                0x04 =&gt; PWM<br/>
-                                0x05 =&gt; Software</td>
- </tr><tr><td>ALTAIRCAM_IOCONTROLTYPE_SET_TRIGGERSOURCE</td>
- </tr><tr><td>ALTAIRCAM_IOCONTROLTYPE_GET_TRIGGERDELAY</td>
-   <td rowspan="2">Trigger delay time in microseconds, [0, 5000000]</td>
- </tr><tr><td>ALTAIRCAM_IOCONTROLTYPE_SET_TRIGGERDELAY</td>
- </tr><tr><td>ALTAIRCAM_IOCONTROLTYPE_GET_BURSTCOUNTER</td>
-   <td rowspan="2">Burst Counter, range: [1 ~ 65535]</td>
- </tr><tr>
-   <td>ALTAIRCAM_IOCONTROLTYPE_SET_BURSTCOUNTER</td>
- </tr><tr><td>ALTAIRCAM_IOCONTROLTYPE_GET_COUNTERSOURCE</td>
-   <td rowspan="2">0x00 =&gt; Opto-isolated input<br/>0x01 =&gt; GPIO0<br/>0x02 =&gt; GPIO1</td>
- </tr><tr><td>ALTAIRCAM_IOCONTROLTYPE_SET_COUNTERSOURCE</td>
- </tr><tr><td>ALTAIRCAM_IOCONTROLTYPE_GET_COUNTERVALUE</td>
-   <td rowspan="2">Counter Value, range: [1 ~ 65535]</td>
- </tr><tr><td>ALTAIRCAM_IOCONTROLTYPE_SET_COUNTERVALUE</td>
- </tr><tr><td>ALTAIRCAM_IOCONTROLTYPE_SET_RESETCOUNTER</td><td></td>
- </tr><tr><td>ALTAIRCAM_IOCONTROLTYPE_GET_PWM_FREQ</td>
-   <td rowspan="2">PWM Frequency</td>
- </tr><tr><td>ALTAIRCAM_IOCONTROLTYPE_SET_PWM_FREQ</td>
- </tr><tr><td>ALTAIRCAM_IOCONTROLTYPE_GET_PWM_DUTYRATIO</td>
-   <td rowspan="2">PWM Duty Ratio</td>
- </tr><tr><td>ALTAIRCAM_IOCONTROLTYPE_SET_PWM_DUTYRATIO</td>
- </tr><tr><td>ALTAIRCAM_IOCONTROLTYPE_GET_PWMSOURCE</td>
-   <td rowspan="2">0x00 =&gt; Opto-isolated input<br/>
-		0x01 =&gt; GPIO0<br/>
-		0x02 =&gt; GPIO1</td>
- </tr><tr><td>ALTAIRCAM_IOCONTROLTYPE_SET_PWMSOURCE</td>
- </tr><tr><td>ALTAIRCAM_IOCONTROLTYPE_GET_OUTPUTMODE</td>
-   <td rowspan="2">0x00 =&gt; Frame Trigger Wait<br/>
-                                0x01 =&gt; Exposure Active<br/>
-                                0x02 =&gt; Strobe<br/>
-                                0x03 =&gt; User output<br/>
-                                0x04 =&gt; Counter Output<br/>
-                                0x05 =&gt; Timer Output</td>
- </tr><tr><td>ALTAIRCAM_IOCONTROLTYPE_SET_OUTPUTMODE</td>
- </tr><tr><td>ALTAIRCAM_IOCONTROLTYPE_GET_STROBEDELAYMODE</td>
-   <td rowspan="2">boolean, 0 =&gt; pre-delay, 1 =&gt; delay; compared to exposure active signal</td>
- </tr><tr><td>ALTAIRCAM_IOCONTROLTYPE_SET_STROBEDELAYMODE</td>
- </tr><tr><td>ALTAIRCAM_IOCONTROLTYPE_GET_STROBEDELAYTIME</td>
-   <td rowspan="2">Strobe delay or pre-delay time in microseconds, [0, 5000000]</td>
- </tr><tr><td>ALTAIRCAM_IOCONTROLTYPE_SET_STROBEDELAYTIME</td>
- </tr><tr><td>ALTAIRCAM_IOCONTROLTYPE_GET_STROBEDURATION</td>
-   <td rowspan="2">Strobe duration time in microseconds, [0, 5000000]</td>
- </tr><tr><td>ALTAIRCAM_IOCONTROLTYPE_SET_STROBEDURATION</td>
- </tr><tr><td>ALTAIRCAM_IOCONTROLTYPE_GET_USERVALUE</td>
-   <td rowspan="2">bit0 =&gt; Opto-isolated output<br/>
-       bit1 =&gt; GPIO0 output<br/>
-       bit2 =&gt; GPIO1 output</td>
- </tr><tr><td>ALTAIRCAM_IOCONTROLTYPE_SET_USERVALUE</td>
- </tr><tr><td>ALTAIRCAM_IOCONTROLTYPE_GET_UART_ENABLE</td>
-   <td rowspan="2">UART enable: 1 =&gt; on; 0 =&gt; off</td>
- </tr><tr><td>ALTAIRCAM_IOCONTROLTYPE_SET_UART_ENABLE</td>
- </tr><tr><td>ALTAIRCAM_IOCONTROLTYPE_GET_UART_BAUDRATE</td>
-   <td rowspan="2">baud rate:<br/>0 =&gt; 9600<br/>1 =&gt; 19200<br/>2 =&gt; 38400<br/>3 =&gt; 57600<br/>4 =&gt; 115200</td>
- </tr><tr><td>ALTAIRCAM_IOCONTROLTYPE_SET_UART_BAUDRATE</td>
- </tr><tr><td>ALTAIRCAM_IOCONTROLTYPE_GET_UART_LINEMODE</td>
-   <td rowspan="2">Line Mode:<br/>0 =&gt; TX(GPIO_0)/RX(GPIO_1)<br/>1 =&gt; TX(GPIO_1)/RX(GPIO_0)</td>
- </tr><tr><td>ALTAIRCAM_IOCONTROLTYPE_SET_UART_LINEMODE</td>
- </tr><tr><td>ALTAIRCAM_IOCONTROLTYPE_GET_EXPO_ACTIVE_MODE</td>
-   <td rowspan="2">exposure time signal:<br/>0 =&gt; specified line<br/>1 =&gt; common exposure time</td>
- </tr><tr><td>ALTAIRCAM_IOCONTROLTYPE_SET_EXPO_ACTIVE_MODE</td>
- </tr><tr><td>ALTAIRCAM_IOCONTROLTYPE_GET_EXEVT_ACTIVE_MODE</td>
-   <td rowspan="2">exposure event:<br/>0 =&gt; specified line<br/>1 =&gt; common exposure time</td>
- </tr><tr><td>ALTAIRCAM_IOCONTROLTYPE_SET_EXEVT_ACTIVE_MODE</td>
- </tr><tr><td>ALTAIRCAM_IOCONTROLTYPE_GET_EXPO_START_LINE</td>
-   <td rowspan="2">exposure start line, default: 1</td>
- </tr><tr><td>ALTAIRCAM_IOCONTROLTYPE_SET_EXPO_START_LINE</td>
- </tr><tr><td>ALTAIRCAM_IOCONTROLTYPE_GET_EXPO_END_LINE</td>
-   <td rowspan="2">exposure end line, default: 0<br/>end line must be no less than start line</td>
- </tr><tr><td>ALTAIRCAM_IOCONTROLTYPE_SET_EXPO_END_LINE</td>
- </tr><tr><td>ALTAIRCAM_IOCONTROLTYPE_GET_OUTPUTCOUNTERVALUE</td>
-   <td rowspan="2">Output Counter Value, range: [0 ~ 65535]</td>
- </tr><tr><td>ALTAIRCAM_IOCONTROLTYPE_SET_OUTPUTCOUNTERVALUE</td>
- </tr><tr><td>ALTAIRCAM_IOCONTROLTYPE_SET_OUTPUT_PAUSE</td>
-   <td>Output pause: 1 =&gt; puase, 0 =&gt; unpause</td>
- </tr><tr><td>ALTAIRCAM_IOCONTROLTYPE_GET_INPUT_STATE</td>
-   <td>Input state: 0 (low level) or 1 (high level)</td>
-</tr><tr><td>ALTAIRCAM_IOCONTROLTYPE_GET_USER_PULSE_HIGH</td>
-   <td rowspan="2">User pulse high level time: us</td>
- </tr><tr><td>ALTAIRCAM_IOCONTROLTYPE_SET_USER_PULSE_HIGH</td>
- </tr><tr><td>ALTAIRCAM_IOCONTROLTYPE_GET_USER_PULSE_LOW</td>
-   <td rowspan="2">User pulse low level time: us</td>
- </tr><tr><td>ALTAIRCAM_IOCONTROLTYPE_SET_USER_PULSE_LOW</td>
- </tr><tr><td>ALTAIRCAM_IOCONTROLTYPE_GET_USER_PULSE_NUMBER</td>
-   <td rowspan="2">User pulse number: default 0</td>
- </tr><tr><td>ALTAIRCAM_IOCONTROLTYPE_SET_USER_PULSE_NUMBER</td>
- </tr><tr><td>ALTAIRCAM_IOCONTROLTYPE_GET_EXTERNAL_TRIGGER_NUMBER</td>
-   <td>External trigger number</td>
-</tr><tr><td>ALTAIRCAM_IOCONTROLTYPE_GET_DEBOUNCER_TRIGGER_NUMBER</td>
-   <td>Trigger signal number after debounce</td>
-</tr><tr><td>ALTAIRCAM_IOCONTROLTYPE_GET_EFFECTIVE_TRIGGER_NUMBER</td>
-   <td>Effective trigger signal number</td>
-</tr></table></div></blockquote>
-</li></ul><ul><li><h2><font color="#0000FF">Altaircam_read_UART<br/>Altaircam_write_UART</font></h2>
-  <p><strong>Return value: </strong><a href="#hresult">HRESULT</a> type means failure or byte(s) transferred</p>
-  <p><strong>Parameters:</strong></p>
-  <blockquote>
-    <p>HAltaircam h: camera handle</p>
-    <p>const unsigned char* pBuffer: data buffer to be written</p>
-    <p>unsigned char* pBuffer: read buffer</p>
-    <p>unsigned nBufferLen: buffer length</p>
-  </blockquote><p><strong>Remarks:</strong> If failed to read or write, a negative HRESULT error code will be return, when success, the bytes number has been read or written will be return.</p>
-</li></ul><ul><li><h2><font color="#0000FF">Altaircam_FfcOnce<br/>Altaircam_DfcOnce<br/>Altaircam_FpncOnce</font></h2>
-  <p><strong>Return value: </strong><a href="#hresult">HRESULT</a> type means success or failure</p>
-  <p><strong>Parameters:</strong></p>
-  <blockquote><p>HAltaircam h: camera handle</p></blockquote>
-</li></ul><ul><li><h2><font color="#0000FF">Altaircam_FfcExport<br/>Altaircam_FfcImport<br/>Altaircam_DfcExport<br/>Altaircam_DfcImport<br/>Altaircam_FpncExport<br/>Altaircam_FpncImport</font></h2>
-  <p><strong>Return value: </strong><a href="#hresult">HRESULT</a> type means success or failure</p>
-  <p><strong>Parameters:</strong></p>
-  <blockquote>
-    <p>HAltaircam h: camera handle</p>
-	<p>filepath: file path</p>
-  </blockquote>
-  <p><strong>Remarks:</strong> Export or import *.dfc, *.ffc or *.fpnc file.</p>
-</li></ul><ul><li><h2><font color="#0000FF">Altaircam_LevelRangeAuto</font></h2>
-      <p><strong>Return value: </strong><a href="#hresult">HRESULT</a> type means success or failure</p>
-      <p><strong>Parameters:</strong></p>
-      <blockquote><p>HAltaircam h: camera handle</p></blockquote>
-      <p><strong>Remarks:</strong> auto Level Range.</p>
-</li></ul><ul><li><h2><font color="#0000FF">Altaircam_put_LevelRange<br/>Altaircam_get_LevelRange</font></h2>
-    <p><strong>Return value: </strong><a href="#hresult">HRESULT</a> type means success or failure</p>
-    <p><strong>Parameters:</strong></p>
-    <blockquote>
-      <p>HAltaircam h: camera handle</p>
-      <p>unsigned short aLow[4], unsigned short aHigh[4]: Level Range of R, G, B, and Grey. RGB is only available for color image, and grey is only available for grey image.</p>
-    </blockquote>
-    <p><strong>Remarks:</strong> level range related.</p>
-</li></ul><ul><li><h2><font color="#0000FF"><a id="levelrangev2">Altaircam_put_LevelRangeV2<br/>Altaircam_get_LevelRangeV2</a></font></h2>
-    <p><strong>Return value: </strong><a href="#hresult">HRESULT</a> type means success or failure</p>
-    <p><strong>Parameters:</strong></p>
-    <blockquote><p>HAltaircam h: camera handle</p>
-	  <p>unsigned short mode:</p>
-	  <div align="center"><table width="100%" border="1" cellpadding="0" cellspacing="0" bgcolor="#B0D0B0"><tr>
-        <td width="50%">ALTAIRCAM_LEVELRANGE_MANUAL</td>
-        <td width="50%">Manual mode</td>
-      </tr><tr>
-        <td>ALTAIRCAM_LEVELRANGE_ONCE</td>
-        <td>Once</td>
-	  </tr><tr>
-        <td>ALTAIRCAM_LEVELRANGE_CONTINUE</td>
-        <td>Continue mode</td>
-	  </tr><tr>
-        <td>ALTAIRCAM_LEVELRANGE_ROI</td>
-        <td>Update the ROI rectangle</td>
-</tr></table></div>
-	<p>RECT* pRoiRect: ROI rectangle</p>
-      <p>unsigned short aLow[4], unsigned short aHigh[4]: Level Range of R, G, B, and Grey. RGB is only available for color image, and grey is only available for grey image.</p>
-    </blockquote>
-    <p><strong>Remarks:</strong> level range related.</p>
-</li></ul><ul><li><h2><font color="#0000FF">Altaircam_put_Demosaic</font></h2>
-    <p><strong>Return value: </strong><a href="#hresult">HRESULT</a> type means success or failure</p>
-    <p><strong>Parameters:</strong></p><blockquote><p>funDemosaic: To replace the builtin demosaic function</p>
-    <blockquote><table width="100%" border="0" bgcolor="#B0D0B0"><tr>
-        <td><div align="center">typedef void (*PALTAIRCAM_DEMOSAIC_CALLBACK)(unsigned nFourCC, int nW, int nH, const void* input, void* output, unsigned char nBitDepth, void* ctxDemosaic);</div></td>
-      </tr></table></blockquote>
-	<p>ctxDemosaic: callback context</p></blockquote>
-</li></ul><ul><li><h2><font color="#0000FF">Altaircam_Update</font></h2>
-    <p><strong>Return value: </strong><a href="#hresult">HRESULT</a> type means success or failure</p>
-    <p><strong>Parameters:</strong></p>
-    <blockquote>
-      <p>camId: camera ID</p>
-      <p>filePath: *.ufw file full path</p>
-      <p>pFun, ctxProgress: progress percent callback</p>
-    </blockquote>
-    <p><strong>Remarks:</strong> firmware update. Please do not unplug the camera or lost power during the upgrade process, this is very very important. Once an unplugging or power outage occurs during the upgrade process, the camera will no longer be available and can only be returned to the factory for repair.</p>
-</li></ul><ul><li><h2><font color="#0000FF">Altaircam_Replug</font></h2>
-    <p><strong>Return value: </strong> &gt;0: the number of device has been replug; = 0: no device found; E_ACCESSDENIED: no UAC Administrator privileges</p>
-    <p><strong>Parameters:</strong></p>
-    <blockquote><p>camId: camera ID</p></blockquote>
-    <p><strong>Remarks:</strong> simulate replug. for each device found, it will take about 3 seconds.</p>
-</li></ul><ul><li><h2><font color="#0000FF">Altaircam_GetHistogram</font></h2>
-      <p><strong>Return value: </strong><a href="#hresult">HRESULT</a> type means success or failure</p>
-      <p><strong>Parameters:</strong></p>
-  <blockquote>
-    <p>HAltaircam h: camera handle</p>
-    <p>PIALTAIRCAM_HISTOGRAM_CALLBACK funHistogram, void* ctxHistogram: callback function and callback context of histogram data.</p>
-  </blockquote>
-  <p><strong>Remarks:</strong> get histogram data.</p>
-</li></ul><ul><li><h2><font color="#0000FF">Ranges and default value of some parameters</font></h2>
-<div align="center"><table width="100%" border="1" cellpadding="0" cellspacing="0" bgcolor="#B0D0B0"><tr>
-    <td colspan="3">Parameters</td>
-    <td width="15%">Range</td>
-    <td width="8%">Default value</td>
-    <td width="17%">Get</td>
-    <td width="17%">Set</td>
-    <td width="14%">Auto</td>
-  </tr><tr>
-    <td colspan="3">Auto Exposure Target</td>
-    <td>16~220</td><td>120</td>
-    <td>Altaircam_get_AutoExpoTarget</td>
-    <td>Altaircam_put_AutoExpoTarget</td><td></td>
-  </tr><tr>
-    <td colspan="3">Exposure Gain</td>
-    <td>100~</td><td>100</td>
-    <td>Altaircam_get_ExpoAGain</td>
-    <td>Altaircam_put_ExpoAGain</td><td></td>
-  </tr><tr>
-    <td width="14%" rowspan="5">White Balance</td>
-    <td width="9%" rowspan="2">Temp/Tint Mode</td>
-    <td width="10%">Color Temperature</td>
-    <td>2000~15000</td><td>6503</td>
-    <td rowspan="2">Altaircam_get_TempTint</td>
-    <td rowspan="2">Altaircam_put_TempTint</td>
-    <td rowspan="2">Altaircam_AwbOnce</td>
-  </tr><tr>
-    <td>Tint</td><td>200~2500</td>
-    <td>1000</td></tr><tr>
-    <td rowspan="3">RGB Gain Mode</td>
-    <td>Red Gain</td>
-    <td rowspan="3">-127~127</td>
-    <td rowspan="3">0</td>
-    <td rowspan="3">Altaircam_get_WhiteBalanceGain</td>
-    <td rowspan="3">Altaircam_put_WhiteBalanceGain</td>
-    <td rowspan="3">Altaircam_AwbInit</td>
-  </tr><tr><td>Green Gain</td>
-  </tr><tr><td>Blue Gain</td>
-  </tr><tr>
-    <td colspan="3">Black Balance</td>
-    <td>0~255(bitdepth=8)<br/>
-		0~1023(bitdepth=10)<br/>
-		0~4095(bitdepth=12)<br/>
-		0~16383(bitdepth=14)<br/>
-		0~65535(bitdepth=16)</td>
-    <td>0</td>
-    <td>Altaircam_get_BlackBalance</td>
-    <td>Altaircam_put_BlackBalance</td>
-    <td>Altaircam_AbbOnce</td>
-  </tr><tr>
-    <td colspan="2" rowspan="2">LevelRange</td>
-	<td>Software</td>
-    <td rowspan="2">0~255</td>
-    <td rowspan="2">Low = 0<br/>High = 255</td>
-    <td>Altaircam_get_LevelRange</td>
-    <td>Altaircam_put_LevelRange</td>
-    <td>Altaircam_LevelRangeAuto</td>
-  </tr><tr>
-	<td>Hardware</td>
-    <td>Altaircam_get_LevelRangeV2</td>
-    <td colspan="2">Altaircam_put_LevelRangeV2</td>
-  </tr><tr>
-    <td colspan="3">Contrast</td>
-    <td>-255~255</td><td>0</td>
-    <td>Altaircam_get_Contrast</td>
-    <td>Altaircam_put_Contrast</td><td></td>
-  </tr><tr>
-    <td colspan="3">Hue</td>
-    <td>-180~180</td><td>0</td>
-    <td>Altaircam_get_Hue</td>
-    <td>Altaircam_put_Hue</td><td></td>
-  </tr><tr>
-    <td colspan="3">Saturation</td>
-    <td>0~255</td><td>128</td>
-    <td>Altaircam_get_Saturation</td>
-    <td>Altaircam_put_Saturation</td>
-    <td></td>
-  </tr><tr>
-    <td colspan="3">Brightness</td>
-    <td>-255~255</td><td>0</td>
-    <td>Altaircam_get_Brightness</td>
-    <td>Altaircam_put_Brightness</td><td></td>
-  </tr><tr>
-    <td colspan="3">Gamma</td>
-    <td>20~180</td><td>100</td>
-    <td>Altaircam_get_Gamma</td>
-    <td>Altaircam_put_Gamma</td>
-    <td></td>
-  </tr><tr>
-    <td colspan="3">Black Level</td>
-    <td>0~31 (bitdepth=8)<br/>
-    	0~31 * 4 (bitdepth=10)<br/>
-    	0~31 * 16 (bitdepth=12)<br/>
-    	0~31 * 64 (bitdepth=14)<br/>
-    	0~31 * 256 (bitdepth=16)</td>
-    <td>Model Specific</td>
-    <td>Altaircam_get_Option</td>
-    <td>Altaircam_put_Option</td>
-    <td></td>
-  </tr><tr>
-    <td rowspan="5">Auto Exposure</td>
-    <td rowspan="2">Max</td>
-    <td>Exposure Time</td>
-    <td rowspan="2">&nbsp;</td><td>350ms</td>
-    <td rowspan="2">Altaircam_get_AutoExpoRange<br/>Altaircam_get_MaxAutoExpoTimeAGain<br/>Altaircam_get_MinAutoExpoTimeAGain</td>
-    <td rowspan="2">Altaircam_put_AutoExpoRange<br/>Altaircam_put_MaxAutoExpoTimeAGain<br/>Altaircam_put_MinAutoExpoTimeAGain</td>
-    <td rowspan="2">&nbsp;</td>
-  </tr><tr>
-    <td>Gain</td><td>500</td></tr><tr>
-    <td rowspan="2">Min</td>
-    <td>Exposure Time</td>
-    <td rowspan="2">&nbsp;</td><td>0</td>
-    <td rowspan="2">Altaircam_get_MinAutoExpoTimeAGain</td>
-    <td rowspan="2">Altaircam_put_MinAutoExpoTimeAGain</td>
-    <td rowspan="2">&nbsp;</td>
-  </tr><tr>
-    <td>Gain</td><td>100</td>
-  </tr><tr>
-    <td colspan="2">Percent</td><td>0~100</td>
-    <td>0(Disable)<br/>10(Enable)</td>
-    <td colspan="2">ALTAIRCAM_OPTION_AUTOEXPOSURE_PERCENT</td>
-    <td></td>
-  </tr><tr>
-    <td colspan="3">TEC Target</td>
-    <td>Model Specific</td>
-    <td>Model Specific</td>
-    <td colspan="2">ALTAIRCAM_OPTION_TECTARGET</td><td></td>
-</tr></table></div></li></ul>
-<hr/><h1><font color="#0000FF"><a id="dotnet">5. .NET (C# &amp; VB.NET)</a></font></h1><hr/>
-<p>Altaircam does support .NET development environment (C# and VB.NET).</p>
-<p>altaircam.cs use P/Invoke to call into altaircam.dll. Copy altaircam.cs to your C# project, please reference <a href="#dotnetsample">samples</a>.</p>
-<p>Please pay attation to that <strong>the object of the C# class Altaircam. Altaircam must be obtained by static mothod Open or OpenByIndex, it cannot be obtained by obj = new Altaircam</strong> (The constructor is private on purpose).</p>
-<p>Most properties and methods of the Altaircam class P/Invoke into the corresponding Altaircam_xxxx functions of altaircam.dll/so. So, the descriptions of the Altaircam_xxxx function are also applicable for the corresponding C# properties or methods. For example, the C# Snap method call the function Altaircam_Snap, the descriptions of the Altaircam_Snap function is applicable for C# Snap method:</p>
-<table width="100%" border="0" bgcolor="#B0D0B0">
-<tr><td><pre>[DllImport(&quot;altaircam.dll&quot;, ExactSpelling = true, CallingConvention = CallingConvention.StdCall)]
-private static extern int Altaircam_Snap(SafeHAltaircamHandle h, uint nResolutionIndex);
-
-public bool Snap(uint nResolutionIndex)
-{
-    if (_handle == null || _handle.IsInvalid || _handle.IsClosed)
-        return false;
-    return (Altaircam_Snap(_handle, nResolutionIndex) &gt;= 0);
-}</pre></td></tr></table>
-<p>VB.NET is similar with C#, not otherwise specified.</p>
-<hr/><h1><font color="#0000FF"><a id="python">6. Python</a></font></h1><hr/>
-<p>Altaircam does support Python (version 3.0 or above), please import altaircam to use altaircam.py and <a href="#demopython">reference the sample code simplest.py, qt5.py, qt6.py</a>.</p>
-<p>Please pay attation to that <strong>the object of the python class altaircam.Altaircam must be obtained by classmethod Open or OpenByIndex, it cannot be obtained by obj = altaircam.Altaircam()</strong></p>
-<p>Most methods of the Altaircam class use ctypes to call into the corresponding Altaircam_xxxx functions of altaircam.dll/so/dylib. So, the descriptions of the Altaircam_xxxx function are also applicable for the corresponding python methods.</p>
-<p>Please reference __errcheck in altaircam.py, the original HRESULT return code is mapped to HRESULTException exception (in win32 it's inherited from OSError).</p>
-<p>Please make sure the altaircam dll/so/dylib library file is in the same directory with altaircam.py.</p>
-<hr/><h1><font color="#0000FF"><a id="java">7. Java</a></font></h1><hr/>
-<p>Altaircam does support Java, altaircam.java use <a href="https://github.com/java-native-access/jna" target="_blank">JNA</a> to call into altaircam.dll/so/dylib. Copy altaircam.java to your java project, please reference the sample code simplest.java (Console), javafx.java, swing.java.</p>
-<p>Please pay attation to that <strong>the object of the java class altaircam must be obtained by static method Open or OpenByIndex, it cannot be obtained by obj = new altaircam()</strong>(The constructor is private on purpose).</p>
-<p>Most methods of the altaircam class use <a href="https://github.com/java-native-access/jna" target="_blank">JNA</a> to call into the corresponding Altaircam_xxxx functions of altaircam.dll/so/dylib. So, the descriptions of the Altaircam_xxxx function are also applicable for the corresponding java methods.</p>
-<p>Please reference errcheck in altaircam.java, the original HRESULT return code is mapped to HRESULTException exception.</p>
-<p>Remark: (1) Download jna-*.jar from github; (2) Make sure altaircam.dll/so/dylib is placed in the correct directory.</p>
-<hr/><h1><font color="#0000ff">8. Samples</font></h1><hr/>
-<div align="center"><table width="100%" border="1" cellpadding="0" cellspacing="0" bgcolor="#B0D0B0"><tr>
-        <td width="14%" colspan="2">Name</td>
-        <td width="8%">Platform</td>
-        <td width="6%">Language</td><td width="6%">Dependency</td><td width="6%">UI</td>
-        <td width="60%">Description</td>
-      </tr><tr>
-		<td colspan="2">demosimplest</td>
-		<td rowspan="12">Win32<br/>Linux<br/>macOS<br/>Android</td>
-		<td rowspan="22">C++</td><td rowspan="12">&nbsp;</td>
-		<td rowspan="12">console</td>
-		<td>simplest sample, about 70 lines of code. <a href="./images/demosimplest.png">snapshot</a>.</td>
-	  </tr><tr>
-		<td colspan="2">gigesimplest</td>
-		<td>simplest sample for GigE camera, about 75 lines of code</td>
-	  </tr><tr>
-		<td colspan="2">demowait</td>
-		<td>Instead of using the callback function, use the Altaircam_WaitImageV4 to get the image, about 60 lines of code</td>
-	  </tr><tr>
-		<td colspan="2">demomulti</td>
-		<td>Open all the enumerated cameras (possibly multiple) and pull image, about 90 lines of code</td>
-	  </tr><tr>
-		<td colspan="2">demostill</td>
-		<td>simplest sample to demo snap still image, about 120 lines of code</td>
-	  </tr><tr>
-		<td colspan="2">demosofttrigger</td>
-		<td>simplest sample to demo soft trigger, about 80 lines of code</td>
-	  </tr><tr>
-		<td colspan="2">demotriggersync</td>
-		<td>simplest sample to demo soft trigger synchronously (TriggerSync), about 80 lines of code</td>
-	  </tr><tr>
-		<td colspan="2"><a id="democfg">democfg</a></td>
-		<td>simplest sample to demo configuration (see <a href="#cfg">here</a>), about 80 lines of code</td>
-	  </tr><tr>
-		<td colspan="2">demoexternaltrigger</td>
-		<td>simplest sample to demo external trigger, about 130 lines of code</td>
-	  </tr><tr>
-		<td colspan="2">demotriggerout</td>
-		<td>simplest sample to demo output signal, about 150 lines of code</td>
-	  </tr><tr>
-		<td colspan="2">demoraw</td>
-		<td>raw data, snap still image and save raw data to *.raw files, about 140 lines of code. <a href="./images/demoraw.png">snapshot</a>.</td>
-	  </tr><tr>
-		<td colspan="2">demostillraw</td>
-		<td>snap still raw image and save to *.raw files, about 140 lines of code</td>
-	  </tr><tr>
-		<td colspan="2">demoqt</td>
-		<td rowspan="2">Win32<br/>Linux<br/>macOS</td>
-		<td rowspan="2">Qt</td><td rowspan="16">GUI</td>
-		<td>Qt sample, <a href="./images/demoqt.png">snapshot</a>.<br/>Enumerate device, open device, video preview, (still) image capture, preview resolution, image save to file, etc. This sample use Pull Mode, StartPullModeWithCallback.</td>
-	  </tr><tr>
-		<td colspan="2">demotwoqt</td>
-		<td>Qt sample, <a href="./images/demotwoqt.png">snapshot</a>.<br/>Use two cameras simultaneously</td>
-	  </tr><tr>
-		<td colspan="2">democpp</td><td rowspan="8">Win32</td>
-		<td rowspan="6">ATL/<a href="http://sourceforge.net/projects/wtl" target="_blank">WTL</a></td>
-		<td><a href="./images/democpp.png">snapshot</a>. demonstrates to enumerate device (Respone to <a href="#hotplugnotify">device plugin/unplug notifications</a>), <a href="#apigige">initialize support GigE</a>, open device, video preview, image capture, preview resolution, trigger, image saving multi-format (.bmp, .jpg, .png, etc), wmv format video recording, trigger mode, IO control, read write EEPROM/FLASH, etc. This sample use Pull Mode. To keep the code clean, this sample uses the WTL library which can be downloaded from <a href="http://sourceforge.net/projects/wtl" target="_blank">http://sourceforge.net/projects/wtl</a></td>
-	  </tr><tr>
-		<td colspan="2">democallback</td>
-		<td><a href="./images/democallback.png">snapshot</a>. use Pull Mode, StartPullModeWithCallback</td>
-	  </tr><tr>
-		<td colspan="2">demopush</td>
-		<td><a href="./images/demopush.png">snapshot</a>. use Push Mode, StartPushModeV4</td>
-	  </tr><tr>
-		<td colspan="2">demomono</td>
-		<td>demonstrates to use mono camera with 8 or 16 bits</td>
-	  </tr><tr>
-		<td colspan="2">democns</td>
-		<td><a href="./images/democns.png">snapshot</a>. Consistency test: The image is evenly divided into m*n zones, and each zone takes a small area in the center to calculate the average value, connect the average value into a line, and check the fluctuation range of the line up and down</td>
-	  </tr><tr>
-		<td colspan="2">triggertest</td>
-		<td><a href="./images/triggertest.png">snapshot</a>. Soft trigger test, use a background thread to save the image file to disk (SSD is recommended, otherwise, when the disk speed is insufficient, the storage speed will not be able to keep up, more and more images will be stored in the deque, and the memory consumption will also increase).</td>
-	  </tr><tr>
-		<td colspan="2">demomfc</td>
-		<td rowspan="2">MFC</td>
-		<td><a href="./images/demomfc.png">snapshot</a>. use MFC as the GUI library. It demonstrates to open device, video preview, image capture, set the preview resolution, multi-format image saving (.bmp, .jpg, .png, etc). This sample use Pull Mode</td>
-	  </tr><tr>
-		<td colspan="2">autotest</td>
-		<td><a href="./images/autotest.png">snapshot</a>. auto test tool used to automatically test, such as open/close the camera, change the resolution, snap, ROI, bitdepth, etc</td>
-	  </tr><tr>
-		<td colspan="2"><a id="dotnetsample">demowpf</a></td>
-		<td rowspan="4">.NET</td><td rowspan="3">C#</td><td>WPF</td>
-		<td>WPF sample, <a href="./images/demowpf.png">snapshot</a>.<br/>Enum camera, open camera, preview video, captuare (still) image, save image to file, auto exposure, white balance, calculate fps (frame per second), etc. This sample use Pull Mode, StartPullModeWithCallback</td>
-	  </tr><tr>
-		<td colspan="2">demowinformcs</td>
-		<td rowspan="3">WinForm</td>
-		<td>winform sample, <a href="./images/demowinformcs.png">snapshot</a>.<br/>Enum camera, open camera, preview video, captuare (still) image, save image to file, auto exposure, white balance, calculate fps (frame per second), etc. This sample use Pull Mode, StartPullModeWithCallback</td>
-	  </tr><tr>
-		<td colspan="2">demotwocs</td>
-		<td>winform sample, <a href="./images/demotwocs.png">snapshot</a>.<br/>Use two cameras simultaneously. This sample use Pull Mode, StartPullModeWithCallback</td>
-	  </tr><tr>
-		<td colspan="2">demowinformvb</td><td>VB.NET</td>
-		<td>winform sample, <a href="./images/demowinformvb.png">snapshot</a>.<br/>Enum camera, open camera, preview video, captuare (still) image, save image to file, auto exposure, white balance, calculate fps (frame per second), etc. This sample use Pull Mode, StartPullModeWithCallback</td>
-	  </tr><tr>
-		<td colspan="2">demouwp</td>
-		<td>WinRT</td><td>C#</td>
-		<td rowspan="2">&nbsp;</td>
-		<td>UWP (Universal Windows Platform) simple demo, <a href="./images/demouwp.png">snapshot</a>.<br/>Before build and run this demo, please pay attention to the value of vid in file Package.appxmanifest</td>
-	  </tr><tr>
-		<td colspan="2">demoandroid</td>
-		<td>Android</td><td>Java<br/>C++</td><td>Android sample</td>
-	  </tr><tr>
-		<td rowspan="3"><a id="demojava">demojava</a></td>
-		<td>simplest</td>
-		<td rowspan="5">Win32<br/>Linux<br/>macOS</td>
-		<td rowspan="3">Java</td>
-		<td rowspan="3"><a href="http://sourceforge.net/projects/wtl" target="_blank">jna</a></td>
-		<td>console</td>
-		<td>simplest java sample. IntelliJ project</td>
-	  </tr><tr>
-		<td>javafx</td><td rowspan="2">GUI</td>
-		<td>javafx sample. IntelliJ project</td>
-	  </tr><tr>
-		<td>swing</td><td>swing sample. IntelliJ project</td>
-	  </tr><tr>
-		<td rowspan="2"><a id="demopython">demopython</a></td>
-		<td>simplest</td><td rowspan="2">Python</td><td></td><td>console</td>
-		<td>simplest python sample</td>
-	  </tr><tr>
-		<td>qt5<br/>qt6</td><td>PyQt</td><td rowspan="11">GUI</td>
-		<td>PyQt sample, <a href="./images/pyqt.png">snapshot</a>.</td>
-	  </tr><tr>
-		<td colspan="2"><a id="demodshow">demodshow</a></td>
-		<td rowspan="2">DirectShow</td>
-		<td rowspan="2">C++</td><td>MFC</td>
-		<td>DirectShow sample</td>
-	  </tr><tr>
-		<td colspan="2">amcap</td><td></td>
-		<td>Microsoft sample demonstrates various tasks related to video capture, see <a href="https://github.com/microsoft/Windows-classic-samples/tree/main/Samples/Win7Samples/multimedia/directshow/capture/amcap" target="_blank">https://github.com/microsoft/Windows-classic-samples/tree/main/Samples/Win7Samples/multimedia/directshow/capture/amcap</a></td>
-	  </tr><tr>
-		<td colspan="2"><a id="demolabview">LVDemo1</a></td>
-		<td rowspan="3">LabView</td>
-		<td rowspan="3">&nbsp;</td>
-		<td rowspan="3">&nbsp;</td>
-		<td>Labview program which works with one camera, <a href="./images/lvdemo1.png">snapshot</a>.</td>
-	  </tr><tr>
-		<td colspan="2">LVDemo2</td>
-		<td>Labview program which opens two cameras and control them respectively</td>
-      </tr><tr>
-        <td colspan="2">LVDemo3</td>
-        <td>Labview sample, <a href="./images/lvdemo3.png">snapshot</a>.<br />open camera, preview video, captuare (still) image, set the preview resolution, auto exposure, bitdepth, color adjustment, white (black) balance, digital binning, flat (dark) field corrction, etc.</td>
-      </tr><tr>
-		<td rowspan="5">imagepro</td>
-		<td rowspan="2">liveedf</td>
-		<td rowspan="5">Win32</td>
-		<td>C++</td><td>Qt</td>
-		<td>Qt sample, <a href="./images/liveedfqt.png">snapshot</a>.</td>
-	  </tr><tr>
-		<td>C#</td><td>WinForm</td>
-		<td>C# sample, <a href="./images/liveedfcs.png">snapshot</a>.</td>
-	  </tr><tr>
-		<td rowspan="2">livestack</td>
-		<td>C++</td><td>Qt</td>
-		<td>Qt sample, <a href="./images/livestackqt.png">snapshot</a>.</td>
-	  </tr><tr>
-		<td>C#</td><td>WinForm</td>
-		<td>C# sample, <a href="./images/livestackcs.png">snapshot</a>.</td>
-	  </tr><tr>
-		<td>demostitch</td>
-		<td>C++</td><td>Qt</td>
-		<td>Qt sample</td>
-	  </tr>
-</table></div>
-<hr/><h1><font color="#0000FF">10. Misc</font></h1><hr/>
-<h2><font color="#0000FF">a. <a id="mtu">Enable "Jumbo Frame" on Windows</a></font></h2>
-(1) start "Device Manager", then expand Network adapters. <a href="./images/devmgr.png">snapshot</a><br/>
-(2) Right click the network interface card and select "Properties"<br/>
-(3) Select the Advanced tab. Next, select "Jumbo Packet" in the Property box, and then select "9014 Bytes" (Different network card models may have slightly different value) for Value to the right. Click OK to save the change. <a href="./images/mtu.png">snapshot</a><br/>
-(4) Run the following command to view the network card MTU: <a href="./images/mtushow.png">snapshot</a><br/><table width="100%" border="0" bgcolor="#B0D0B0"><tr><td align="center"><pre>netsh interface ipv4 show subinterface</pre></td></tr></table>
-<hr/><h1><font color="#0000FF">10. Changelog</font></h1><hr/>
-<p>v57: Add Altaircam_PullImageV4, AltaircamFrameInfoV4, GPS</p>
-<p>v56: Performance improvements: reduced frame data copy in RAW mode</p>
-<p>v55: Add Support to HDR Pixel Format</p>
-<p>v54: Add support to GigE. Please see <a href="#apigige">here</a></p>
-<p>v53: Add AltaircamFrameInfoV3, Altaircam_PullImageV3, Altaircam_StartPushModeV4</p>
-<p>v52: Android Java side transfer file descriptor to <a href="#apiopen">Altaircam_Open</a> to open camera. Please see <a href="#androidopen">here</a></p>
-<p>v51: Add support auto exposure "once" mode. Please see <a href="#aexpo">here</a></p>
-<p>v50: SIMD optimize in Windows(x86/x64), Linux(x64) and Android(x64)<br/>
-&nbsp;&nbsp;&nbsp;&nbsp;&nbsp;&nbsp;&nbsp;frontend and backend deque length: <a href="#frontend">ALTAIRCAM_OPTION_FRONTEND_DEQUE_LENGTH</a>, <a href="#backend">ALTAIRCAM_OPTION_BACKEND_DEQUE_LENGTH</a></p>
-<p>v49: Add support to save &amp; load configuration. Please see <a href="#cfg">here</a></p>
-<p>v48: hardware event. Please see <a href="#hwflag">here</a>, <a href="#hwevent">here</a> and <a href="#hwoption">here</a></p>
-<p>v47: hardware level range. Please see <a href="#hwlevelrange">here</a> and <a href="#levelrangev2">here</a></p>
-<p>v46: Add support denose. Please see <a href="#denoise">here</a></p>
-<p>v45: Add sequencer trigger, UART, mix trigger (<a href="#mix">external and software trigger both are enabled</a>)</p>
-<p>v44: Extend the realtime mode, Please see <a href="#realtime">here</a><br/>
-&nbsp;&nbsp;&nbsp;&nbsp;&nbsp;&nbsp;&nbsp;Add ALTAIRCAM_OPTION_CALLBACK_THREAD and ALTAIRCAM_OPTION_FRAME_DEQUE_LENGTH</p>
-<p>v43: Reload the last frame in the trigger mode. Please see <a href="#reload">ALTAIRCAM_OPTION_RELOAD</a></p>
-<p>v42: Precise frame rate and bandwidth. Please see <a href="#precise">here</a> and ALTAIRCAM_FLAG_PRECISE_FRAMERATE</p>
-<p>v41: no packet timeout. Please see <a href="#nopacket">here</a></p>
-<p>v40: Auto test tool, see samples\autotest</p>
-<p>v39: Update C#/VB.NET/Java/Python</p>
-<p>v38: Add support to byte order, change BGR/RGB. Please see <a href="#bgr">here</a></p>
-<p>v37: Add Android support<br/>&nbsp;&nbsp;&nbsp;&nbsp;&nbsp;&nbsp;&nbsp;Add Altaircam_StartPushModeV3 (Altaircam_StartPushModeV2 and Altaircam_StartPushMode are obsoleted)</p>
-<p>v36: Add Java support. Please see <a href="#java">here</a></p>
-<p>v35: Add Python support. Please see <a href="#python">here</a></p>
-<p>v34: Auto Focus and Focus Motor</p>
-<p>v33: extend ALTAIRCAM_OPTION_AGAIN to ALTAIRCAM_OPTION_AUTOEXP_POLICY, support more options. Please see <a href="#aepolicy">here</a></p>
-<p>v32: Addd support to Windows 10 on ARM and ARM64, both desktop and WinRT</p>
-<p>v31: Add Altaircam_deBayerV2, support RGB48 and RGB64</p>
-<p>v30: Add ALTAIRCAM_FLAG_CGHDR</p>
-<p>v29: Add AltaircamFrameInfoV2, a group of functions (PullImageV2 and StartPushModeV2), some cameras support frame sequence number and timestamp. Please see <a href="#infov2">here</a></p>
-<p>v28: Add Altaircam_read_Pipe, Altaircam_write_Pipe, Altaircam_feed_Pipe</p>
-<p>v27: Add Altaircam_SnapN, support to snap multiple images, please see <a href="#snapn">here</a> and democpp</p>
-<p>v26: Add support to restore factory settings, ALTAIRCAM_OPTION_FACTORY</p>
-<p>v25: Add sharpening, ALTAIRCAM_OPTION_SHARPENING</p>
-<p>v24: Add support to Exposure time with the 50/60 HZ constraint</p>
-<p>v23: Add support to Linux armhf, armel and arm64<br/>
-&nbsp;&nbsp;&nbsp;&nbsp;&nbsp;&nbsp;&nbsp;Add FFC and DFC, please see <a href="#ffc">here</a> and <a href="#dfc">here</a></p>
-<p>v22: Add ALTAIRCAM_OPTION_DDR_DEPTH, please see <a href="#ddrdepth">here</a></p>
-<p>v21: Add Altaircam_IoControl</p>
-<p>v20: Add Altaircam_EnumV2, AltaircamModelV2, AltaircamDeviceV2; (Altaircam_Enum, AltaircamModel and AltaircamDevice are obsoleted)<br/>
-&nbsp;&nbsp;&nbsp;&nbsp;&nbsp;&nbsp;&nbsp;Add Pixel Format, see ALTAIRCAM_OPTION_PIXEL_FORMAT; (ALTAIRCAM_OPTION_PIXEL_FORMAT is the super set of ALTAIRCAM_OPTION_BITDEPTH)<br/>
-&nbsp;&nbsp;&nbsp;&nbsp;&nbsp;&nbsp;&nbsp;Add Flat Field Correction</p>
-<p>v19: Add Black Balance: please see <a href="#black">here</a></p>
-<p>v18: Add Altaircam_get_Revision</p>
-<p>v17: Add <a href="#rotate">ALTAIRCAM_OPTION_ROTATE</a></p>
-<p>v16: Add <a href="#ddr">ALTAIRCAM_FLAG_DDR</a>, use very large capacity DDR (Double Data Rate SDRAM) for frame buffer</p>
-<p>v15: Add <a href="#binning">ALTAIRCAM_OPTION_BINNING</a></p>
-<p>v14: Add support to WinRT / UWP (Universal Windows Platform) / Windows Store App</p>
-<p>v13: support row pitch, please see <a href="#rowpitch1">Altaircam_PullImageWithRowPitch</a> and <a href="#rowpitch2">Altaircam_PullStillImageWithRowPitch</a></p>
-<p>v12: support RGB32, 8 bits Grey, 16 bits Grey, please see <a href="#rgb">here</a></p>
-<p>v11: black level: please see <a href="#blacklevel">here</a></p>
-<p>v10: demosaic method: please see <a href="#demosaic">here</a></p>
-<p>v9: change the histogram data type from double to float</p>
-<p>v8: support simulated trigger, please see <a href="#trigger">here</a></p>
-<p>v7: support RGB48 when bitdepth &gt; 8, please see <a href="#rgb">here</a></p>
-<p>v6: support trigger mode, please see <a href="#trigger">here</a></p>
-<p>v5: White Balance: Temp/Tint Mode vs RGB Gain Mode, please see <a href="#wb">here</a></p>
-<p>v4: ROI (Region Of Interest) supported: please see <a href="#roi">here</a></p>
-<p>v3: more bitdepth supported: 10bits, 12bits, 14bits, 16bits</p>
-<p>v2: support RAW format, please see <a href="#raw">here</a> and <a href="#rawo">here</a>; support Linux and macOS</p>
-<p>v1: initial release</p>
-</body>
+<!DOCTYPE html PUBLIC "-//W3C//DTD XHTML 1.0 Transitional//EN" "http://www.w3.org/TR/xhtml1/DTD/xhtml1-transitional.dtd">
+<html xmlns="http://www.w3.org/1999/xhtml">
+<head>
+<meta http-equiv="Content-Type" content="text/html; charset=utf-8"/>
+<title>Altaircam API Manual</title>
+</head>
+<body>
+<h1 align="center">Altaircam API Manual</h1>
+<hr/><h1><font color="#0000FF">1. Version &amp; Platform</font></h1>
+<hr/><ul><li>Version: 57.27348.20241224</li></ul>
+<ul><li>Platform<ul>
+      <li>Win32:<ul>
+          <li>x64: Win7 or above</li>
+          <li>x86: XP SP3 or above; CPU supports SSE2 instruction set or above</li>
+		  <li>arm64: Win10 or above</li>
+		  <li>arm: Win10 or above</li>
+        </ul></li>
+	  <li><a href="https://learn.microsoft.com/en-us/windows/uwp" target="_blank">WinRT/UWP</a>: x64, x86, arm64, arm; Windows10 or above</li>
+      <li>macOS:<ul>
+	  <li>x64+x86: macOS 10.10 or above</li>
+	  <li>x64+arm64: macOS 11.0 or above, support x64 and <a href="https://en.wikipedia.org/wiki/Apple_silicon" target="_blank">Apple silicon</a> (such as M1, M2, etc)</li>
+	  </ul></li>
+      <li>Linux: kernel 2.6.27 or above<ul><li>x64: GLIBC 2.14 or above</li>
+		  <li>x86: CPU supports SSE3 instruction set or above; GLIBC 2.8 or above</li>
+		  <li>arm64: GLIBC 2.17 or above; built by aarch64-linux-gnu (version 5.4.0)</li>
+		  <li>armhf: GLIBC 2.8 or above; built by arm-linux-gnueabihf (version 5.4.0)</li>
+		  <li>armel: GLIBC 2.8 or above; built by arm-linux-gnueabi (version 5.4.0)</li>
+		</ul></li>
+      <li>Android: __ANDROID_API__ &gt;= 24 (Android 7.0); built by android-ndk-r18b; see <a href="https://developer.android.com/ndk/guides/abis" target="_blank">here</a>
+        <ul><li>arm64: arm64-v8a</li>
+            <li>arm: armeabi-v7a</li>
+            <li>x64: x86_64</li>
+            <li>x86</li>
+</ul></li></ul></li></ul>
+<hr/><h1><font color="#0000FF">2. Introduction</font></h1><hr/>
+<p>Altaircam cameras support various kinds of APIs (Application Program Interface), namely
+ Native C/C++, <a href="#dotnet">.NET (C# &amp; VB.NET)</a>, <a href="#python">Python</a>, <a href="#java">Java</a>, <a href="https://learn.microsoft.com/en-us/windows/win32/directshow/directshow" target="_blank">DirectShow</a>, <a href="http://twain.org" target="_blank">Twain</a>, LabView, MabLab and so on. Compared with other APIs, Native C/C++ API, as a low level API, don't depend any other runtime libraries. Besides, this interface is simple, flexible and easy to be integrated into the customized applications. 
+The SDK zip file contains all of the necessary resources and information:</p>
+<ul><li>inc</li></ul>
+<blockquote>
+ <p align="left">altaircam.h, C/C++ head file<br/></p>
+</blockquote>
+<ul><li>win: For Microsoft Windows
+   <ul><li>dotnet
+     <blockquote>
+       <p align="left">altaircam.cs, for C#. The altaircam.cs use P/Invoke to call into altaircam.dll. Please copy altaircam.cs to your C# project to use it.<br/>
+         altaircam.vb, for VB.NET. The altaircam.vb use P/Invoke to call into altaircam.dll. Please copy altaircam.vb to your VB.NET project to use it.<br/>
+      </p></blockquote></li>
+     <li>x86: altaircam.dll, altaircam.lib</li>
+     <li>x64: altaircam.dll, altaircam.lib</li>
+	  <li>arm: altaircam.dll, altaircam.lib</li>
+	  <li>arm64: altaircam.dll, altaircam.lib</li>
+	 <li>winrt<blockquote>
+		DLL files for WinRT / UWP (Universal Windows Platform) / Windows Store App.<br/>
+		These dll files are compatible with Windows Runtime, and can be consumed from a Universal Windows Platform app.<br/>
+		If use C# to develop the UWP, altaircam.cs wrapper class can be used to P/Invoke into altaircam.dll.<br/>
+		Please pay attation to:<blockquote>1. uwp must use winusb, cannot use the proprietary driver. If the proprietary driver has already been installed, please uninstall it in the device manager, after this, Windows will use winusb automatically.<br/>2. DeviceCapability of uwp, see: <a href="https://learn.microsoft.com/en-us/windows-hardware/drivers/usbcon/updating-the-app-manifest-with-usb-device-capabilities" target="_blank">How to add USB device capabilities to the app manifest</a>.</blockquote>
+		</blockquote></li>
+     <li>drivers
+		<blockquote>USB (<b>The cameras produced after Jan. 1, 2017 support WinUSB, It is strongly recommended not to install the driver on Windows 8 and above</b>)<blockquote>
+		<ol><li>x86 folder contains the kernel mode drivers for x86, including altaircam.cat, altaircam.inf and altaircam.sys.</li>
+         <li>x64 folder contains the kennel mode driver for x64, including altaircam.cat, altaircam.inf and altaircam.sys.</li>
+		 <li>It is recommended to use DPInst.exe to automatically install the driver. If you use NSIS to make the installation file, you can use a statement similar to the following:
+			<table width="100%" border="0" bgcolor="#B0D0B0"><tr><td><pre>ExecWait '"$INSTDIR\drivers\x64\DPInst.exe" /SA /SW /PATH "$INSTDIR\drivers\x64"'</pre></td></tr></table></li>
+		</ol></blockquote></blockquote>
+		<blockquote>GigE: GigE Performance Driver (Win7 or above), is optional for gigabit cameras, must be installed and enabled for 10G cameras. Please use the command line (<b>Administrator mode</b>), cd to the directory where the .inf file is located, and execute the following statement to install (install.cmd). If there is an old version, need to uninstall the old version first, and then install the new version:<blockquote>
+			<table width="100%" border="0" bgcolor="#B0D0B0"><tr><td><pre>Install:   netcfg.exe -v -l gigepdrv.inf -c s -i gigepdrv<br/>Uninstall: netcfg.exe -u gigepdrv</pre></td></tr></table>
+		</blockquote></blockquote>
+		</li></ul></li>
+</ul><ul><li>linux: For Linux
+ 	<ul><li>udev: 99-altaircam.rules, udev rule file. Please see: <a href="http://reactivated.net/writing_udev_rules.html" target="_blank">http://reactivated.net/writing_udev_rules.html</a>
+            <blockquote>Reload rule without reboot:
+                <table width="100%" border="0" bgcolor="#B0D0B0"><tr><td><pre>udevadm control --reload-rules &amp;&amp; udevadm trigger</pre></td></tr></table>
+			</blockquote></li>
+     <li>x86: libaltaircam.so, so file for x86</li>
+     <li>x64: libaltaircam.so, so file for x64</li>
+	 <li>armel: libaltaircam.so, so file for armel, use toolchain arm-linux-gnueabi</li>
+	 <li>armhf: libaltaircam.so, so file for armhf, use toolchain arm-linux-gnueabihf</li>
+	 <li>arm64: libaltaircam.so, so file for arm64, use toolchain aarch64-linux-gnu</li>
+	</ul><blockquote>***An easy way to distinguish the target platform armel/armhf/arm64, Execute file /bin/ls on the target platform. The following is the result under a Raspberry Pi, it can be seen that it belongs to armhf:
+    <table width="100%" border="0" bgcolor="#B0D0B0"><tr><td><pre>$ file /bin/ls
+/bin/ls: ELF 32-bit LSB executable, ARM, EABI5 version 1 (SYSV), dynamically linked, interpreter /lib/ld-linux-<strong>armhf</strong>.so.3, for GNU/Linux 3.2.0, BuildID[sha1]=67a394390830ea3ab4e83b5811c66fea9784ee69, stripped</pre></td></tr></table>
+Another example, which can be seen to belong to x64:<table width="100%" border="0" bgcolor="#B0D0B0"><tr><td><pre>$ file /bin/ls
+/bin/ls: ELF 64-bit LSB executable, <strong>x86-64</strong>, version 1 (SYSV), dynamically linked (uses shared libs), for GNU/Linux 2.6.32, BuildID[sha1]=c8ada1f7095f6b2bb7ddc848e088c2d615c3743e, stripped</pre></td></tr></table>
+    </blockquote></li></ul>
+ <ul><li>android: libaltaircam.so for Android on arm, arm64, x86 and x64</li></ul>
+ <ul><li>mac: For macOS, universal dylib: x64+x86, x64+arm64</li></ul>
+ <ul><li>python: altaircam.py and <a href="#demopython">sample code</a></li></ul>
+ <ul><li>java: altaircam.java and <a href="#demojava">sample code</a></li></ul>
+ <ul><li>doc: User manuals in English and <a href="hans.html" target="_blank">Simplified Chinese</a></li></ul>
+ <ul><li>extra
+       <ul><li>update: tools for update firmware. Remind: they all depend on the camera dynamic library, please copy altaircam.dll/so/dylib to the directory where it is running.
+		<ul><li>updatefw: update firmware, rename camera, set MAC/IP address for GigE camera, GUI, support Windows only</li>
+		<li>updatecli: update firmware, console UI, support Windows/Linux/MacOS</li>
+		</ul></li><li>directshow: DirectShow SDK and <a href="#demodshow">demo</a></li>
+         <li>twain: TWAIN SDK</li>
+         <li>labview: Labview SDK and <a href="#demolabview">demo</a></li>
+		 <li>matlab: MatLab demo</li>		 
+		<li>imagepro: liveedf, live stitch, live stack</li>
+</ul></li></ul>
+<hr/><h1><font color="#0000FF">3. Concepts &amp; Terminology</font></h1><hr/>
+<h2><font color="#0000FF"><a id="camidsn">a. Camera ID (camId) vs Camera SN (Serial Number)</a></font></h2>
+<p>Please distinguish between camera ID (camId) and camera SN:<br/>
+(a) SN is unique and persistent, fixed inside the camera and remains unchanged, and does not change with connection or system restart.<br/>
+(b) Camera ID (camId) may change due to connection or system restart. Enumerate the cameras to get the camera ID, and then call the Open function to pass in the camId parameter to open the camera.</p>
+<h2><font color="#0000FF">b. Modes for accessing image data: "Pull" Mode vs "Push" Mode</font></h2>
+<p>Altaircam offers two modes to obtain image data: Pull Mode and Push Mode. The former is recommended since it's simpler and the application seldom gets stuck in multithreading conditions, especially when using windows message to notify the events.</p>
+<ul><li>In Pull Mode, altaircam plays a passive role and the application 'PULL' image data from altaircam. The internal thread of altaircam obtains image data from the camera hardware and saves them to the internal buffers, then notify the application (see below). The application then call functions Altaircam_PullImageV4(V3) or Altaircam_PullImage(WithRowPitch)(V2), Altaircam_PullStillImage(WithRowPitch)(V2) to access image data.</li>
+</ul><blockquote>
+ <p>There are to ways to notify applications:</p>
+<blockquote>
+ <p>a) Use Windows message: Start pull mode by using the function Altaircam_StartPullModeWithWndMsg. When event occurs, altaircam will post message (PostMessage) to the specified window. Parameter WPARAM is the event type, refer to the definition of ALTAIRCAM_EVENT_xxxx. This model avoids the multithreading issues, so it's the most simple way. (Obviously, this is only supported in Windows systems, and not supported in Linux and macOS.)</p>
+ <p>b) Use Callback function: Start pull mode by using the function Altaircam_StartPullModeWithCallback. When event occurs, altaircam will callback the function PALTAIRCAM_EVENT_CALLBACK.</p>
+</blockquote></blockquote>
+<blockquote>
+ <p>In Pull Mode, the SDK could not only notify the application that the image data or still image are available for 'PULL', but also inform you of the other events, such as:</p>
+<div align="center"><table width="100%" border="1" cellpadding="0" cellspacing="0" bgcolor="#B0D0B0"><tr>
+   <td width="25%">Event</td>
+   <td width="7%">Source</td>
+   <td width="68%">Description</td>
+ </tr><tr>
+   <td>ALTAIRCAM_EVENT_EXPOSURE</td>
+   <td rowspan="19">Software</td>
+   <td>exposure time changed</td>
+ </tr><tr>
+   <td>ALTAIRCAM_EVENT_TEMPTINT</td>
+   <td>white balance changed. Temp/Tint Mode, please see <a href="#wb">here</a>.</td>
+ </tr><tr>
+   <td>ALTAIRCAM_EVENT_WBGAIN</td>
+   <td>white balance changed. RGB Gain Mode, please see <a href="#wb">here</a>.</td>
+ </tr><tr>
+   <td>ALTAIRCAM_EVENT_IMAGE</td>
+   <td>Video image data arrives. Use Altaircam_PullImageXXXX to 'pull' the image data</td>
+ </tr><tr>
+   <td>ALTAIRCAM_EVENT_STILLIMAGE</td>
+   <td>Still image which is triggered by function Altaircam_Snap or Altaircam_SnapN or Altaircam_SnapR arrives. Use Altaircam_PullImageXXXX to 'pull' the image data</td>
+ </tr><tr>
+   <td>ALTAIRCAM_EVENT_ERROR</td>
+   <td>Generic error, data acquisition cannot continue</td>
+ </tr><tr>
+   <td>ALTAIRCAM_EVENT_DISCONNECTED</td>
+   <td>Camera disconnected, maybe has been pulled out</td>
+ </tr><tr>
+   <td><a id="evnoframe">ALTAIRCAM_EVENT_NOFRAMETIMEOUT</a></td>
+   <td>No frame was not captured within the specified time. see <a href="#noframe">ALTAIRCAM_OPTION_NOFRAME_TIMEOUT</a></td>
+ </tr><tr>
+   <td><a id="evnopacket">ALTAIRCAM_EVENT_NOPACKETIMEOUT</a></td>
+   <td>No packet was not captured within the specified time. see <a href="#nopacket">ALTAIRCAM_OPTION_NOPACKET_TIMEOUT</a></td>
+ </tr><tr>
+   <td>ALTAIRCAM_EVENT_TRIGGERFAIL</td>
+   <td>trigger failed (for example, bad frame data or timeout)</td>
+ </tr><tr>
+   <td>ALTAIRCAM_EVENT_BLACK</td>
+   <td>black balance changed</td>
+ </tr><tr>
+   <td>ALTAIRCAM_EVENT_FFC</td>
+   <td>flat field correction status changed</td>
+ </tr><tr>
+   <td>ALTAIRCAM_EVENT_DFC</td>
+   <td>dark field correction status changed</td>
+ </tr><tr>
+   <td>ALTAIRCAM_EVENT_FPNC</td>
+   <td>fixed pattern noise correction status changed</td>
+ </tr><tr>
+   <td>ALTAIRCAM_EVENT_ROI</td>
+   <td>roi changed</td>
+ </tr><tr>
+   <td>ALTAIRCAM_EVENT_LEVELRANGE</td>
+   <td>level range changed</td>
+ </tr><tr>
+   <td>ALTAIRCAM_EVENT_AUTOEXPO_CONV</td>
+   <td>auto exposure convergence</td>
+ </tr><tr>
+   <td>ALTAIRCAM_EVENT_AUTOEXPO_CONVFAIL</td>
+   <td>auto exposure once mode convergence failed</td>
+ </tr><tr>
+   <td>ALTAIRCAM_EVENT_FACTORY</td>
+   <td>restore factory settings. Please note that restoring factory settings may cause resolution changes.</td>
+ </tr><tr>
+   <td><a id="hwevent">ALTAIRCAM_EVENT_EXPO_START</a></td>
+   <td rowspan="5">Hardware</td>
+   <td>exposure start</td>
+ </tr><tr>
+   <td>ALTAIRCAM_EVENT_EXPO_STOP</td>
+   <td>exposure stop</td>
+ </tr><tr>
+   <td>ALTAIRCAM_EVENT_TRIGGER_ALLOW</td>
+   <td>next trigger allow</td>
+ </tr><tr>
+   <td>ALTAIRCAM_EVENT_TRIGGER_IN</td>
+   <td>trigger in</td>
+ </tr><tr>
+   <td>ALTAIRCAM_EVENT_HEARTBEAT</td>
+   <td>heartbeat, can be used to monitor whether the camera is alive. see <a href="#heartbeat">ALTAIRCAM_OPTION_HEARTBEAT</a></td>
+ </tr></table></div></blockquote>
+<ul>
+  <li>In Push Mode, altaircam plays an active role. Once the video data is obtained from camera by internal thread, altaircam will 'PUSH' the image data to the application through PALTAIRCAM_DATA_CALLBACK. Call the function Altaircam_StartPushMode to start push mode. Push mode is more complex. There are some special precautions, such as multithread issues, being impossible to call Altaircam_Close and Altaircam_Stop in callback function PALTAIRCAM_DATA_CALLBACK_V4/V3, etc.</li>
+</ul><h2><font color="#0000FF">c. <a id="stillcapture">Still Capture (Still Image)</a></font></h2>
+<p>Most cameras support the so-called still capture capability. This function switches the camera to another resolution temporarily when the camera is in preview mode, after a "still" image in the new resolution is captured and then switch back to the original resolution and resume preview mode.</p>
+<p>For example, UCMOS05100KPA support 3 resolutions and the current one in preview mode is 1280 * 960. Call Altaircam_Snap(h, 0) to "still capture" an image in 2592 * 1944 resolution. To realize this function, the camera will temporarily switch to 2592 * 1944 firstly, get an image in 2592 * 1944 resolution and then switch back to 1280 * 960 and resume preview.</p>
+<blockquote>a) In pull mode operation, after the still capture, ALTAIRCAM_EVENT_STILLIMAGE will be sent out for external acknowledgement. The external application should call Altaircam_PullImageV4(V3) or Altaircam_PullStillImage(V2) to get the still captured image.</blockquote>
+<blockquote>b) In push mode operation, after the still capture, the callback function PALTAIRCAM_DATA_CALLBACK_V4/V3 will be called with bSnap parameter setting TRUE. The image information including the resolution information will be obtained via the parameter pHeader.</blockquote>
+<p>To check whether the camera have the still capture capability, call Altaircam_get_StillResolutionNumber function or check the still field of the struct AltaircamModelV2.</p>
+<h2><font color="#0000FF"><a id="raw">d. Data format: RGB vs RAW</a></font></h2>
+<p>Altaircam supports two data formats: RGB format (default) and RAW format. RAW format could be enabled by assigning ALTAIRCAM_OPTION_RAW parameter to 1 when calling Altaircam_put_Option function.</p>
+<ul><li>RGB format: The output of every pixel contains 3 componants which stand for R/G/B value respectively. This output is a processed output from the internal color processing engine.</li></ul>
+<ul><li>RAW format: In this format, the output is the raw data directly output from the sensor. The RAW format is for the users that want to skip the internal color processing and obtain the raw data for user-specific purpose. With the raw format output enabled, the functions that are related to the internal color processing will not work, such as Altaircam_put_Hue or Altaircam_AwbOnce function and so on.</li></ul>
+<p>Users could switch these two format by calling Altaircam_put_Option function with different value setting to <a href="#rawo">ALTAIRCAM_OPTION_RAW</a>. You change this option only when camera is NOT running.</p>
+<p>Users could change RGB bits by calling Altaircam_put_Option with different value setting to <a href="#rgb">ALTAIRCAM_OPTION_RGB</a>. You change this option only when camera is NOT running.</p>
+<h2><font color="#0000FF"><a id="wb">e. White Balance and Auto White Balance: Temp/Tint mode vs RGB Gain mode</a></font></h2>
+<p>1. Altaircam sdk supports two independent modes for white balance: a) Temp/Tint Mode; b) RGB Gain Mode</p>
+<blockquote>
+<p>a) Temp/Tint mode is the default white balance mode. In this mode, temp and tint are the parameters that could be used to control the white balance. Altaircam_get_TempTint function is used to acquire the temp and tint values and Altaircam_put_TempTint is used to set the temp and tint values. Function Altaircam_AwbOnce is used to execute the auto white balance. When the white balance parameters change, ALTAIRCAM_EVENT_TEMPTINT event will be notified for external use.</p>
+<p>b) In RGB Gain mode, the while balace is controled by the gain values of the R,G,B channels. Altaircam_get_WhiteBalanceGain is used to acquire the parameters and Altaircam_put_WhiteBalanceGain is used to set the white balance parameters. Altaircam_AwbInit is used to execute the execute the auto white balance. When the white balance parameters change, ALTAIRCAM_EVENT_WBGAIN event will be notified for external use.</p>
+<p>The functions for these two modes cannot be misused:</p>
+	<blockquote>
+	a) In Temp/Tint mode, please use Altaircam_get_TempTint and Altaircam_put_TempTint and Altaircam_AwbOnce. Altaircam_get_WhiteBalanceGain and Altaircam_put_WhiteBalanceGain and Altaircam_AwbInit cannot be used, they always return E_NOTIMPL.<br/>
+	b) In RGB Gain mode, please use Altaircam_get_WhiteBalanceGain and Altaircam_put_WhiteBalanceGain and Altaircam_AwbInit. Altaircam_get_TempTint and Altaircam_put_TempTint and Altaircam_AwbOnce cannot be used, they always return E_NOTIMPL<br/>
+	</blockquote>
+<p>This mode is specified when the camera is opened and cannot be changed unless the camera is closed and opened again. Please see <a href="#wbmode">here</a>.</p>
+</blockquote>
+<p>2. There are two auto white balance mechanisms available in this field: one is continuous auto white balance and the other is a "once" auto white balance. The white balance parameters will be always calculated and updated for the continuous auto white balance mechanism. For "once" auto white balance mechanism, the white balance parameters will be calculated and updated only when triggered. Altaircam cameras support "once" auto white balance mechanism since it is more accurate and propriate for the microscope application, especially when the background is in pure color. Continuous white balance mechanism will encounter some problem in some cases.</p>
+<p>3. Monochromatic camera does not support white balance. The functions metioned above always return E_NOTIMPL.</p>
+<h2><font color="#0000FF">f. <a id="trigger">Trigger Mode</a></font></h2>
+<p>1. What is Trigger Mode</p>
+	<blockquote>
+		Altaircam camera has two working modes: video mode and trigger mode. When in trigger mode, no images will be available until the trigger conditions are met. Cameras have 2 types for triggering according to the types of trigger source, including software trigger mode, external trigger mode and simulated trigger mode.
+	</blockquote>
+<p>2. The Difference between Trigger and Snap</p>
+	<blockquote>
+		Trigger mode is designed for accurate control of the camera and images would be acquired only when the conditions are met. Users could get the images by controlling the trigger conditions. Trigger mode must be pre-specified. Once the trigger mode is entered, no images will come out from the camera until the trigger conditions are met. The triggered images will stay the same property as the pre-specified resolution. Snap is designed to acquire the images from the camera in video mode. The resolution of the snapped image could be the same resolution as the video or could be different.
+	</blockquote>
+<p>3. Software Trigger Mode</p>
+	<blockquote>
+		Camera could be triggered by software. In software trigger mode, images burst out only when users trigger the camera from the software. Numbers of the images of the triggering could also be controlled by software.
+	</blockquote>
+<p>4. External Trigger Mode</p>
+	<blockquote>
+		Camera could be triggered by external trigger signal. By now Altaircam camera only supports positive-edge trigger mode.
+	</blockquote>
+<p>5. Mix Trigger Mode</p>
+	<blockquote>
+		Both external and software trigger are enabled.
+	</blockquote>
+<p>6. Simulated Trigger Mode</p>
+	<blockquote>
+		For cameras that do not support software trigger and external trigger, simulated trigger mode could be available. When in simulated trigger mode, the camera hardware actually works in the same mode as the video mode. But the up-level software will not obtain any images from the camera. The software buffer will stay empty until the user set the trigger conditions by software. 
+	</blockquote>
+<p>7. How to Enter the Trigger Mode</p>
+	<blockquote>
+		After the numeration of the connected camera, you can check the flag and find out what trigger mode does the camera support according to the following definition.
+			<blockquote><table width="100%" border="0" bgcolor="#B0D0B0"><tr><td><pre>#define ALTAIRCAM_FLAG_TRIGGER_SOFTWARE   0x00080000  /* support software trigger */
+#define ALTAIRCAM_FLAG_TRIGGER_EXTERNAL   0x00100000  /* support external trigger */
+#define ALTAIRCAM_FLAG_TRIGGER_SINGLE     0x00200000  /* only support trigger single: one trigger, one image */</pre></td></tr></table></blockquote>
+		Function Altaircam_put_Option(HAltaircam h, unsigned iOption, int iValue) could be used to set the camera to trigger mode when assign ALTAIRCAM_OPTION_TRIGGER to the iOption parameter. iValue is used to specify the types of the trigger modes. Please see the following for reference.
+			<blockquote>
+<table width="100%" border="0" bgcolor="#B0D0B0"><tr><td><pre>#define ALTAIRCAM_OPTION_TRIGGER   0x0b    /* 0 = video mode, 1 = software or simulated trigger mode, 2 = external trigger mode, 3 = external + software trigger, default value = 0 */</pre></td></tr></table>
+			</blockquote>
+		Function Altaircam_get_Option(HAltaircam h, unsigned iOption, int* piValue) could be used to get what type of trigger mode the camera is in.
+	</blockquote>
+<p>8. How to Trigger the camera</p>
+	<blockquote>
+		Function Altaircam_Trigger(HAltaircam h, unsigned short nNumber) could be used to trigger the camera. Assigning different value to nNumber means different:
+			<blockquote>
+			nNumber = 0 means stop the trigger.<br/>
+			nNumber = 0xFFFF means trigger continuously, the same as video mode;<br/>
+			nNumber = other valid values means nNumber images will come out from the camera.<br/>
+			</blockquote>
+		If the ALTAIRCAM_FLAG_TRIGGER_SINGLE flag is checked, the nNumber parameter must be assigned to 1 and 1 image will come out from the camera when Altaircam_Trigger is called.<br/>Enter the trigger mode first and then call Altaircam_Trigger function to trigger the camera.
+	</blockquote>
+<p>9. Trigger timeout</p>
+	<blockquote>
+	The timeout is recommended for not less than (Exposure Time * 102% + 4 Seconds).
+	</blockquote>
+<h2><font color="#0000FF">g. Thread safe</font></h2>
+<p>We use a "neutral" policy (similar to C++ standard library), which means:</p>
+<blockquote>
+<p>a) A camera object is thread-safe for reading from multiple threads. For example, given a camera object A, it is safe to read A from thread 1 and from thread 2 simultaneously.</p>
+<p>b) If a camera object is being written to by one thread, then all reads and writes to that object on the same or other threads must be protected. For example, given a camera object A, if thread 1 is writing to A, then thread 2 must be prevented from reading from or writing to A.</p>
+<p>c) It's safe to read and write to one camera object even if another thread is reading or writing to a different camera object. For example, given camera objects A and B, it's safe when A is being written in thread 1 and B is being read or write in thread 2.</p>
+<p>d) It's safe to pull image from multi threads</p>
+</blockquote>
+<h2><font color="#0000FF">h. Log file</font></h2>
+<p>The SDK does not output logs by default. If there is a file with the same name and extension *.log in the directory where the SDK library file is located and it has <strong>write permission</strong>, the log will be enabled and recorded in this file:</p>
+<blockquote>
+<p>a) The log file name is exactly the same as the library file, and the extension is changed to *.log (e.g. altaircam.dll corresponds to the log file altaircam.log; xyz.dll to xyz.log; libxyz.so to libxyz.log)</p>
+<p>b) The log file time uses relative time by default, and the SDK startup time is recorded as [00:00:00.000]. If you want to use local time (e.g. [0923 17:11:01.491]), add the letter "l" to *.log (i.e. *.llog)</p>
+<p>c) By default, the log file content is automatically cleared every time SDK is started, and the log is written from the beginning. Adding the letter "a" to *.log means that the append mode is used, and the log file content is not cleared when SDK is restarted</p>
+<p>d) <strong>Please make sure that the program has write permission to the log file</strong>(For example, if the program is installed in the Program Files directory, it often happens that the log file cannot be written in non-administrator mode. It is recommended to run the program in administrator mode or modify the permission of the log file.)</p>
+</blockquote>
+<hr/><h1><font color="#0000FF">4. Functions</font></h1><hr/>
+<ul><li><h2><font color="#0000FF"><a id="hresult">HRESULT return value</a></font></h2>
+	<p>HRESULT is not uncommon on the Windows platform. It's borrowed to macOS and Linux, see table below:</p>
+	<p><strong>Please note that the return value &gt;= 0 means success (especially S_FALSE is also successful, indicating that the internal value and the value set by the user is equivalent, which means "no operation"). Therefore, the SUCCEEDED and FAILED macros should generally be used to determine whether the return value is successful or failed.<br/>
+(Unless there are special needs, do not use "==S_OK" or "==0" to judge the return value)</strong></p>
+  <div align="center"><table width="100%" border="1" cellpadding="0" cellspacing="0" bgcolor="#B0D0B0">
+      <tr><td width="15%">Name</td>
+        <td width="35%">Description</td>
+		<td width="35%">Remark</td>
+		<td width="15%">Value</td>
+      </tr><tr>
+        <td>S_OK</td>
+        <td>Success</td>
+		<td></td>
+		<td>0x00000000</td>
+	  </tr><tr>
+        <td>S_FALSE</td>
+        <td>Yet another <strong>success</strong></td>
+		<td>Different from S_OK, such as internal values and user-set values have coincided, equivalent to noop</td>
+		<td>0x00000001</td>
+	  </tr><tr>
+        <td>E_ACCESSDENIED</td>
+        <td>Permission denied</td>
+		<td>The program on Linux does not have permission to open the USB device, please enable udev rules file or run as root</td>
+		<td>0x80070005</td>
+	  </tr><tr>
+        <td>E_INVALIDARG</td>
+        <td>One or more arguments are not valid</td>
+		<td></td>
+		<td>0x80070057</td>
+	  </tr><tr>
+        <td>E_NOTIMPL</td>
+        <td>Not supported or not implemented</td>
+		<td>This feature is not supported on this model of camera</td>
+		<td>0x80004001</td>
+	  </tr><tr>
+        <td>E_POINTER</td>
+        <td>Pointer that is not valid</td>
+		<td>Pointer is NULL</td>
+		<td>0x80004003</td>
+	  </tr><tr>
+        <td>E_UNEXPECTED</td>
+        <td>Catastrophic failure</td>
+		<td>Generally indicates that the conditions are not met, such as calling put_Option setting some options that do not support modification when the camera is running, and so on</td>
+		<td>0x8000ffff</td>
+	  </tr><tr>
+        <td>E_WRONG_THREAD</td>
+        <td>Call function in the wrong thread</td>
+		<td>See <a href="#wrongthread1">here</a>, <a href="#wrongthread2">here</a>, <a href="#wrongthread3">here</a></td>
+		<td>0x8001010e</td>
+	  </tr><tr>
+        <td>E_GEN_FAILURE</td>
+        <td>Device not functioning</td>
+		<td>It is generally caused by hardware errors, such as cable problems, USB port problems, poor contact, camera hardware damage, etc</td>
+		<td>0x8007001f</td>
+	  </tr><tr>
+        <td>E_BUSY</td>
+        <td>The requested resource is in use</td>
+		<td>The camera is already in use, such as duplicated opening/starting the camera, or being used by other application, etc</td>
+		<td>0x800700aa</td>
+	  </tr><tr>
+        <td>E_PENDING</td>
+        <td>The data necessary to complete this operation is not yet available</td>
+		<td>No data is available at this time</td>
+		<td>0x8000000a</td>
+	  </tr><tr>
+        <td>E_TIMEOUT</td>
+        <td>This operation returned because the timeout period expired</td>
+		<td></td>
+		<td>0x8001011f</td>
+	  </tr><tr>
+        <td>E_FAIL</td>
+        <td>Unspecified failure</td>
+		<td></td>
+		<td>0x80004005</td>
+</tr></table></div><br/>
+<div align="center"><table width="100%" border="0" cellpadding="0" cellspacing="0" bgcolor="#B0D0B0">
+  <tr><td><pre>#define SUCCEEDED(hr)   (((HRESULT)(hr)) &gt;= 0)
+#define FAILED(hr)      (((HRESULT)(hr)) &lt; 0)</pre></td></tr>
+</table></div>
+<p>On windows platform, these HRESULT constants are already defined in the system header file. On other platforms, if you need to use these constants, you can #define ALTAIRCAM_HRESULT_ERRORCODE_NEEDED <strong>before</strong> #include "altaircam.h". See below:</p>
+<table width="100%" border="0" bgcolor="#B0D0B0"><tr><td><pre>#define ALTAIRCAM_HRESULT_ERRORCODE_NEEDED
+#include "altaircam.h"</pre></td></tr></table>
+</li></ul><ul><li><h2><font color="#0000FF">Calling Convention</font></h2>
+	<p>Win: __stdcall, please see <a href="https://learn.microsoft.com/en-us/cpp/cpp/stdcall" target="_blank">here</a></p>
+	<p>macOS, Linux and Android: __cdecl</p>
+</li></ul><ul><li><h2><a id="callback"><font color="#0000FF">Callback: PALTAIRCAM_EVENT_CALLBACK and PALTAIRCAM_DATA_CALLBACK_V4/V3</font></a></h2>
+	<p>These callback functions are called back from the internal thread in altaircam.dll, so great attention should be paid to multithread issue.<br/>
+        Please ensure that the callback funcion is simple and return quickly.<br/>
+        Otherwise, in callback mode, ALTAIRCAM_OPTION_CALLBACK_THREAD can be setted to use a dedicated thread for callback.</p>
+	<p><strong>Due to the need to wait for the callback function to return when performing the following actions, the callback function context has the following limitations:<br/>
+	(a) Do NOT call Altaircam_Stop and Altaircam_Close in this callback function, otherwise, deadlocks.<br/>
+	(b) <a id="wrongthread1">Do NOT call Altaircam_put_Option with ALTAIRCAM_OPTION_TRIGGER, ALTAIRCAM_OPTION_BITDEPTH, ALTAIRCAM_OPTION_PIXEL_FORMAT, ALTAIRCAM_OPTION_BINNING, ALTAIRCAM_OPTION_ROTATE, it will fail with the error code E_WRONG_THREAD.</a><br/>
+	(c) <a id="wrongthread2">Do NOT call Altaircam_put_Roi, it will fail with the error code E_WRONG_THREAD.</a><br/>
+	(d) If try to acquire the same lock when performing the above operations and when callback functions, it will cause waiting forever for the callback to end, deadlock</strong></p>
+</li></ul><ul><li><h2><font color="#0000FF"><a id="cord">Coordinate</a></font></h2>
+<p>Functions with coordinate parameters, such as Altaircam_put_Roi, Altaircam_put_AEAuxRect, etc., the coordinate is <strong>always relative to the original resolution</strong>, even that the video has been flipped, rotated, digital binning, ROI, or combination of the previous operations.</p>
+<p>If the image is upside down (see <a href="#upsidedown">here</a>), the coordinate must be also upsize down.</p>
+</li></ul><ul><li><h2><font color="#0000FF">Altaircam_EnumV2<br/>Altaircam_EnumWithName</font></h2>
+    <p><strong>Return value: </strong> non-negative integer, enumerated camera number</p>
+    <p><strong>Parameters:</strong></p>
+    	<blockquote>
+    		<p>AltaircamDeviceV2 arr[ALTAIRCAM_MAX]: AltaircamDeviceV2 buffer</p>
+    	</blockquote>
+    <p><strong>Remarks:</strong> call this function to enumerate Altaircam cameras that are currently connected to computer and when it is returned, AltaircamDeviceV2 buffer contains the information of each camera instance enumerated.<strong>If we don't care about that multiple cameras connect to the computer simultaneously, it's optional to call this function to enumerate the camera instances</strong>.</p>
+    <p>(1) The code snippet shows as below:<br/></p>
+<table width="100%" border="0" bgcolor="#B0D0B0">
+  <tr><td><pre>AltaircamDeviceV2 arr[ALTAIRCAM_MAX];
+unsigned cnt = Altaircam_EnumV2(arr);
+for (unsigned i = 0; i &lt; cnt; ++i)
+    ......</pre></td></tr>
+</table><br/>
+<table width="100%" border="0" bgcolor="#B0D0B0">
+<tr><td><pre>typedef struct{
+#ifdef _WIN32
+    const wchar_t*     name;     /* model name */
+#else
+    const char*        name;
+#endif
+    unsigned long long flag;     /* ALTAIRCAM_FLAG_xxx */
+    unsigned           maxspeed; /* maximum speed level, Altaircam_get_MaxSpeed, the speed range = [0, maxspeed], closed interval */
+    unsigned           preview;  /* number of preview resolution, Altaircam_get_ResolutionNumber */
+    unsigned           still;    /* number of still resolution, Altaircam_get_StillResolutionNumber */
+    unsigned           maxfanspeed; /* maximum fan speed, fan speed range = [0, max], closed interval */
+    unsigned           ioctrol;     /* number of input/output control */
+    float              xpixsz;      /* physical pixel size in micrometer */
+    float              ypixsz;      /* physical pixel size in micrometer */
+    AltaircamResolution  res[ALTAIRCAM_MAX];
+}AltaircamModelV2; /* device model v2 */
+
+typedef struct {
+#if defined(_WIN32)
+    wchar_t  displayname[64];    /* display name: model name or user-defined name (if any and Altaircam_EnumWithName, Altaircam_EnumV2 always returns model name) */
+    wchar_t  id[64];             /* camId */
+#else
+    char     displayname[64];    /* display name: model name or user-defined name (if any and Altaircam_EnumWithName, Altaircam_EnumV2 always returns model name) */
+    char     id[64];             /* camId */
+#endif
+    const AltaircamModelV2* model;
+} AltaircamDeviceV2; /* device instance for enumerating */
+</pre></td></tr></table><br/>
+<div align="center"><table width="100%" border="1" cellpadding="0" cellspacing="0" bgcolor="#B0D0B0"><tr>
+   <td width="8%">name</td>
+   <td colspan="2">The name of this model</td>
+   </tr><tr>
+   <td width="8%" rowspan="56">flag</td>
+   <td colspan="2">Bitwise flag</td>
+   </tr><tr>
+   <td width="29%">ALTAIRCAM_FLAG_CMOS</td>
+   <td width="63%">cmos sensor</td>
+ </tr><tr>
+   <td>ALTAIRCAM_FLAG_CCD_PROGRESSIVE</td>
+   <td>progressive ccd sensor</td>
+ </tr><tr>
+   <td>ALTAIRCAM_FLAG_CCD_INTERLACED</td>
+   <td>interlaced ccd sensor</td>
+ </tr><tr>
+   <td>ALTAIRCAM_FLAG_ROI_HARDWARE</td>
+   <td>support hardware ROI. Hardware ROI means only the ROI part of image is output from the sensor and the software cropping operation is not required. Higher frame rate is achieved when using hardware ROI method. Software ROI means the image with the complete field of view of the sensor will be output and software cropping operation is required to obtain the ROI image.</td>
+ </tr><tr>
+   <td>ALTAIRCAM_FLAG_MONO</td>
+   <td>monochromatic sensor</td>
+ </tr><tr>
+   <td>ALTAIRCAM_FLAG_BINSKIP_SUPPORTED</td>
+   <td>support bin/skip mode, see Altaircam_put_Mode and Altaircam_get_Mode</td>
+ </tr><tr>
+   <td>ALTAIRCAM_FLAG_USB30</td>
+   <td>usb3.0</td>
+ </tr><tr>
+   <td>ALTAIRCAM_FLAG_TEC</td>
+   <td>Thermoelectric Cooler</td>
+ </tr><tr>
+   <td>ALTAIRCAM_FLAG_USB30_OVER_USB20</td>
+   <td>usb3.0 camera connected to usb2.0 port</td>
+ </tr><tr>
+   <td>ALTAIRCAM_FLAG_ST4</td>
+   <td>ST4 port</td>
+ </tr><tr>
+   <td>ALTAIRCAM_FLAG_GETTEMPERATURE</td>
+   <td>support to get the temperature of the sensor, Altaircam_get_Temperature</td>
+ </tr><tr>
+   <td>ALTAIRCAM_FLAG_HIGH_FULLWELL</td>
+   <td>support high fullwell capacity</td>
+ </tr><tr>
+   <td>ALTAIRCAM_FLAG_RAW10</td>
+   <td>ALTAIRCAM_PIXELFORMAT_RAW10 Pixel format, RAW 10 bits</td>
+ </tr><tr>
+   <td>ALTAIRCAM_FLAG_RAW11</td>
+   <td>ALTAIRCAM_PIXELFORMAT_RAW11 Pixel format, RAW 11 bits</td>
+ </tr><tr>
+   <td>ALTAIRCAM_FLAG_RAW12</td>
+   <td>ALTAIRCAM_PIXELFORMAT_RAW12 Pixel format, RAW 12 bits</td>
+ </tr><tr>
+   <td>ALTAIRCAM_FLAG_RAW12PACK</td>
+   <td>ALTAIRCAM_PIXELFORMAT_RAW12PACK Pixel format, RAW 12 bits, packed</td>
+ </tr><tr>
+   <td>ALTAIRCAM_FLAG_RAW14</td>
+   <td>ALTAIRCAM_PIXELFORMAT_RAW14 Pixel format, RAW 14 bits</td>
+ </tr><tr>
+   <td>ALTAIRCAM_FLAG_RAW16</td>
+   <td>ALTAIRCAM_PIXELFORMAT_RAW16 Pixel format, RAW 16 bits</td>
+ </tr><tr>
+   <td>ALTAIRCAM_FLAG_FAN</td>
+   <td>cooling fan</td>
+ </tr><tr>
+   <td>ALTAIRCAM_FLAG_TEC_ONOFF</td>
+   <td>Thermoelectric Cooler can be turn on or off, target temperature of TEC, see:<br/>
+							ALTAIRCAM_OPTION_TEC<br/>
+							ALTAIRCAM_OPTION_TECTARGET</td>
+ </tr><tr>
+    <td>ALTAIRCAM_FLAG_ISP</td>
+    <td>ISP (Image Signal Processing) chip</td>
+  </tr><tr>
+    <td>ALTAIRCAM_FLAG_TRIGGER_SOFTWARE</td>
+    <td>support software trigger</td>
+  </tr><tr>
+    <td>ALTAIRCAM_FLAG_TRIGGER_EXTERNAL</td>
+    <td>support external trigger</td>
+  </tr><tr>
+    <td>ALTAIRCAM_FLAG_TRIGGER_SINGLE</td>
+    <td>only support trigger single, one trigger, one image</td>
+  </tr><tr>
+    <td>ALTAIRCAM_FLAG_BLACKLEVEL</td>
+    <td>support set and get the black level</td>
+  </tr><tr>
+    <td>ALTAIRCAM_FLAG_FOCUSMOTOR</td>
+    <td>support focus motor</td>
+  </tr><tr>
+    <td>ALTAIRCAM_FLAG_AUTO_FOCUS</td>
+    <td>support auto focus</td>
+  </tr><tr>
+    <td>ALTAIRCAM_FLAG_BUFFER</td>
+    <td>frame buffer</td>
+  </tr><tr>
+    <td><a id="ddr">ALTAIRCAM_FLAG_DDR</a></td>
+    <td>use very large capacity DDR (Double Data Rate SDRAM) for frame buffer. The capacity is not less than one full frame.</td>
+  </tr><tr>
+    <td>ALTAIRCAM_FLAG_CG</td>
+    <td>Conversion Gain: LCG, HCG</td>
+  </tr><tr>
+    <td>ALTAIRCAM_FLAG_CGHDR</td>
+    <td>Conversion Gain: LCG, HCG, HDR</td>
+  </tr><tr>
+    <td><a id="hwflag">ALTAIRCAM_FLAG_EVENT_HARDWARE</a></td>
+    <td>hardware event, such as exposure start &amp; stop. see <a href="#hwevent">here</a> and <a href="#hwoption">here</a></td>
+  </tr><tr>
+    <td>ALTAIRCAM_FLAG_YUV411</td>
+    <td>ALTAIRCAM_PIXELFORMAT_YUV411 Pixel format</td>
+  </tr><tr>
+    <td>ALTAIRCAM_FLAG_YUV422</td>
+    <td>ALTAIRCAM_PIXELFORMAT_YUV422 Pixel format</td>
+  </tr><tr>
+    <td>ALTAIRCAM_FLAG_YUV444</td>
+    <td>ALTAIRCAM_PIXELFORMAT_YUV444 Pixel format</td>
+  </tr><tr>
+    <td>ALTAIRCAM_FLAG_RGB888</td>
+    <td>ALTAIRCAM_PIXELFORMAT_RGB888 Pixel format</td>
+  </tr><tr>
+    <td>ALTAIRCAM_FLAG_RAW8</td>
+    <td>ALTAIRCAM_PIXELFORMAT_RAW8 Pixel format, RAW 8 bits</td>
+  </tr><tr>
+    <td>ALTAIRCAM_FLAG_GMCY8</td>
+    <td>ALTAIRCAM_PIXELFORMAT_GMCY8 Pixel format, GMCY 8 bits</td>
+  </tr><tr>
+    <td>ALTAIRCAM_FLAG_GMCY12</td>
+    <td>ALTAIRCAM_PIXELFORMAT_GMCY12 Pixel format, GMCY 12 btis</td>
+  </tr><tr>
+    <td>ALTAIRCAM_FLAG_GLOBALSHUTTER</td>
+    <td>global shutter</td>
+  </tr><tr>
+    <td>ALTAIRCAM_FLAG_PRECISE_FRAMERATE</td>
+    <td>support precise framerate &amp; bandwidth, see <a href="#precise">ALTAIRCAM_OPTION_PRECISE_FRAMERATE</a> &amp; ALTAIRCAM_OPTION_BANDWIDTH</td>
+  </tr><tr>
+    <td>ALTAIRCAM_FLAG_HEAT</td>
+    <td>support heat to prevent fogging up, see <a href="#heat">ALTAIRCAM_OPTION_HEAT</a> &amp; <a href="#heatmax">ALTAIRCAM_OPTION_HEAT_MAX</a></td>
+  </tr><tr>
+    <td>ALTAIRCAM_FLAG_LOW_NOISE</td>
+    <td>support low noise mode, see <a href="#lownoise">ALTAIRCAM_OPTION_LOW_NOISE</a></td>
+  </tr><tr>
+    <td><a id="hwlevelrange">ALTAIRCAM_FLAG_LEVELRANGE_HARDWARE</a></td>
+    <td>hardware level range</td>
+  </tr><tr>
+    <td>ALTAIRCAM_FLAG_GIGE</td>
+    <td>1 Gigabit GigE</td>
+  </tr><tr>
+    <td>ALTAIRCAM_FLAG_10GIGE</td>
+    <td>10 Gigabit GigE</td>
+  </tr><tr>
+    <td>ALTAIRCAM_FLAG_5GIGE</td>
+    <td>5 Gigabit GigE</td>
+  </tr><tr>
+    <td>ALTAIRCAM_FLAG_25GIGE</td>
+    <td>2.5 Gigabit GigE</td>
+  </tr><tr>
+    <td>ALTAIRCAM_FLAG_CAMERALINK</td>
+    <td>camera link</td>
+  </tr><tr>
+    <td>ALTAIRCAM_FLAG_CXP</td>
+    <td>CXP: CoaXPress</td>
+  </tr><tr>
+    <td>ALTAIRCAM_FLAG_FILTERWHEEL</td>
+    <td>astro filter wheel</td>
+  </tr><tr>
+    <td>ALTAIRCAM_FLAG_AUTOFOCUSER</td>
+    <td>astro auto focuser</td>
+  </tr><tr>
+    <td>ALTAIRCAM_FLAG_LIGHTSOURCE</td>
+    <td>embedded light source</td>
+  </tr><tr>
+    <td>ALTAIRCAM_FLAG_LIGHT_SOURCE</td>
+    <td>stand alone light source</td>
+  </tr><tr>
+    <td>ALTAIRCAM_FLAG_GHOPTO</td>
+    <td>ghopto sensor</td>
+  </tr><tr>
+   <td width="8%">maxspeed</td>
+   <td colspan="2">Maximum speed level, same with Altaircam_get_MaxSpeed. The speed range is [0, maxspeed]. see Altaircam_put_Speed and Altaircam_get_Speed</td>
+   </tr><tr>
+   <td width="8%">preview</td>
+   <td colspan="2">Number of preview resolution. Same with Altaircam_get_ResolutionNumber</td>
+   </tr><tr>
+   <td width="8%">still</td>
+   <td colspan="2">Number of still resolution, zero means still capture is not supported. Same with Altaircam_get_StillResolutionNumber</td>
+   </tr><tr>
+   <td width="8%">ioctrol</td>
+   <td colspan="2">Number of input/output control</td>
+   </tr><tr>
+   <td width="8%">xpixsz<br/>ypixsz</td>
+   <td colspan="2">Physical pixel size in micrometer, see Altaircam_get_PixelSize</td>
+   </tr><tr>
+   <td width="8%">res</td>
+   <td colspan="2">Resolution, width and height</td>
+</tr></table></div>
+<p>(2) On the Android platform, if the camera cannot be enumerated, it is possible that NDK has been restricted from enumerating USB devices. See <a href="#androidopen">here</a>.</p>
+</li></ul><ul><li><h2><font color="#0000FF">Altaircam_HotPlug</font></h2>
+  <p><strong>Return value: </strong> NA</p>
+  <p><strong>Parameters:</strong></p>
+  <blockquote>
+    <p>PALTAIRCAM_HOTPLUG funHotPlug: callback function</p>
+    <blockquote><table width="100%" border="0" bgcolor="#B0D0B0">
+      <tr><td><div align="center">typedef void (*PALTAIRCAM_HOTPLUG)(void* ctxHotPlug);</div></td></tr>
+    </table></blockquote>
+    <p>void* ctxHotPlug: callback context</p>
+  </blockquote>
+  <p><strong>Remarks:</strong></p><blockquote>
+  <p>This function is only available on macOS, Linux. To process the device plug in / pull out:</p><ul>
+  <li><a id="hotplugnotify"><object>On Windows, please refer to the MSDN(<a href="https://learn.microsoft.com/en-us/windows/win32/devio/device-management" target="_blank">Device Management</a>, <a href="https://learn.microsoft.com/en-us/windows/win32/devio/detecting-media-insertion-or-removal" target="_blank">Detecting Media Insertion or Removal</a>, <a href="https://learn.microsoft.com/en-us/windows/win32/devio/processing-a-request-to-remove-a-device" target="_blank">Processing a Request to Remove a Device</a>).</object></a></li>
+  <li>On Android, please refer <a href="https://developer.android.com/guide/topics/connectivity/usb/host" target="_blank">here</a></li>
+  <li>On Linux/macOS, please call this function to register the callback function. When the device is inserted or pulled out, you will be notified by the callback funcion, and then call Altaircam_EnumV2(...) again to enum the cameras.</li>
+  <li>On macOS, IONotificationPortCreate series APIs can also be used as an alternative.</li>
+  <li>This function <strong>is not applicable to GigE devices</strong>. For notifications about GigE devices, please see <a href="#apigige">here</a>.</li>
+</ul></blockquote>
+</li></ul><ul><li><h2><font color="#0000FF"><a id="apigige">Altaircam_GigeEnable</a></font></h2>
+    <p><strong>Return value: </strong><a href="#hresult">HRESULT</a> type means success or failure</p>
+    <p><strong>Parameters:</strong></p>
+		<blockquote>
+			<p>PALTAIRCAM_HOTPLUG funHotPlug: callback function, used to notify GigE cameras online/offline. If online/offline notifications are not required, this callback function can be set to NULL.</p>
+			<p>void* ctxHotPlug: callback context</p>
+		</blockquote>
+    <p><strong>Remarks:</strong> Initialize support for GigE cameras, it only needs to be called once when the process starts.</p>
+</li></ul><ul><li><h2><font color="#0000FF"><a id="apiopen">Altaircam_Open</a></font></h2>
+  <p><strong>Return value: </strong> HAltaircam handle. Return NULL when fails (Such as the device has been pulled out).</p>
+  <p><strong>Parameters:</strong></p>
+  	<blockquote>
+  		<p><a href="#camidsn">camId</a>: Altaircam camera ID, enumerated by Altaircam_EnumV2. <strong>If camId is NULL, Altaircam_Open will open the first enumerated camera which connects to the computer. So, if we don't care about that multiple cameras connect to the computer simultaneously, Altaircam_EnumV2 is optional, we can simply use NULL as the parameter.</strong></p>
+  	</blockquote>
+  <p><strong>Remarks:</strong> open the camera instance.</p>
+  <p>(1) Supports attaching some additional parameters after camId parameter (<strong>Use semicolon (;) to split, case sensitive</strong>), such as:</p>
+    <blockquote><table width="100%" border="0" bgcolor="#B0D0B0">
+      <tr><td><div align="center">
+  Altaircam_Open(L"\\?\usb#vid_0547&amp;pid_1134#d&amp;397c94f3&amp;0&amp;3<strong>;registry=;wb=rgb</strong>")
+		</div></td>
+      </tr></table></blockquote>
+  <p>see table below:</p>
+  <div align="center"><table width="100%" border="1" cellpadding="0" cellspacing="0" bgcolor="#B0D0B0"><tr>
+        <td width="15%" rowspan="5"><a id="cfg">Camera Configuration</a><br/>(see sample <a href="#democfg">here</a>)</td>
+        <td width="85%" colspan="3">No parameter is required after camId parameter if automatic parameter saving or loading is not required.<br/>Attach parameters, the camera configuration are automatically loaded when the camera is opened, and is automatically saved when the camera is close.</td>
+      </tr><tr>
+        <td width="15%">;registry=xxxx\yyyy</td>
+        <td width="15%">Registry (Windows only)</td>
+		<td width="55%">Specify to use the relative path of the registry key HKEY_CURRENT_USER. Empty after “=” means that the default registry path will be used:<br/>
+        Software\XXX(CompanyName)\capi\YYY(Camera model name)</td>
+      </tr><tr>
+        <td>;ini=x:\yyyy\zzzz.ini</td>
+        <td>ini file</td>
+		<td>Use x:\yyyy\zzzz.ini as the file where camera parameters are saved to or load from. Complete directory must be specified and empty is not allowed. Please Make sure that the target directory exists and is readable and writeable</td>
+      </tr><tr>
+        <td>;json=x:\yyyy\zzzz.json</td>
+        <td>json file</td>
+		<td>Use x:\yyyy\zzzz.json as the file where camera parameters are saved to or load from. Complete directory must be specified and empty is not allowed. Please Make sure that the target directory exists and is readable and writeable</td>
+      </tr><tr>
+        <td>;eeprom=xxxx</td>
+        <td>EEPROM</td>
+		<td>Use EEPROM as the device where the camera parameters are saved to or load from. xxxx is the starting address in EEPROM and empty means the starting address is 0</td>
+      </tr><tr>
+        <td><a id="wbmode">White Balance Mode</a></td>
+        <td>;wb=temptint or rgb</td>
+        <td colspan="2">White Balance use Temp/Tint mode or RGB Gain mode, see <a href="#wb">here</a><br/>Default: Temp/Tint</td>
+      </tr><tr>
+        <td>USB Block Size</td>
+        <td>;usbblocksize=xxx</td>
+        <td colspan="2">Percentage, range: 10~1000, means 10%~1000%</td>
+      </tr><tr>
+      <td>Zerocopy on linux platform</td>
+      <td>;zerocopy=1 or 0</td>
+      <td colspan="2">Helps to reduce memory copy and improve efficiency. Requires kernel version &gt;= 4.6 and hardware platform support.<br/>
+      If the image is wrong, this indicates that the hardware platform does not support this feature, please disable it.<br/>
+      Disabled by default on Android or ARM, enabled on non-Android x86/x64</td></tr>
+</table></div>
+  <p>2. <a id="androidopen">Android</a></p>
+  <p>(a) If the NDK has been granted permission to enumerate the usb device, the same as the normal process, there is no difference.</p>
+  <p>(b) If the NDK has NOT been granted permission to enumerate the usb device, so, we can only get device permissions on the Java side, and then transfer the file descriptor to Altaircam_Open. And then, there is no difference after getting the HAltaircam handle. See below:</p>
+<table width="100%" border="0" bgcolor="#B0D0B0"><tr><td><pre>
+usbManager = (UsbManager)getApplicationContext().getSystemService(Context.USB_SERVICE);
+HashMap&lt;String, UsbDevice&gt; deviceList = usbManager.getDeviceList();
+for (UsbDevice usbDevice : deviceList.values()) {
+    ModelV2 model = altaircam.get_Model((short)usbDevice.getVendorId(), (short)usbDevice.getProductId()); //Get the camera model by VID/PID, return null for non-supported devices
+    if (model != null) {
+        usbManager.requestPermission(usbDevice, mPermissionIntent);
+        UsbDeviceConnection usbDeviceConnection = usbManager.openDevice(camDevice);
+        if (usbDeviceConnection != null) {
+            int fileDescriptor = usbDeviceConnection.getFileDescriptor();                               //Get the native FileDescriptor
+            altaircam cam = altaircam.Open(String.format("fd-%d-%04x-%04x", fileDescriptor, usbDevice.getVendorId(), usbDevice.getProductId())); //Open the camera
+            usbDeviceConnection.close(); //Java side usb connection is no longer needed and is strongly recommended to be closed explicitly and immediately
+            if (cam != null) {
+                ... //From this point we can regularly use the altaircam object as usual
+            }
+        }
+    }
+}</pre></td></tr></table>
+<p>3. Altaircam_Open/Close, Start/Stop are relatively heavyweight calls, <strong>frequent operation is not recommended unless necessary</strong>.</p>
+</li></ul><ul><li><h2><font color="#0000FF">Altaircam_Close</font></h2>
+    <p><strong>Return value: </strong> void</p>
+    <p><strong>Parameters:</strong></p>
+		<blockquote>
+			<p>HAltaircam h: camera handle</p>
+		</blockquote>
+    <p><strong>Remarks:</strong> close the camera. After the handle is closed, never use the HAltaircam handle any more.</p>
+</li></ul><ul><li><h2><font color="#0000FF">Altaircam_StartPullModeWithWndMsg<br/>Altaircam_StartPullModeWithCallback</font></h2>
+    <p><strong>Return value: </strong><a href="#hresult">HRESULT</a> type means success or failure</p>
+    <p><strong>Parameters:</strong></p>
+    <blockquote>
+      <p>HAltaircam h: camera handle</p>
+      <p>HWND hWnd: event occurs, message will be posted in this window</p>
+      <p>UINT nMsg: Windows custom message type. Its WPARAM parameter means event type ALTAIRCAM_EVENT_xxxx, LPARAM is useless (always zero)</p>
+      <p>PALTAIRCAM_EVENT_CALLBACK funEvent, void* ctxEvent: callback function specified by user's application and callback context parameter.</p>
+        <table width="100%" border="0"><tr>
+            <td bgcolor="#B0D0B0"><div align="center">typedef void (*PALTAIRCAM_EVENT_CALLBACK)(unsigned nEvent, void* ctxEvent);</div></td>
+          </tr></table>
+		<p>see <a href="#callback">here</a>.</p>
+      </blockquote>
+    <p><strong>Remarks:</strong> Obviously, Altaircam_StartPullModeWithWndMsg is only supported in Windows OS.</p>
+</li></ul><ul><li><h2><font color="#0000FF"><a id="infov2">Altaircam_PullImageV4<br/>Altaircam_WaitImageV4<br/>Altaircam_PullImageV3<br/>Altaircam_WaitImageV3<br/>Altaircam_PullImageV2<br/>Altaircam_PullStillImageV2<br/>Altaircam_PullImageWithRowPitchV2<br/>Altaircam_PullStillImageWithRowPitchV2</a><br/>
+			Altaircam_PullImage<br/>Altaircam_PullStillImage<br/><a id="rowpitch1">Altaircam_PullImageWithRowPitch</a><br/><a id="rowpitch2">Altaircam_PullStillImageWithRowPitch</a></font></h2>
+      <p><strong>Return value: </strong><a href="#hresult">HRESULT</a> type means success or failure. <strong>Return E_PENDING when there isn't image ready for pull</strong>.</p>
+      <p><strong>Parameters:</strong></p>
+      <blockquote><p>HAltaircam h: camera handle</p>
+	  <p>nWaitMS: The timeout interval, in milliseconds. If a non-zero value is specified, the function either successfully fetches the image or waits for a timeout. If nWaitMS is zero, the function does not wait when there are no images to fetch; It always returns immediately; this is equal to Altaircam_PullImageV4(V3).</p>
+    <p>void* pImageData: Data buffer. Users have to make sure that the data buffer capacity is enough to save the image data, data buffer capacity must &gt;= rowPitch * nHeight.</p>
+    <p>int bStill: to pull still image, set to 1, otherwise 0</p>
+    <p>int bits: 24, 32, 48, 8, 16, 64, means RGB24, RGB32, RGB48, 8 bits grey, 16 bits grey or RGB64 images. bits = 0 means using default bits base on <a href="#rgb">ALTAIRCAM_OPTION_RGB</a>. This parameter is ignored in RAW mode.</p>
+    <p>int rowPitch: the distance from one row to the next row, =0 means using the default row pitch, =-1 means minimum row pitch (zero padding)</p>
+    <p>unsigned* pnWidth, unsigned* pnHeight: out parameter. width and height of image.</p>
+	<p>AltaircamFrameInfoV4/V3/V2* pInfo: out parameter, frame info:</p>
+	<table width="100%" border="0" bgcolor="#B0D0B0"><tr><td><pre>
+#define ALTAIRCAM_FRAMEINFO_FLAG_SEQ                0x00000001 /* frame sequence number */
+#define ALTAIRCAM_FRAMEINFO_FLAG_TIMESTAMP          0x00000002 /* timestamp */
+#define ALTAIRCAM_FRAMEINFO_FLAG_EXPOTIME           0x00000004 /* exposure time */
+#define ALTAIRCAM_FRAMEINFO_FLAG_EXPOGAIN           0x00000008 /* exposure gain */
+#define ALTAIRCAM_FRAMEINFO_FLAG_BLACKLEVEL         0x00000010 /* black level */
+#define ALTAIRCAM_FRAMEINFO_FLAG_SHUTTERSEQ         0x00000020 /* sequence shutter counter */
+#define ALTAIRCAM_FRAMEINFO_FLAG_GPS                0x00000040 /* GPS */
+#define ALTAIRCAM_FRAMEINFO_FLAG_AUTOFOCUS          0x00000080 /* auto focus: uLum &amp; uFV */
+#define ALTAIRCAM_FRAMEINFO_FLAG_COUNT              0x00000100 /* timecount, framecount, tricount */
+#define ALTAIRCAM_FRAMEINFO_FLAG_MECHANICALSHUTTER  0x00000200 /* Mechanical shutter: closed */
+#define ALTAIRCAM_FRAMEINFO_FLAG_STILL              0x00008000 /* still image */
+
+typedef struct {
+    unsigned            width;      /* image width, always available */
+    unsigned            height;     /* image height, always available */
+    unsigned            flag;       /* ALTAIRCAM_FRAMEINFO_FLAG_xxxx, the flag is bit set, which means the corresponding value is valid, this depends on camera model */
+    unsigned            seq;        /* frame sequence number */
+    unsigned long long  timestamp;  /* microsecond */
+    unsigned            shutterseq; /* sequence shutter counter */
+    unsigned            expotime;   /* exposure time */
+    unsigned short      expogain;   /* exposure gain */
+    unsigned short      blacklevel; /* black level */
+} AltaircamFrameInfoV3;
+
+typedef struct {
+    unsigned long long utcstart;    /* exposure start time: nanosecond since epoch (00:00:00 UTC on Thursday, 1 January 1970, see https://en.wikipedia.org/wiki/Unix_time) */
+    unsigned long long utcend;      /* exposure end time */
+    int                longitude;   /* millionth of a degree, 0.000001 degree */
+    int                latitude;
+    int                altitude;    /* millimeter */
+    unsigned short     satellite;   /* number of satellite */
+    unsigned short     reserved;    /* not used */
+} AltaircamGps;
+
+typedef struct {
+    AltaircamFrameInfoV3 v3;
+    unsigned reserved; /* not used */
+    unsigned uLum;
+    unsigned long long uFV;
+    unsigned long long timecount;
+    unsigned framecount, tricount;
+    AltaircamGps gps;
+} AltaircamFrameInfoV4;
+</pre></td></tr></table>
+<p>Note: Except that the image width and height are always valid, everything else depends on whether the underlying hardware of the camera model supports it. Determine whether the corresponding value is valid by testing whether the corresponding flag bit is set.</p>
+</blockquote><p><strong>Remarks:</strong> when pImageData is NULL, while pInfo or pnWidth, pnHeight are not NULL, you can "peek" the meta data of images such as width and height.</p>
+  <blockquote><p>(a) When bits and ALTAIRCAM_OPTION_RGB are inconsistent, format conversion will have to be performed, resulting in loss of efficiency. See the following bits and ALTAIRCAM_OPTION_RGB correspondence table:</p>
+  <div align="center"><table width="100%" border="1" cellpadding="0" cellspacing="0" bgcolor="#B0D0B0">
+    <tr><td width="34%">ALTAIRCAM_OPTION_RGB</td>
+    <td width="11%">0 (RGB24)</td>
+    <td width="11%">1 (RGB48)</td>
+    <td width="11%">2 (RGB32)</td>
+    <td width="11%">3 (Grey8)</td>
+    <td width="11%">4 (Grey16)</td>
+    <td width="11%">5 (RGB64)</td>
+    </tr><tr><td>bits = 0</td><td>24</td><td>48</td><td>32</td><td>8</td><td>16</td><td>64</td></tr>
+    <tr><td>bits = 24</td><td>24</td><td>NA</td><td>Convert to 24</td><td>Convert to 24</td><td>NA</td><td>NA</td></tr>
+    <tr><td>bits = 32</td><td>Convert to 32</td><td>NA</td><td>32</td><td>Convert to 32</td><td>NA</td><td>NA</td></tr>
+    <tr><td>bits = 48</td><td>NA</td><td>48</td><td>NA</td><td>NA</td><td>Convert to 48</td><td>Convert to 48</td></tr>
+    <tr><td>bits = 8</td><td>Convert to 8</td><td>NA</td><td>Convert to 8</td><td>8</td><td>NA</td><td>NA</td></tr>
+    <tr><td>bits = 16</td><td>NA</td><td>Convert to 16</td><td>NA</td><td>NA</td><td>16</td><td>Convert to 16</td></tr>
+    <tr><td>bits = 64</td><td>NA</td><td>Convert to 64</td><td>NA</td><td>NA</td><td>Convert to 64</td><td>64</td></tr>
+    </table></div>
+  <p>(b) Please ensure that the pImageData buffer is large enough to hold the entire frame data, see table below:</p>
+  <div align="center"><table width="100%" border="1" cellpadding="0" cellspacing="0" bgcolor="#B0D0B0"><tr>
+        <td colspan="2">Format</td>
+        <td>=0 means Default Row Pitch</td>
+        <td>=-1 means Minimum Row Pitch (zero paddding)</td>
+      </tr><tr>
+        <td width="10%" rowspan="6">RGB</td>
+        <td width="25%">RGB24</td>
+        <td width="35%">TDIBWIDTHBYTES(24 * Width)</td>
+        <td width="30%">Width * 3</td>
+      </tr><tr>
+        <td>RGB32</td>
+        <td>Width * 4</td>
+		<td>Width * 4</td>
+      </tr><tr>
+        <td>RGB48</td>
+        <td>TDIBWIDTHBYTES(48 * Width)</td>
+        <td>Width * 6</td>
+      </tr><tr>
+        <td>GREY8 grey image</td>
+        <td>TDIBWIDTHBYTES(8 * Width)</td>
+        <td>Width</td>
+      </tr><tr>
+        <td>GREY16 grey image</td>
+        <td>TDIBWIDTHBYTES(16 * Width)</td>
+        <td>Width * 2</td>
+      </tr><tr>
+        <td>RGB64</td>
+        <td>Width * 8</td>
+        <td>Width * 8</td>
+      </tr><tr>
+        <td rowspan="2">RAW</td>
+        <td>8bits Mode</td>
+        <td>Width</td>
+        <td>Width</td>
+      </tr><tr>
+        <td>10bits, 12bits, 14bits, 16bits Mode</td>
+        <td>Width * 2</td>
+        <td>Width * 2</td>
+      </tr></table></div><br/>
+<div align="center"><table width="100%" border="0" cellpadding="0" cellspacing="0" bgcolor="#B0D0B0">
+  <tr><td>#ifndef TDIBWIDTHBYTES<br/>
+#define TDIBWIDTHBYTES(bits)&nbsp;&nbsp;&nbsp;&nbsp;((unsigned)(((bits) + 31) &amp; (~31)) / 8)<br/>
+#endif<br/>
+</td></tr></table></div></blockquote>
+</li></ul><ul><li><h2><font color="#0000FF">Altaircam_StartPushModeV4<br/>Altaircam_StartPushModeV3</font></h2>
+    <p><strong>Return value: </strong><a href="#hresult">HRESULT</a> type means success or failure</p>
+    <p><strong>Parameters:</strong></p>
+    <blockquote>
+      <p>HAltaircam h: camera handle.</p>
+      <p>funData, void* ctxData: the callback function and callback context parameters that are specified by the user's program. Altaircam.dll gets image data from the camera, then calls back this function.</p>
+    </blockquote>
+  <blockquote>
+    <table width="100%" border="0" bgcolor="#B0D0B0">
+      <tr><td>typedef void (*PALTAIRCAM_DATA_CALLBACK_V4)(const void* pData, const AltaircamFrameInfoV3* pInfo, int bSnap, void* ctxData);</td></tr>
+	  <tr><td>typedef void (*PALTAIRCAM_DATA_CALLBACK_V3)(const void* pData, const AltaircamFrameInfoV2* pInfo, int bSnap, void* ctxData);</td></tr>
+    </table>
+	<p>see <a href="#callback">here</a>.</p>
+  </blockquote><blockquote>
+    <p align="left">when calls back, if Parameter pData == NULL, then internal error occurs (eg: the camera is pulled out suddenly).<br/>
+      The row pitch of pData is always the default value.<br/>
+      For parameter int bSnap, TRUE means still image snap by Altaircam_Snap or Altaircam_SnapN function, FALSE means ordinary previewed pictures / videos.<br/>
+  </p></blockquote>
+  <p><strong>Remarks:</strong> start camera instance.</p>
+</li></ul><ul><li><h2><font color="#0000FF">Altaircam_Stop</font></h2>
+    <p><strong>Return value: </strong><a href="#hresult">HRESULT</a> type means success or failure</p>
+    <p><strong>Parameters:</strong></p>
+    	<blockquote><p>HAltaircam handle</p></blockquote>
+    <p><strong>Remarks:</strong> stop the camera instance. After stopped, it can be restart again. For example, switching the video resolution:   </p>
+    <blockquote>
+      <p>Step 1: call Altaircam_Stop to stop</p>
+      <p>Step 2: call Altaircam_put_Size or Altaircam_put_eSize to set the new resolution</p>
+      <p>Step 3: call Altaircam_StartPullModeWithWndMsg or Altaircam_StartPullModeWithCallback or Altaircam_StartPushModeV4/V3 to restart</p>
+    </blockquote>
+</li></ul><ul><li><h2><font color="#0000FF">Altaircam_Pause</font></h2>
+    <p><strong>Return value: </strong><a href="#hresult">HRESULT</a> type means success or failure</p>
+    <p><strong>Parameters:</strong></p>
+    	<blockquote>
+    		<p>HAltaircam h: camera handle</p>
+			<p>int bPause: 1 =&gt; pause, 0 =&gt; continue</p>
+    	</blockquote>
+    <p><strong>Remarks:</strong> temporarily pause the video stream</p>
+</li></ul><ul><li><h2><font color="#0000FF">Altaircam_SnapN<br/>Altaircam_SnapR<br/>Altaircam_Snap</font></h2>
+  <p><strong>Return value: </strong><a href="#hresult">HRESULT</a> type means success or failure</p>
+  <p><strong>Parameters:</strong></p>
+  <blockquote>
+    <p>HAltaircam h: camera handle</p>
+    <p>unsigned nResolutionIndex: resolution index. 0xffffffff means use the cureent preview resolution</p>
+	<p><a id="snapn">unsigned nNum: the number to be snapped.</a></p>
+  </blockquote><p><strong>Remarks:</strong> snap 'still' image, please see <a href="#stillcapture">here</a>. When snap successfully:</p>
+  <blockquote><blockquote>
+  <p>a) If we use Pull Mode, it will be notified by ALTAIRCAM_EVENT_STILLIMAGE.</p>
+  <p>b) If we use Push Mode, the image will be returned by callback function PALTAIRCAM_DATA_CALLBACK_V4/V3 with the parameter int bSnap is TRUE.</p>
+	</blockquote>
+    <p>Most cameras can snap still image with different resolutions under continuous preview. For example, UCMOS03100KPA's previewed resolution is 1024*768, if we call Altaircam_Snap(h, 0), we get so called "still image" with 2048*1536 resolution.<br/>
+    Some cameras hasn't this ability, so nResolutionIndex must be equal the preview resolution which is set by Altaircam_put_Size, or Altaircam_put_eSize.<br/>
+    Whether it supports "still snap" or not, see "still" domain in AltaircamModelV2.</p>
+    <p>Altaircam_SnapR is used to snap "RAW" still image, bypass the hardware ISP if any.</p>
+	<p>Altaircam_Snap(h, index) == Altaircam_SnapN(h, index, 1)</p>
+  </blockquote>
+</li></ul><ul><li><h2><font color="#0000FF">Altaircam_Trigger</font></h2>
+  <p><strong>Return value: </strong><a href="#hresult">HRESULT</a> type means success or failure.</p>
+  <p><strong>Parameters:</strong></p>
+  <blockquote>
+    <p>HAltaircam h: camera handle</p>
+    <p>unsigned short nNumber: 0xffff(trigger continuously), 0(stop / cancel trigger), others(number of images to be triggered)</p>
+  </blockquote>
+  <p><strong>Remarks:</strong> in trigger mode, call this function to trigger an image:</p><blockquote>
+  <p>a) If we use Pull Mode, it will be notified by ALTAIRCAM_EVENT_IMAGE.</p>
+  <p>b) If we use Push Mode, the image will be returned by callback function PALTAIRCAM_DATA_CALLBACK_V4/V3 with the parameter int bSnap is FALSE.</p>
+  </blockquote>
+</li></ul><ul><li><h2><font color="#0000FF">Altaircam_TriggerSyncV4<br/>Altaircam_TriggerSync</font></h2>
+  <p><strong>Return value: </strong><a href="#hresult">HRESULT</a> type means success or failure.</p>
+  <p><strong>Parameters:</strong></p>
+  <blockquote>
+    <p>HAltaircam h: camera handle</p>
+	<p>unsigned nWaitMS: The timeout interval, in milliseconds. If nWaitMS is zero, it means using the default value (exposure time * 102% + 4000 milliseconds), 0xffffffff means waiting forever, and other values represent the specific number of milliseconds.</p>
+<p>void* pImageData：Data buffer. Users have to make sure that the data buffer capacity is enough to save the image data, data buffer capacity must &gt;= rowPitch * nHeight.</p>
+    <p>int bits: 24, 32, 48, 8, 16, 64, means RGB24, RGB32, RGB48, 8 bits grey, 16 bits grey or RGB64 images. bits = 0 means using default bits base on <a href="#rgb">ALTAIRCAM_OPTION_RGB</a>. This parameter is ignored in RAW mode.</p>
+    <p>int rowPitch: the distance from one row to the next row, =0 means using the default row pitch, =-1 means minimum row pitch (zero padding)</p>
+	<p>AltaircamFrameInfoV4/V3* pInfo: out parameter, frame info</p>
+    </blockquote>
+  <p><strong>Remarks: </strong>In trigger mode, call this function for a <strong>single</strong> software trigger and wait for the image to arrive.</p>
+</li></ul><ul><li><h2><font color="#0000FF">Altaircam_put_Size<br/>Altaircam_get_Size<br/>Altaircam_put_eSize<br/>Altaircam_get_eSize<br/>Altaircam_get_FinalSize</font></h2>
+    <p><strong>Return value: </strong><a href="#hresult">HRESULT</a> type means success or failure</p>
+    <p><strong>Parameters:</strong></p>
+    <blockquote>
+      <p>HAltaircam h: camera handle</p>
+      <p>unsigned nResolutionIndex: current/present resolution index</p>
+      <p>int nWidth, int nHeight: width and height of current resolution index</p>
+    </blockquote>
+  <p><strong>Remarks:</strong> set/get current resolution</p>
+        <blockquote>
+          <p align="left">Set resolution while camera is NOT running<br/>
+            There are two ways to set current resolution: one is by resolution index, the other by width/height. Both ways are equivalent. For example, UCMOS03100KPA supports the following three kinds of resolution: <br/>
+            &nbsp;&nbsp;&nbsp;&nbsp;Index 0: 2048, 1536<br/>
+            &nbsp;&nbsp;&nbsp;&nbsp;Index 1: 1024, 768<br/>
+            &nbsp;&nbsp;&nbsp;&nbsp;Index 2: 680, 510<br/>
+            So Altaircam_put_Size(h, 1024, 768) is as effective as Altaircam_put_eSize(h, 1)</p>
+			<p align="left">Altaircam_get_FinalSize gets the <strong>final</strong> width and height of the image (after ROI, Binning, rotation, etc.)</p>
+        </blockquote>
+</li></ul><ul><li><h2><a id="roi"><font color="#0000FF">Altaircam_put_Roi<br/>Altaircam_get_Roi</font></a></h2>
+    <p><strong>Return value: </strong><a href="#hresult">HRESULT</a> type means success or failure.</p>
+    <p><strong>Parameters:</strong></p>
+    <blockquote>
+      <p>HAltaircam h: camera handle</p>
+      <p>unsigned xOffset: x offset, must be even number</p>
+      <p>unsigned yOffset: y offset, must be even number</p>
+      <p>unsigned xWidth: width, must be even number and must not be less than 16</p>
+      <p>unsigned yHeight: height, must be even number and must not be less than 16</p>
+    </blockquote>
+  <p><strong>Remarks:</strong> set/get the ROI. Altaircam_put_Roi(h, 0, 0, 0, 0) means to clear the ROI and restore the original size.</p>
+  <blockquote>
+	<p><strong>Important: It is forbidden to call Altaircam_put_Roi in the callback context of PALTAIRCAM_EVENT_CALLBACK and PALTAIRCAM_DATA_CALLBACK_V4/V3, the return value is E_WRONG_THREAD.</strong></p>
+  	<p><strong>Pay attention to that the coordinate is always relative to the original resolution</strong>, see <a href="#cord">here</a>.</p>
+  </blockquote>
+</li></ul><ul><li><h2><font color="#0000FF">Altaircam_get_ResolutionNumber<br/>Altaircam_get_Resolution<br/>Altaircam_get_ResolutionRatio</font></h2>
+    <p><strong>Return value: </strong><a href="#hresult">HRESULT</a> type means success or failure</p>
+    <p><strong>Parameters:</strong></p>
+    <blockquote>
+      <p>HAltaircam h: camera handle</p>
+      <p>unsigned nResolutionIndex: resolution index</p>
+      <p>int* pWidth, int* pHeight: width/height</p>
+    </blockquote>
+    <p><strong>Remarks:</strong> Altaircam_get_ResolutionNumber means the number of resolution supported. Take UCMOS03100KPA as an example, if we call the function Altaircam_get_ResolutionNumber and get "3", which means it can support three kinds of resolution. Altaircam_get_Resolution gets the width/height of each resolution.</p>
+  <blockquote>
+    <p align="left">These parameters have also been contained in AltaircamModelV2.</p>
+	<p align="left">Altaircam_get_ResolutionRatio gets the Binning number of the resolution, expressed as a fraction, such as 1/1, 1/2, 1/3, etc.</p>	
+  </blockquote>
+</li></ul><ul><li><h2><font color="#0000FF">Altaircam_get_RawFormat</font></h2>
+      <p><strong>Return value: </strong><a href="#hresult">HRESULT</a> type means success or failure</p>
+      <p><strong>Parameters:</strong></p>
+  <blockquote>
+    <p>HAltaircam h: camera handle</p>
+    <p>unsigned* pFourCC: One of 4 Bayer pixel arrangement(MAKEFOURCC('G', 'B', 'R', 'G'), MAKEFOURCC('R', 'G', 'G', 'B'), MAKEFOURCC('B', 'G', 'G', 'R'), MAKEFOURCC('G', 'R', 'B', 'G'), see <a href="http://www.siliconimaging.com/RGB%20Bayer.htm" target="_blank">here</a>). <strong>Please note that the Y-axis direction of the coordinate system used by different software to define Bayer may be different (Y-axis upward or downward), so some mapping may be required during interoperation. Like the same pixel arrangement, Bayer is GRBG when the Y-axis is downward, and BGGR when the Y-axis is upward.</strong></p>
+    <p>unsigned* pBitsPerPixel: bitdepth, such as 8, 10, 12, 14, 16</p>
+<div align="center"><table width="100%" border="0" cellpadding="0" cellspacing="0" bgcolor="#B0D0B0">
+  <tr><td>#ifndef MAKEFOURCC<br/>
+#define MAKEFOURCC(a, b, c, d) ((unsigned)(unsigned char)(a) | ((unsigned)(unsigned char)(b) &lt;&lt; 8) | ((unsigned)(unsigned char)(c) &lt;&lt; 16) | ((unsigned)(unsigned char)(d) &lt;&lt; 24))<br/>
+#endif<br/></td>
+</tr></table></div><br/></blockquote>
+</li></ul><ul><li><h2><font color="#0000FF">Altaircam_get_PixelFormatSupport</font></h2>
+      <p><strong>Return value: </strong><a href="#hresult">HRESULT</a> type means success or failure</p>
+      <p><strong>Parameters:</strong></p>
+  <blockquote>
+    <p>HAltaircam h: camera handle</p>
+    <p>char cmd:</p><blockquote>
+		-1: query the number<br/>
+		0~number: query the nth pixel format</blockquote>
+    <p>int* pixelFormat: output, ALTAIRCAM_PIXELFORMAT_xxxx, see <a href="#pflist">here</a></p>
+  </blockquote>
+</li></ul><ul><li><h2><font color="#0000FF">Altaircam_get_PixelFormatName</font></h2>
+      <p><strong>Return value:</strong> name of pixel format, such as "RAW10", "HDR12HL", etc</p>
+      <p><strong>Parameters:</strong></p>
+  <blockquote>
+    <p>int pixelFormat: ALTAIRCAM_PIXELFORMAT_xxxx, see <a href="#pflist">here</a></p>
+  </blockquote>
+</li></ul><ul><li><h2><font color="#0000FF">Altaircam_put_Option<br/>Altaircam_get_Option</font></h2>
+      <p><strong>Return value: </strong><a href="#hresult">HRESULT</a> type means success or failure</p>
+      <p><strong>Parameters:</strong></p>
+  <blockquote>
+    <p>HAltaircam h: camera handle</p>
+    <p>unsigned iOption: see table below</p>
+    <p>int iValue: see table below</p>
+  <div align="center"><table width="100%" border="1" cellpadding="0" cellspacing="0" bgcolor="#B0D0B0"><tr>
+    	<td width="26%">Option</td><td width="%4">Read<br/>Write</td><td width="46%">Description</td><td width="4%">Default</td>
+    	<td width="20%">Can be changed when camera is running?<br/>(Before Altaircam_StartXXXX or after Altaircam_Stop)</td>
+	</tr><tr>
+        <td><a id="rawo">ALTAIRCAM_OPTION_RAW</a></td><td>RW</td>
+        <td>0 means RGB mode.<br/>1 means RAW mode, read the CMOS or CCD raw data.</td>
+        <td>0</td>
+        <td><b>No</b><br/>(The return value is E_UNEXPECTED when set this option while camera is running)</td>
+      </tr><tr>
+        <td>ALTAIRCAM_OPTION_ISP</td><td>RW</td>
+        <td>Enable hardware ISP:<br/>0 => auto (disable in RAW mode, otherwise enable)<br/>1 => enable<br/>-1 => disable</td>
+        <td>0(Auto)</td>
+        <td><b>No</b><br/>(The return value is E_UNEXPECTED when set this option while camera is running)</td>
+      </tr><tr>
+      	<td>ALTAIRCAM_OPTION_BITDEPTH</td><td>RW</td>
+      	<td>Some cameras support the bitdepth which is more than 8 such as 10, 12, 14, 16.<br/>
+      	  0 = use 8 bitdepth.<br/>1 = use the maximum bitdepth of this camera.</td>
+      	<td>Model Specific</td>
+      	<td>Yes.<br/>But not recommended to modify too frequently while camera is running, it's relatively heavy operation.</td>
+      </tr><tr>
+      	<td>ALTAIRCAM_OPTION_TRIGGER</td><td>RW</td>
+      	<td>0 = video mode<br/>
+      	  1 = software or simulated trigger mode<br/>
+      	  2 = external trigger mode<br/>
+		  <a id="mix">3 = external + software trigger</a></td>
+      <td>0</td><td>Yes</td>
+      </tr><tr>
+      	<td><a id="rgb">ALTAIRCAM_OPTION_RGB</a></td><td>RW</td>
+      	<td>0 = RGB24<br/>
+			1 = RGB48 format when bitdepth &gt; 8<br/>
+			2 = RGB32<br/>
+			3 = 8 bits grey (only for mono camera)<br/>
+			4 = 16 bits grey (only for mono camera and bitdepth &gt; 8)<br/>
+            5 = RGB64 format when bitdepth &gt; 8</td>
+      	<td>0</td>
+      	<td><b>No</b><br/>(The return value is E_UNEXPECTED when set this option while camera is running)</td>
+      </tr><tr>
+      	<td><a id="bgr">ALTAIRCAM_OPTION_BYTEORDER</a></td><td>RW</td>
+      	<td>Byte order:<br/>1: BGR<br/>0: RGB</td>
+      	<td>Win: 1<br/>Linux/MacOS/Android: 0</td>
+      	<td>Yes.<br/>But not recommended to modify too frequently while camera is running, it's relatively heavy operation.</td>
+      </tr><tr>
+      	<td><a id="upsidedown">ALTAIRCAM_OPTION_UPSIDE_DOWN</a></td><td>RW</td>
+      	<td>Upside down:<br/>1: yes<br/>0: no<br/>
+			Please distinguish it from Altaircam_put_VFlip, which requires the CPU to perform data moving work on each frame of data</td>
+      	<td>Win: 1<br/>Linux/MacOS/Android: 0</td>
+      	<td><b>No</b><br/>(The return value is E_UNEXPECTED when set this option while camera is running)</td>
+      </tr><tr>
+      	<td>ALTAIRCAM_OPTION_ZERO_PADDING</td><td>RW</td>
+      	<td>Zero padding method when bitdepth is greater than 8 and less than 16:<br/>
+		0: high-odrder<br/>
+		1: low-order</td>
+      	<td>0</td>
+      	<td>Yes</td>
+      </tr><tr>
+      	<td>ALTAIRCAM_OPTION_FAN</td><td>RW</td>
+      	<td>Some cameras support the cooling fan.<br/>
+      	  0 = turn off the cooling fan<br/>[1, max] = fan speed<br/>
+		  set to "-1" means to use default fan speed</td>
+      <td>Model Specific</td><td>Yes</td>
+      </tr><tr>
+      	<td>ALTAIRCAM_OPTION_TEC</td><td>RW</td>
+      	<td>Some cameras support to turn on or off the thermoelectric cooler.<br/>
+      	  0 = turn off the thermoelectric cooler<br/>1 = turn on the thermoelectric cooler</td>
+      	<td>1</td><td>Yes</td>
+      </tr><tr>
+      	<td>ALTAIRCAM_OPTION_TECTARGET</td><td>RW</td>
+      	<td>get or set the target temperature of the thermoelectric cooler, in 0.1℃. For example, 125 means 12.5℃, -35 means -3.5℃.<br/>
+		Set the target temperature to "-2730" or below means using the default for that model.</td>
+      	<td>Model Specific</td>
+      	<td>Yes</td>
+      </tr><tr>
+      	<td>ALTAIRCAM_OPTION_TECTARGET_RANGE</td><td>RO</td>
+      	<td>get the range of target temperature of the thermoelectric cooler, in 0.1℃. For example, 125 means 12.5℃, -35 means -3.5℃.<br/>
+		min(low 16 bits) = (short)(val &amp; 0xffff)<br/>max(high 16 bits) = (short)((val >> 16) &amp; 0xffff)</td>
+      	<td>Model Specific</td>
+      	<td>Yes</td>
+      </tr><tr>
+      	<td><a id="aepolicy">ALTAIRCAM_OPTION_AUTOEXP_POLICY</a></td><td>RW</td>
+      	<td>Auto Exposure Policy:<br/>0: Exposure Only<br/>1: Exposure Preferred<br/>2: Gain Only<br/>3: Gain Preferred</td>
+      	<td>1</td><td>Yes</td>
+      </tr><tr>
+      	<td>ALTAIRCAM_OPTION_AUTOEXP_THRESHOLD</td><td>RW</td>
+      	<td>threshold of auto exposure, range: [2~15]</td>
+      	<td>5</td><td>Yes</td>
+      </tr><tr>
+      	<td>ALTAIRCAM_OPTION_FRAMERATE</td><td>RW</td>
+      	<td>limit the frame rate.<br/>frame rate control is disabled automatically in trigger mode.</td>
+      	<td>0<br/>(means no limit)</td>
+      	<td><b>No</b><br/>(The return value is E_UNEXPECTED when set this option while camera is running)</td>
+      </tr><tr>
+      	<td><a id="blacklevel">ALTAIRCAM_OPTION_BLACKLEVEL</a></td><td>RW</td>
+      	<td>Black Level<br/>
+      			Always return E_NOTIMPL for camera that don't support black level.</td>
+      	<td>0</td><td>Yes</td>
+      </tr><tr>
+      	<td>ALTAIRCAM_OPTION_MULTITHREAD</td><td>RW</td>
+      	<td>multithread image processing</td>
+      	<td>1</td>
+      	<td><b>No</b><br/>(The return value is E_UNEXPECTED when set this option while camera is running)</td>
+      </tr><tr>
+      	<td><a id="binning">ALTAIRCAM_OPTION_BINNING</a></td><td>RW</td>
+      	<td>digital binning:<br/><br/>
+					0x01 (no binning)<br/><br/>
+                    n: (saturating add, n*n), 0x02(2*2), 0x03(3*3), 0x04(4*4), 0x05(5*5), 0x06(6*6), 0x07(7*7), 0x08(8*8). The Bitdepth of the data remains unchanged.<br/><br/>
+                    0x40 | n: (unsaturated add, n*n, works only in <a href="#rawo">RAW</a> mode), 0x42(2*2), 0x43(3*3), 0x44(4*4), 0x45(5*5), 0x46(6*6), 0x47(7*7), 0x48(8*8). The Bitdepth of the data is increased. For example, the original data with bitdepth of 12 will increase the bitdepth by 2 bits and become 14 after 2*2 binning.<br/><br/>
+                    0x80 | n: (average, n*n), 0x82(2*2), 0x83(3*3), 0x84(4*4), 0x85(5*5), 0x86(6*6), 0x87(7*7), 0x88(8*8). The Bitdepth of the data remains unchanged.<br/><br/>
+                    The final image size is rounded down to an even number, such as 640/3 to get 212</td>
+      	<td>1</td><td>Yes</td>
+      </tr><tr>
+      	<td><a id="rotate">ALTAIRCAM_OPTION_ROTATE</a></td><td>RW</td>
+      	<td>rotate clockwise: 0, 90, 180, 270</td>
+      	<td>0</td><td>Yes</td>
+      </tr><tr>
+      	<td>ALTAIRCAM_OPTION_CG</td><td>RW</td>
+      	<td>Conversion Gain:<br/>
+			0: LCG<br/>
+			1: HCG<br/>
+			2: HDR (for camera with flag ALTAIRCAM_FLAG_CGHDR)<br/>
+			2: MCG (for camera with flag ALTAIRCAM_FLAG_GHOPTO)</td>
+      	<td>Model Specific</td><td>Yes</td>
+      </tr><tr>
+      	<td>ALTAIRCAM_OPTION_PIXEL_FORMAT</td><td>RW</td>
+      	<td><a id="pflist">ALTAIRCAM_PIXELFORMAT_RAW8<br/>
+ALTAIRCAM_PIXELFORMAT_RAW10<br/>
+ALTAIRCAM_PIXELFORMAT_RAW12<br/>
+ALTAIRCAM_PIXELFORMAT_RAW14<br/>
+ALTAIRCAM_PIXELFORMAT_RAW16<br/>
+ALTAIRCAM_PIXELFORMAT_YUV411<br/>
+ALTAIRCAM_PIXELFORMAT_VUYY<br/>
+ALTAIRCAM_PIXELFORMAT_YUV444<br/>
+ALTAIRCAM_PIXELFORMAT_RGB888<br/>
+ALTAIRCAM_PIXELFORMAT_GMCY8 (map to RGGB 8 bits)<br/>
+ALTAIRCAM_PIXELFORMAT_GMCY12 (map to RGGB 12 bits)<br/>
+ALTAIRCAM_PIXELFORMAT_UYVY<br/>
+ALTAIRCAM_PIXELFORMAT_RAW12PACK<br/>
+ALTAIRCAM_PIXELFORMAT_RAW11<br/>
+ALTAIRCAM_PIXELFORMAT_HDR8HL (HDR, Bitdepth: 8, Conversion Gain: High + Low)<br/>
+ALTAIRCAM_PIXELFORMAT_HDR10HL (HDR, Bitdepth: 10, Conversion Gain: High + Low)<br/>
+ALTAIRCAM_PIXELFORMAT_HDR11HL (HDR, Bitdepth: 11, Conversion Gain: High + Low)<br/>
+ALTAIRCAM_PIXELFORMAT_HDR12HL (HDR, Bitdepth: 12, Conversion Gain: High + Low)<br/>
+ALTAIRCAM_PIXELFORMAT_HDR14HL (HDR, Bitdepth: 14, Conversion Gain: High + Low)</a></td>
+      	<td>Model Specific</td>
+      	<td>Yes.<br/>But not recommended to modify too frequently while camera is running, it's relatively heavy operation.</td>
+      </tr><tr>
+      	<td><a id="ddrdepth">ALTAIRCAM_OPTION_DDR_DEPTH</a></td><td>RW</td>
+      	<td>the number of the frames that DDR can cache:<br/>
+		                    1: DDR cache only one frame<br/>
+                            0: Auto:
+                                   <blockquote>=&gt; one for video mode when auto exposure is enabled</blockquote>
+                                   <blockquote>=&gt; full capacity for others</blockquote>
+                            -1: DDR can cache frames to full capacity</td>
+      	<td>0</td><td>Yes</td>
+      </tr><tr>
+      	<td><a id="ffc">ALTAIRCAM_OPTION_FFC</a></td><td>RW</td>
+      	<td>Flat Field Correction:<br/>
+					set:
+                        <blockquote>0: disable<br/>
+                        1: enable<br/>
+						-1: reset<br/>
+                        (0xff000000 | n): set the average number to n, [1~255]</blockquote>
+                    get:
+                        <blockquote>(val &amp; 0xff): 0 =&gt; disable, 1 =&gt; enable, 2 =&gt; inited<br/>
+                        ((val &amp; 0xff00) &gt;&gt; 8): sequence<br/>
+                        ((val &amp; 0xff0000) &gt;&gt; 16): average number</blockquote></td>
+      	<td>0</td><td>Yes</td>
+      </tr><tr>
+      	<td><a id="dfc">ALTAIRCAM_OPTION_DFC</a></td><td>RW</td>
+      	<td>Dark Field Correction:<br/>
+					set:
+                        <blockquote>0: disable<br/>
+                        1: enable<br/>
+						-1: reset<br/>
+                        (0xff000000 | n): set the average number to n, [1~255]</blockquote>
+                    get:
+                        <blockquote>(val &amp; 0xff): 0 =&gt; disable, 1 =&gt; enable, 2 =&gt; inited<br/>
+                        ((val &amp; 0xff00) &gt;&gt; 8): sequence<br/>
+                        ((val &amp; 0xff0000) &gt;&gt; 16): average number</blockquote></td>
+      	<td>0</td><td>Yes</td>
+      </tr><tr>
+      	<td>ALTAIRCAM_OPTION_FPNC</td><td>RW</td>
+      	<td>Fixed Pattern Noise Correction:<br/>
+					set:
+                        <blockquote>0: disable<br/>
+                        1: enable<br/>
+						-1: reset<br/>
+                        (0xff000000 | n): set the average number to n, [1~255]</blockquote>
+                    get:
+                        <blockquote>(val &amp; 0xff): 0 =&gt; disable, 1 =&gt; enable, 2 =&gt; inited<br/>
+                        ((val &amp; 0xff00) &gt;&gt; 8): sequence<br/>
+                        ((val &amp; 0xff0000) &gt;&gt; 16): average number</blockquote></td>
+      	<td>0</td><td>Yes</td>
+      </tr><tr>
+      	<td>ALTAIRCAM_OPTION_SHARPENING</td><td>RW</td>
+      	<td>Sharpening, (threshold &lt;&lt; 24) | (radius &lt;&lt; 16) | strength)
+						<blockquote>strength: [0, 500], default: 0 (disable)<br/>
+						radius: [1, 10]<br/>
+						threshold: [0, 255]</blockquote>
+		</td>
+      	<td>strength: Model Specific<br/>radius: 2<br/>threshold: 0</td>
+      	<td>Yes</td>
+      </tr><tr>
+      	<td>ALTAIRCAM_OPTION_FACTORY</td><td>WO</td>
+      	<td>restore the factory settings</td>
+      	<td>Always 0</td><td>Yes</td>
+      </tr><tr>
+      	<td>ALTAIRCAM_OPTION_TEC_VOLTAGE</td><td>RO</td>
+      	<td>get the current TEC voltage in 0.1V, 59 mean 5.9V;<br/>
+					Please do not get this value too frequently, the recommended interval is 2 seconds or more</td>
+      	<td>NA</td><td>NA</td>
+      </tr><tr>
+      	<td>ALTAIRCAM_OPTION_TEC_VOLTAGE_MAX</td><td>RW</td>
+      	<td>TEC maximum voltage in 0.1V</td>
+      	<td>NA</td><td>NA</td>
+      </tr><tr>
+      	<td>ALTAIRCAM_OPTION_TEC_VOLTAGE_MAX_RANGE</td><td>RO</td>
+      	<td>get the TEC maximum voltage range in 0.1V<br/>high 16 bits: max<br/>low 16 bits: min</td>
+      	<td>NA</td><td>NA</td>
+      </tr><tr>
+      	<td>ALTAIRCAM_OPTION_POWER</td><td>RO</td>
+      	<td>get power consumption, unit: milliwatt</td>
+      	<td>NA</td><td>NA</td>
+      </tr><tr>
+      	<td>ALTAIRCAM_OPTION_GLOBAL_RESET_MODE</td><td>RW</td>
+      	<td>global reset mode</td>
+      	<td>0</td><td>Yes</td>
+      </tr><tr>
+      	<td>ALTAIRCAM_OPTION_DEVICE_RESET</td><td>WO</td>
+      	<td>reset usb device, simulate a replug</td>
+      	<td>NA</td><td>NA</td>
+      </tr><tr>
+      	<td>ALTAIRCAM_OPTION_FOCUSPOS</td><td>RW</td>
+      	<td>focus positon</td>
+      	<td>NA</td><td>Yes</td>
+      </tr><tr>
+      	<td>ALTAIRCAM_OPTION_AFMODE</td><td>RW</td>
+      	<td>auto focus mode: see AltaircamAFMode</td>
+      	<td>NA</td><td>Yes</td>
+      </tr><tr>
+      	<td>ALTAIRCAM_OPTION_AFSTATUS</td><td>RO</td>
+      	<td>auto focus status: see AltaircamAFStaus</td>
+      	<td>NA</td><td>NA</td>
+      </tr><tr>
+      	<td>ALTAIRCAM_OPTION_TESTPATTERN</td><td>RW</td>
+      	<td>test pattern:<br/>0: off<br/>3: monochrome diagonal stripes<br/>5: monochrome vertical stripes<br/>7: monochrome horizontal stripes<br/>9: chromatic diagonal stripes</td>
+      	<td>0</td><td>Yes</td>
+      </tr><tr>
+        <td><a id="noframe">TALTAIRCAM_OPTION_NOFRAME_TIMEOUT</a></td><td>RW</td>
+        <td>Timeout for grabbing no frame. Trigger an event when no frame is acquired within the set time, see <a href="#evnoframe">ALTAIRCAM_EVENT_NOFRAMETIMEOUT</a><br/>
+          0 =&gt; disable<br/>
+          positive value (&gt;=ALTAIRCAM_NOFRAME_TIMEOUT_MIN) =&gt; timeout milliseconds</td>
+        <td>0</td><td>Yes</td>
+      </tr><tr>
+        <td><a id="nopacket">ALTAIRCAM_OPTION_NOPACKET_TIMEOUT</a></td><td>RW</td>
+        <td>Timeout for grabbing no packet. Trigger an event when no packet is acquired within the set time, see <a href="#evnopacket">ALTAIRCAM_EVENT_NOPACKETTIMEOUT</a><br/>
+          0 =&gt; disable<br/>
+          positive value (&gt;=ALTAIRCAM_NOPACKET_TIMEOUT_MIN) =&gt; timeout milliseconds</td>
+        <td>0</td><td>Yes</td>
+      </tr><tr>
+        <td>ALTAIRCAM_OPTION_BANDWIDTH</td><td>RW</td>
+        <td>bandwidth, range:[1-100]%<br/>After setting the bandwidth, get the accurate precise rate range, and then set the precise frame rate</td>
+		<td>100</td><td>Yes</td>
+      </tr><tr>
+        <td>ALTAIRCAM_OPTION_MAX_PRECISE_FRAMERATE</td><td>RO</td>
+        <td>get the precise frame maximum value in 0.1fps, such as 115 means 11.5fps<br/>
+          the maximum value depends the bandwidth/resolution/bitdepth/ROI<br/>
+          The return value is E_UNEXPECTED if camera is NOT running, E_NOTIMPL means not supported</td>
+		<td>NA</td><td>NA</td>
+      </tr><tr>
+        <td>ALTAIRCAM_OPTION_MIN_PRECISE_FRAMERATE</td><td>RO</td>
+        <td>get the precise frame minimum value in 0.1fps, such as 15 means 1.5fps<br/>
+          the minimum value depends the bandwidth/resolution/bitdepth/ROI<br/>
+          The return value is E_UNEXPECTED if camera is NOT running, E_NOTIMPL means not supported</td>
+		<td>NA</td><td>NA</td>
+      </tr><tr>
+        <td><a id="precise">ALTAIRCAM_OPTION_PRECISE_FRAMERATE</a></td><td>RW</td>
+        <td>Precise framerate: in 0.1fps, such as 115 means 11.5fps<br/>
+		use ALTAIRCAM_OPTION_MAX_PRECISE_FRAMERATE, ALTAIRCAM_OPTION_MIN_PRECISE_FRAMERATE to get the range. if the set value is out of range, E_INVALIDARG will be returned</td>
+		<td>90% of the maximum</td><td>Yes</td>
+      </tr><tr>
+        <td><a id="reload">ALTAIRCAM_OPTION_RELOAD</a></td><td>RW</td>
+        <td>Reload the last frame in the trigger mode<br/>
+        get return value S_OK means supporting this feature, E_NOTIMPL means not supported</td>
+		<td>NA</td><td>Yes</td>
+      </tr><tr>
+        <td>ALTAIRCAM_OPTION_CALLBACK_THREAD</td><td>RW</td>
+        <td>dedicated thread for callback, only available in pull mode:<br/>0 =&gt; disable, 1 =&gt; enable</td>
+		<td>0</td>
+      	<td><b>No</b><br/>(The return value is E_UNEXPECTED when set this option while camera is running)</td>
+      </tr><tr>
+        <td><a id="frontend">ALTAIRCAM_OPTION_FRONTEND_DEQUE_LENGTH</a><br/>or<br/>ALTAIRCAM_OPTION_FRAME_DEQUE_LENGTH</td><td>RW</td>
+        <td>frontend (raw) frame deque length, range: [2, 1024]<br/>All the memory will be pre-allocated when the camera starts, so, please attention to memory usage</td>
+		<td>4</td>
+      	<td><b>No</b><br/>(The return value is E_UNEXPECTED when set this option while camera is running)</td>
+      </tr><tr>
+        <td><a id="backend">ALTAIRCAM_OPTION_BACKEND_DEQUE_LENGTH</a></td><td>RW</td>
+        <td>backend (pipelined) frame deque length (Only available in pull mode), range: [2, 1024]<br/>All the memory will be pre-allocated when the camera starts, so, please attention to memory usage</td>
+		<td>3</td>
+      	<td><b>No</b><br/>(The return value is E_UNEXPECTED when set this option while camera is running)</td>
+      </tr><tr>
+        <td>ALTAIRCAM_OPTION_SEQUENCER_ONOFF</td><td>RW</td>
+        <td>sequencer trigger: on/off</td>
+		<td>0</td><td>Yes</td>
+      </tr><tr>
+        <td>ALTAIRCAM_OPTION_SEQUENCER_NUMBER</td><td>RW</td>
+        <td>sequencer trigger: number, range = [1, 255]</td>
+		<td>NA</td><td>Yes</td>
+      </tr><tr>
+        <td>ALTAIRCAM_OPTION_SEQUENCER_EXPOTIME</td><td>RW</td>
+        <td>sequencer trigger: exposure time<br/>iOption = ALTAIRCAM_OPTION_SEQUENCER_EXPOTIME | index<br/>iValue = exposure time (no 50/60 HZ constraint)<br/><br/>
+		For example, to set the exposure time of the third group to 50ms, call<br/>Altaircam_put_Option(ALTAIRCAM_OPTION_SEQUENCER_EXPOTIME | 3, 50000)</td>
+		<td>NA</td><td>Yes</td>
+      </tr><tr>
+        <td>ALTAIRCAM_OPTION_SEQUENCER_EXPOGAIN</td><td>RW</td>
+        <td>sequencer trigger: exposure gain<br/>iOption = ALTAIRCAM_OPTION_SEQUENCER_EXPOGAIN | index<br/>iValue = gain</td>
+		<td>NA</td><td>Yes</td>
+      </tr><tr>
+        <td><a id="denoise">ALTAIRCAM_OPTION_DENOISE</a></td><td>RW</td>
+        <td>Denoise<br/>
+		strength range: [0, 100], 0 means disable</td>
+		<td>Model Specific</td><td>Yes</td>
+      </tr><tr>
+        <td><a id="heatmax">ALTAIRCAM_OPTION_HEAT_MAX</a></td><td>RO</td>
+        <td>get maximum level: heat to prevent fogging up<br/>
+		[0, max], 0 means off</td>
+		<td>NA</td><td>NA</td>
+      </tr><tr>
+        <td><a id="heat">ALTAIRCAM_OPTION_HEAT</a></td><td>RW</td>
+        <td>heat to prevent fogging up</td>
+		<td>Model Specific</td><td>Yes</td>
+      </tr><tr>
+        <td>ALTAIRCAM_OPTION_LIGHTSOURCE_MAX</td><td>RO</td>
+        <td>get maximum level: light source<br/>
+		[0, max], 0 means off</td>
+		<td>NA</td><td>NA</td>
+      </tr><tr>
+        <td>ALTAIRCAM_OPTION_LIGHTSOURCE</td><td>RW</td>
+        <td>light source level</td>
+		<td>50% max level</td><td>Yes</td>
+      </tr><tr>
+        <td><a id="heartbeat">ALTAIRCAM_OPTION_HEARTBEAT</a></td><td>RW</td>
+        <td>Heartbeat interval in millisecond<br/>range: [ALTAIRCAM_HEARTBEAT_MIN, ALTAIRCAM_HEARTBEAT_MAX]<br/>0: disable</td>
+		<td>disable</td><td>Yes</td>
+      </tr><tr>
+        <td><a id="hwoption">TOUCPAM_OPTION_EVENT_HARDWARE</a></td><td>RW</td>
+        <td>enable or disable hardware event notify: 0 =&gt; disable, 1 =&gt; enable
+        <blockquote>(1) iOption = ALTAIRCAM_OPTION_EVENT_HARDWARE, master switch for notification of all hardware events<br/>
+        (2) iOption = ALTAIRCAM_OPTION_EVENT_HARDWARE | <a href="#hwevent">(event type)</a>, a specific type of sub-switch</blockquote>
+        Only if both the master switch and the sub-switch of a specific type remain on are actually enabled for that type of event notification.<br/>
+		see <a href="#hwevent">here</a> and <a href="#hwflag">here</a></td>
+		<td>disable</td>
+		<td>Master switch: <b>No</b><br/>
+        Sub-switch: Yes</td>
+      </tr><tr>
+        <td>ALTAIRCAM_OPTION_LOW_POWERCONSUMPTION</td><td>RW</td>
+        <td>Low Power Consumption:<br/>0 =&gt; disable, 1 =&gt; enable</td>
+		<td>Model Specific</td><td>Yes</td>
+      </tr><tr>
+        <td>ALTAIRCAM_OPTION_LOW_POWER_EXPOTIME</td><td>RW</td>
+        <td>Low Power Consumption: Enable if exposure time is greater than the set value</td>
+		<td>Model Specific</td><td>Yes</td>
+      </tr><tr>
+        <td><a id="lownoise">ALTAIRCAM_OPTION_LOW_NOISE</a></td><td>RW</td>
+        <td>low noise mode (Higher signal noise ratio, lower frame rate):<br/>0 =&gt; disable, 1 =&gt; enable</td>
+		<td>Model Specific</td><td>Yes</td>
+      </tr><tr>
+        <td>ALTAIRCAM_OPTION_HIGH_FULLWELL</td><td>RW</td>
+        <td>high fullwell capacity:<br/>0 =&gt; disable, 1 =&gt; enable</td>
+		<td>Model Specific</td><td>Yes</td>
+      </tr><tr>
+        <td>ALTAIRCAM_OPTION_AUTOEXPOSURE_PERCENT</td><td>RW</td>
+        <td>Peak mode of brightness calculation method: Calculate the average brightness of specified percentage top brightest pixels in interest area. Enable this option when the background is dark and the target is overexposed in average mode. Frame rate may be affected when this option is enabled due to higher CPU consumption<br/>
+        1~99: average brightness of specified percentage top brightest pixels in ROI<br/>
+        0 or 100: average brightness of whole pixels in ROI, means "disabled"</td>
+		<td>0(Disabled)</td><td>Yes</td>
+      </tr><tr>
+        <td>ALTAIRCAM_OPTION_DEFECT_PIXEL</td><td>RW</td>
+        <td>Defect Pixel Correction<br/>0 =&gt; disable, 1 =&gt; enable</td>
+		<td>enable (1)</td><td>Yes</td>
+      </tr><tr>
+        <td>ALTAIRCAM_OPTION_HDR_KB</td><td>RW</td>
+        <td>HDR synthesize<br/>K (high 16 bits): [1, 25500]<br/>B (low 16 bits): [0, 65535]<br/>0xffffffff => set to default</td>
+		<td>Model Specific</td><td>Yes</td>
+      </tr><tr>
+        <td>ALTAIRCAM_OPTION_HDR_THRESHOLD</td><td>RW</td>
+        <td>HDR synthesize<br/>threshold: [1, 4094]<br/>0xffffffff => set to default</td>
+		<td>Model Specific</td><td>Yes</td>
+      </tr><tr>
+        <td>ALTAIRCAM_OPTION_DYNAMIC_DEFECT</td><td>RW</td>
+        <td>Dynamic Defect Pixel Correction<br/>dead pixel ratio, t1: (high 16 bits): [0, 100], means: [0.0, 1.0]<br/>hot pixel ratio, t2: (low 16 bits): [0, 100], means: [0.0, 1.0]<br/>See:<br/>ALTAIRCAM_DYNAMIC_DEFECT_T1_(MIN/MAX/DEF), ALTAIRCAM_DYNAMIC_DEFECT_T2_(MIN/MAX/DEF)</td>
+		<td>disable<br/>(t1=10, t2=0)</td><td>Yes</td>
+      </tr><tr>
+        <td>ALTAIRCAM_OPTION_ANTI_SHUTTER_EFFECT</td><td>RW</td>
+        <td>anti shutter effect: 1 =&gt; enable, 0 =&gt; disable</td>
+		<td>disable (0)</td><td>Yes</td>
+      </tr><tr>
+        <td>ALTAIRCAM_OPTION_OVERCLOCK_MAX</td><td>RO</td>
+        <td>maximum overclock</td>
+		<td>NA</td><td>Yes</td>
+      </tr><tr>
+        <td>ALTAIRCAM_OPTION_OVERCLOCK</td><td>RW</td>
+        <td>overclock</td>
+		<td>0</td><td>Yes</td>
+      </tr><tr>
+        <td>ALTAIRCAM_OPTION_RESET_SENSOR</td><td>WO</td>
+        <td>reset sensor</td>
+		<td>NA</td><td>Yes</td>
+      </tr><tr>
+        <td>ALTAIRCAM_OPTION_RESET_SEQ_TIMESTAMP</td><td>WO</td>
+        <td>Reset seq, timestamp:<br/>
+		1: seq<br/>
+		2: timestamp<br/>
+		3: both</td>
+		<td>NA</td><td>Yes</td>
+      </tr><tr>
+        <td>ALTAIRCAM_OPTION_CHAMBER_HT</td><td>RO</td>
+        <td>get chamber humidity &amp; temperature:<br/>
+        high 16 bits: humidity, in 0.1%, such as: 325 means humidity is 32.5%<br/>
+        low 16 bits: temperature, in 0.1 degrees Celsius, such as: 32 means 3.2 degrees Celsius</td>
+		<td>NA</td><td>NA</td>
+      </tr><tr>
+        <td>ALTAIRCAM_OPTION_ENV_HT</td><td>RO</td>
+        <td>get environment humidity &amp; temperature</td>
+		<td>NA</td><td>NA</td>
+      </tr><tr>
+        <td>ALTAIRCAM_OPTION_EXPOSURE_PRE_DELAY</td><td>RW</td>
+        <td>exposure signal pre-delay, microsecond</td>
+		<td>0</td><td>Yes</td>
+      </tr><tr>
+        <td>ALTAIRCAM_OPTION_EXPOSURE_POST_DELAY</td><td>RW</td>
+        <td>exposure signal post-delay, microsecond</td>
+		<td>0</td><td>Yes</td>
+      </tr><tr>
+        <td>ALTAIRCAM_OPTION_LINE_PRE_DELAY</td><td>RW</td>
+        <td>specified line signal pre-delay, microsecond</td>
+		<td>0</td><td>Yes</td>
+      </tr><tr>
+        <td>ALTAIRCAM_OPTION_LINE_POST_DELAY</td><td>RW</td>
+        <td>specified line signal post-delay, microsecond</td>
+		<td>0</td><td>Yes</td>
+      </tr><tr>
+        <td>ALTAIRCAM_OPTION_AUTOEXPO_CONV</td><td>RO</td>
+        <td>get auto exposure convergence status:<br/>1(YES) or 0(NO), -1(NA)</td>
+		<td></td>
+		<td>NA</td>
+      </tr><tr>
+        <td>ALTAIRCAM_OPTION_AUTOEXP_EXPOTIME_DAMP</td><td>RW</td>
+        <td>Auto exposure damping coefficient: time (thousandths)<br/>The larger the damping coefficient, the smoother and slower the exposure time changes</td>
+		<td>0</td><td>Yes</td>
+      </tr><tr>
+        <td>ALTAIRCAM_OPTION_AUTOEXP_GAIN_STEP</td><td>RW</td>
+        <td>Auto exposure damping coefficient: gain (thousandths)<br/>The larger the damping coefficient, the smoother and slower the gain changes</td>
+		<td>0</td><td>Yes</td>
+      </tr><tr>
+        <td>ALTAIRCAM_OPTION_OVEREXP_POLICY</td><td>RW</td>
+        <td>Auto exposure over exposure policy: when overexposed,<br/>
+			<blockquote>0 =&gt; directly reduce the exposure time/gain to the minimum value; or<br/>
+			1 =&gt; reduce exposure time/gain in proportion to current and target brightness; or<br/>
+			n(n>1) =&gt; first adjust the exposure time to (maximum automatic exposure time * maximum automatic exposure gain) * n / 1000, and then adjust according to the strategy of 1</blockquote><br/>
+		The advantage of policy 0 is that the convergence speed is faster, but there is black screen.<br/>
+		Policy 1 avoids the black screen, but the convergence speed is slower.</td>
+		<td>0</td><td>Yes</td>
+      </tr><tr>
+        <td>ALTAIRCAM_OPTION_AUTOEXPO_TRIGGER</td><td>RW</td>
+        <td>auto exposure on trigger mode:<br/>1(Enable) or 0(Disable)</td>
+		<td>0</td><td>Yes</td>
+		</tr><tr>
+		<td>ALTAIRCAM_OPTION_AWB_CONTINUOUS</td><td>RW</td>
+		<td>Auto White Balance: continuous mode<br/><blockquote>
+			0:  disable<br/>
+			n&gt;0: every n millisecond(s)<br/>
+			n&lt;0: every -n frame</blockquote>
+		</td><td>0 (Disable)</td><td>Yes</td>
+      </tr><tr>
+        <td>ALTAIRCAM_OPTION_THREAD_PRIORITY</td><td>RW</td>
+        <td>set the priority of the internal thread which grab data from the usb device.<br/>
+          Win:<blockquote>0 = THREAD_PRIORITY_NORMAL;<br/>1 = THREAD_PRIORITY_ABOVE_NORMAL;<br/>2 = THREAD_PRIORITY_HIGHEST;<br/>3 = THREAD_PRIORITY_TIME_CRITICAL;<br/>Please refer to <a href="https://learn.microsoft.com/en-us/windows/win32/api/processthreadsapi/nf-processthreadsapi-setthreadpriority" target="_blank">SetThreadPriority</a></blockquote>
+		  Linux &amp; macOS: <blockquote>The high 16 bits for the scheduling policy, and the low 16 bits for the priority.<br/>
+		  Please refer to <a href="https://linux.die.net/man/3/pthread_setschedparam" target="_blank">pthread_setschedparam</a>
+		  </blockquote></td>
+        <td>Win: 1<br/>Linux / macOS: NA</td><td>Yes</td>
+      </tr><tr>
+      	<td>ALTAIRCAM_OPTION_LINEAR</td><td>RW</td>
+      	<td>Builtin linear tone mapping:<br/>0 = turn off<br/>1 = turn on</td>
+      	<td>1</td><td>Yes</td>
+      </tr><tr>
+      	<td>ALTAIRCAM_OPTION_CURVE</td><td>RW</td>
+      	<td>Builtin curve tone mapping:<br/>0 = turn off<br/>
+      	  1 = turn on polynomial<br/>
+		  2 = turn on logarithmic</td>
+      	<td>2</td><td>Yes</td>
+      </tr><tr>
+      	<td>ALTAIRCAM_OPTION_COLORMATIX</td><td>RW</td>
+      	<td>0 = turn off the builtin color matrix<br/>
+      	  1 = turn on the builtin color matrix</td>
+      	<td>1</td><td>Yes</td>
+      </tr><tr>
+      	<td>ALTAIRCAM_OPTION_WBGAIN</td><td>RW</td>
+      	<td>0 = turn off the builtin white balance gain<br/>
+      	  1 = turn on the builtin white balance gain</td>
+      	<td>1</td><td>Yes</td>
+      </tr><tr>
+      	<td width="28%"><a id="demosaic">ALTAIRCAM_OPTION_DEMOSAIC</a></td><td>RW</td>
+      	<td width="48%">Demosaic mothod for both video and still image: (Please refrence <a href="https://en.wikipedia.org/wiki/Demosaicing">https://en.wikipedia.org/wiki/Demosaicing</a>)<br/>
+      			0 = BILINEAR<br/>
+      			1 = VNG(Variable Number of Gradients)<br/>
+      			2 = PPG(Patterned Pixel Grouping)<br/>
+      			3 = AHD(Adaptive Homogeneity Directed)<br/>
+				4 = EA(Edge Aware)<br/>
+				In terms of CPU usage, EA is the lowest, followed by BILINEAR, and the others are higher.<br/>
+      			Always return E_NOTIMPL for monochromatic camera.</td>
+      	<td>0</td><td>Yes</td>
+      </tr><tr>
+      	<td>ALTAIRCAM_OPTION_DEMOSAIC_VIDEO</td><td>RW</td>
+      	<td>Demosaic mothod for video</td>
+      	<td>0</td><td>Yes</td>
+      </tr><tr>
+      	<td>ALTAIRCAM_OPTION_DEMOSAIC_STILL</td><td>RW</td>
+      	<td>Demosaic mothod for still image</td>
+      	<td>0</td><td>Yes</td>
+      </tr><tr>
+      	<td>ALTAIRCAM_OPTION_OPEN_USB_ERRORCODE</td><td>RO</td>
+      	<td>get the open usb error code</td>
+      	<td>NA</td><td>NA</td>
+      </tr><tr>
+      	<td>ALTAIRCAM_OPTION_FLUSH</td><td>WO</td>
+      	<td>1: hard flush, discard frames cached by camera DDR (if any)<br/>
+		2: soft flush, discard frames cached by altaircam.dll (if any)<br/>
+		3: both<br/>
+		Altaircam_Flush means 'both'<br/>
+        return the number of soft flushed frames if successful, <a href="#hresult">HRESULT</a> if failed</td>
+      	<td>NA</td><td>NA</td>
+      </tr><tr>
+      	<td>ALTAIRCAM_OPTION_READOUT_MODE</td><td>RW</td>
+      	<td>Readout mode:<br/>
+		0 = IWR (Integrate While Read)<br/>
+		1 = ITR (Integrate Then Read)<br/>
+		The working modes of the detector readout circuit can be divided into two types: ITR and IWR. Using the IWR readout mode can greatly increase the frame rate. In the ITR mode, the integration of the (n+1)th frame starts after all the data of the nth frame are read out, while in the IWR mode, the data of the nth frame is read out at the same time when the (n+1)th frame is integrated</td>
+      	<td>NA</td><td>YES</td>
+      </tr><tr>
+      	<td>ALTAIRCAM_OPTION_TAILLIGHT</td><td>RW</td>
+      	<td>Turn on/off tail Led light:<br/>
+		0 =&gt; off<br/>
+		1 =&gt; on</td>
+      	<td>1</td><td>YES</td>
+      </tr><tr>
+      	<td>ALTAIRCAM_OPTION_PSEUDO_COLOR_START</td><td>RW</td>
+      	<td>Pseudo: start color, BGR format</td>
+      	<td>NA</td><td>Yes</td>
+      </tr><tr>
+      	<td>ALTAIRCAM_OPTION_PSEUDO_COLOR_END</td><td>RW</td>
+      	<td>Pseudo: end color, BGR format</td>
+      	<td>NA</td><td>Yes</td>
+      </tr><tr>
+      	<td>ALTAIRCAM_OPTION_PSEUDO_COLOR_ENABLE</td><td>RW</td>
+      	<td>Pseudo:<br/>-1 => custom: use startcolor &amp; endcolor to generate the colormap<br/>
+                                                                    0 =&gt; disable<br/>
+                                                                    1 =&gt; spot<br/>
+                                                                    2 =&gt; spring<br/>
+                                                                    3 =&gt; summer<br/>
+                                                                    4 =&gt; autumn<br/>
+                                                                    5 =&gt; winter<br/>
+                                                                    6 =&gt; bone<br/>
+                                                                    7 =&gt; jet<br/>
+                                                                    8 =&gt; rainbow<br/>
+                                                                    9 =&gt; deepgreen<br/>
+                                                                    10 =&gt; ocean<br/>
+                                                                    11 =&gt; cool<br/>
+                                                                    12 =&gt; hsv<br/>
+                                                                    13 =&gt; pink<br/>
+                                                                    14 =&gt; hot<br/>
+                                                                    15 =&gt; parula<br/>
+                                                                    16 =&gt; magma<br/>
+                                                                    17 =&gt; inferno<br/>
+                                                                    18 =&gt; plasma<br/>
+                                                                    19 =&gt; viridis<br/>
+                                                                    20 =&gt; cividis<br/>
+                                                                    21 =&gt; twilight<br/>
+                                                                    22 =&gt; twilight_shifted<br/>
+                                                                    23 =&gt; turbo<br/>
+																	24 =&gt; red<br/>
+																	25 =&gt; green<br/>
+																	26 =&gt; blue</td>
+      	<td>0</td><td>Yes</td>
+      </tr><tr>
+      	<td>ALTAIRCAM_OPTION_NUMBER_DROP_FRAME</td><td>RO</td>
+      	<td>get the number of frames that have been grabbed from the USB but dropped by the software</td>
+      	<td>NA</td><td>NA</td>
+      </tr><tr>
+      	<td>ALTAIRCAM_OPTION_DUMP_CFG</td><td>RW</td>
+      	<td>0 = when camera is stopped, do not dump configuration automatically<br/>
+            1 = when camera is stopped, dump configuration automatically<br/>
+            -1 = explicitly dump configuration once</td>
+      	<td>1</td><td>Yes</td>
+      </tr><tr>
+      	<td>ALTAIRCAM_OPTION_FRONTEND_DEQUE_CURRENT</td><td>RO</td>
+      	<td>get the current number in frontend deque</td>
+      	<td>NA</td><td>NA</td>
+      </tr><tr>
+      	<td>ALTAIRCAM_OPTION_BACKEND_DEQUE_CURRENT</td><td>RO</td>
+      	<td>get the current number in backend deque</td>
+      	<td>NA</td><td>NA</td>
+      </tr><tr>
+      	<td>ALTAIRCAM_OPTION_PACKET_NUMBER</td><td>RO</td>
+      	<td>get the received packet number</td>
+      	<td>NA</td><td>NA</td>
+      </tr><tr>
+      	<td>ALTAIRCAM_OPTION_GVCP_TIMEOUT</td><td>RW</td>
+      	<td>GVCP Timeout, millisecond, range: [3, 75]<br/>Unless in very special circumstances, generally no modification is required, just use the default value</td>
+      	<td>15</td><td>Yes</td>
+      </tr><tr>
+      	<td>ALTAIRCAM_OPTION_GVCP_RETRY</td><td>RW</td>
+      	<td>GVCP Retry, range: [2, 8]<br/>Unless in very special circumstances, generally no modification is required, just use the default value</td>
+      	<td>4</td><td>Yes</td>
+      </tr><tr>
+      	<td>ALTAIRCAM_OPTION_GVSP_WAIT_PERCENT</td><td>RW</td>
+      	<td>GVSP wait percent: range = [0, 100]</td>
+      	<td>trigger mode: 100, realtime: 0, other: 1</td><td>Yes</td>
+      </tr><tr>
+      	<td>ALTAIRCAM_OPTION_GIGETIMEOUT</td><td>RW</td>
+      	<td>For GigE cameras, the application periodically sends heartbeat signals to the camera to keep the connection to the camera alive. If the camera doesn't receive heartbeat signals within the time period specified by the heartbeat timeout counter, the camera resets the connection. When the application is stopped by the debugger, the application cannot create the heartbeat signals.<br/>
+		0 =&gt; auto: when the camera is opened, disable if debugger is present or enable if no debugger is present<br/>
+		1 =&gt; enable<br/>
+		2 =&gt; disable</td>
+      	<td>0</td><td>Yes</td>
+      </tr><tr>
+      	<td>ALTAIRCAM_OPTION_FILTERWHEEL_SLOT</td><td>RW</td>
+      	<td>filter wheel slot number</td>
+      	<td>7</td><td>Yes</td>
+      </tr><tr>
+      	<td>ALTAIRCAM_OPTION_FILTERWHEEL_POSITION</td><td>RW</td>
+      	<td>filter wheel position:<br/>
+					set:
+                        <blockquote>-1: calibrate<br/>
+                        val &amp; 0xff: position between 0 and N-1, where N is the number of filter slots<br/>
+						(val &gt;&gt; 8) &amp; 0x1: direction, 0 =&gt; clockwise spinning, 1 =&gt; auto direction spinning</blockquote>
+                    get:
+                        <blockquote>-1: in motion<br/>
+                        val: position arrived</blockquote>
+        </td>
+      	<td>NA</td><td>Yes</td></tr><tr>
+      	<td>ALTAIRCAM_OPTION_TRIGGER_CANCEL_MODE</td><td>RW</td>
+      	<td>Trigger cancel mode:<br/>
+		0: no frame<br/>
+		1: output frame</td>
+      	<td>0</td><td>Yes</td></tr><tr>
+      	<td>ALTAIRCAM_OPTION_MECHANICALSHUTTER</td><td>RW</td>
+      	<td>Mechanical shutter:<br/>
+		0: open<br/>
+		1: close</td>
+      	<td>0</td><td>Yes</td></tr><tr>
+      	<td>ALTAIRCAM_OPTION_LINE_TIME</td><td>RO</td>
+      	<td>Line-time of sensor in nanosecond</td>
+      	<td>NA</td><td>NA</td></tr><tr>
+      	<td>ALTAIRCAM_OPTION_UPTIME</td><td>RO</td>
+      	<td>device uptime in millisecond</td>
+      	<td>NA</td><td>NA</td></tr><tr>
+      	<td>ALTAIRCAM_OPTION_LINE_TIME</td><td>RO</td>
+      	<td>Line-time of sensor in nanosecond</td>
+      	<td>NA</td><td>NA</td></tr><tr>
+      	<td>ALTAIRCAM_OPTION_BITRANGE</td><td>RO</td>
+      	<td>Bit range: [0, 8], see: <a href="./images/bitrange.png">snapshot</a></td>
+      	<td>0</td><td>Yes</td></tr>
+</table></div></blockquote><blockquote>
+<p><strong>Important:</strong></p>
+<p>a. RW = <strong>R</strong>ead/<strong>W</strong>rite; RO = <strong>R</strong>ead <strong>O</strong>nly; WO = <strong>W</strong>rite <strong>O</strong>nly</p>
+<p><strong>b. Some options cannot be changed while the camera is running.</strong></p>
+<p><strong>c. <a id="wrongthread3">It is forbidden to call Altaircam_put_Option with ALTAIRCAM_OPTION_TRIGGER, ALTAIRCAM_OPTION_BITDEPTH, ALTAIRCAM_OPTION_PIXEL_FORMAT, ALTAIRCAM_OPTION_BINNING, ALTAIRCAM_OPTION_ROTATE in the callback context of PALTAIRCAM_EVENT_CALLBACK and PALTAIRCAM_DATA_CALLBACK_V4/V3, the return value is E_WRONG_THREAD.</a></strong></p>
+</blockquote></li></ul><ul><li><h2><font color="#0000FF"><a id="realtime">Altaircam_put_RealTime<br/>Altaircam_get_RealTime</a></font></h2>
+    <p><strong>Return value: </strong><a href="#hresult">HRESULT</a> type means success or failure</p>
+    <p><strong>Parameters:</strong></p>
+    <blockquote>
+      <p>HAltaircam h: camera handle</p>
+      <p>int val:</p>
+    <blockquote>0: no realtime<blockquote>stop grab frame when frame buffer deque is full, until the frames in the queue are pulled away and the queue is not full</blockquote>
+    1: realtime
+          <blockquote>use minimum frame buffer. When new frame arrive, drop all the pending frame regardless of whether the frame buffer is full<br/>
+          If DDR present, also limit the DDR frame buffer to only one frame.</blockquote>
+    2: soft realtime
+          <blockquote>Drop the oldest frame when the queue is full and then enqueue the new frame</blockquote>
+    </blockquote></blockquote>
+    <p><strong>Remarks:</strong> If you set RealTime mode as 1, then you get shorter frame delay but lower frame rate which damages fluency. The default value is 0.</p>
+</li></ul><ul><li><h2><font color="#0000FF">Altaircam_get_AutoExpoEnable<br/>Altaircam_put_AutoExpoEnable<br/>Altaircam_get_AutoExpoTarget<br/>
+Altaircam_put_AutoExpoTarget<br/>Altaircam_put_MaxAutoExpoTimeAGain<br/>Altaircam_put_AutoExpoRange<br/>Altaircam_get_AutoExpoRange<br/>
+Altaircam_get_MaxAutoExpoTimeAGain<br/>Altaircam_put_MinAutoExpoTimeAGain<br/>Altaircam_get_MinAutoExpoTimeAGain</font></h2>
+    <p><strong>Return value: </strong><a href="#hresult">HRESULT</a> type means success or failure</p>
+    <p><strong>Parameters:</strong></p>
+    <blockquote>
+      <p>HAltaircam h: camera handle</p>
+      <p><a id="aexpo">int bAutoExposure:</a></p>
+		<blockquote>0: disable auto exposure<br/>
+		1: auto exposure continue mode<br/>
+		2: auto exposure once mode</blockquote>
+      <p>unsigned short Target: auto-exposure target</p>
+      <p>unsigned maxTime, unsigned short maxAGain: the maximum time and maximum gain of auto exposure. The default values are 350ms and 500.</p>
+	  <p>unsigned minTime, unsigned short minAGain: the minimal time and minimal gain of auto exposure. The default values are 0 and 100.</p>
+    </blockquote>
+    <p><strong>Remarks:</strong> If auto exposure is enabled, the exposure time and gain are controlled by software to make the average brightness of the target rectangle as close as possible to the auto exposure target. The auto exposure target value is the target brightness of the target rectangle (see Altaircam_put_AEAuxRect, Altaircam_get_AEAuxRect).</p>
+</li></ul><ul><li><h2><font color="#0000FF">Altaircam_get_ExpoTime<br/>Altaircam_put_ExpoTime<br/>Altaircam_get_ExpTimeRange<br/>Altaircam_get_RealExpoTime</font></h2>
+    <p><strong>Return value: </strong><a href="#hresult">HRESULT</a> type means success or failure</p>
+    <p><strong>Parameters:</strong></p>
+    <blockquote>
+      <p>HAltaircam h: camera handle</p>
+      <p>unsigned Time: exposure time, unit: microsecond</p>
+      <p>unsigned* nMin, unsigned* nMax, unsigned* nDef: the minimum, maximum and default value of exposure time.</p>
+    </blockquote>
+  <p><strong>Remarks:</strong> exposure time related. Altaircam_get_RealExpoTime get the real exposure time based on 50HZ/60HZ.</p>
+</li></ul><ul><li><h2><font color="#0000FF">Altaircam_get_ExpoAGain<br/>Altaircam_put_ExpoAGain<br/>Altaircam_get_ExpoAGainRange</font></h2>
+    <p><strong>Return value: </strong><a href="#hresult">HRESULT</a> type means success or failure</p>
+    <p><strong>Parameters:</strong></p>
+    <blockquote>
+      <p>HAltaircam h: camera handle</p>
+      <p>unsigned short AGain: gain, shown in percentage, eg, 200 means the gain is 200%</p>
+      <p>unsigned short* nMin, unsigned short* nMax, unsigned short* nDef: the minimum, maximum and default value of gain.</p>
+    </blockquote>
+  <p><strong>Remarks:</strong> gain related.</p>
+</li></ul><ul><li><h2><font color="#0000FF">Altaircam_put_Hue<br/>Altaircam_get_Hue<br/>Altaircam_put_Saturation<br/>Altaircam_get_Saturation<br/>
+Altaircam_put_Brightness<br/>Altaircam_get_Brightness<br/>Altaircam_get_Contrast<br/>Altaircam_put_Contrast<br/>Altaircam_get_Gamma<br/>Altaircam_put_Gamma</font></h2>
+    <p><strong>Return value: </strong><a href="#hresult">HRESULT</a> type means success or failure</p>
+    <p><strong>Parameters:</strong></p>
+    <blockquote>
+    	<p>HAltaircam h: camera handle</p>
+    </blockquote>
+    <p><strong>Remarks:</strong> set or get hue, saturation, brightness, contrast and gamma.</p>
+</li></ul><ul><li><h2><font color="#0000FF">Altaircam_get_Chrome<br/>Altaircam_put_Chrome</font></h2>
+    <p><strong>Return value: </strong><a href="#hresult">HRESULT</a> type means success or failure</p>
+    <p><strong>Parameters:</strong></p>
+    <blockquote>
+      <p>HAltaircam h: camera handle</p>
+      <p>int bChrome: 1(monochromatic) or color(0)</p>
+    </blockquote>
+    <p><strong>Remarks:</strong> color or monochromatic mode</p>
+</li></ul><ul><li><h2><font color="#0000FF">Altaircam_get_VFlip<br/>Altaircam_put_VFlip<br/>Altaircam_get_HFlip<br/>Altaircam_put_HFlip</font></h2>
+      <p><strong>Return value: </strong><a href="#hresult">HRESULT</a> type means success or failure</p>
+      <p><strong>Parameters:</strong> HAltaircam h: camera handle</p>
+      <p><strong>Remarks:</strong> vertical/horizontal flip.</p>
+</li></ul><ul><li><h2><font color="#0000FF">Altaircam_put_Speed<br/>Altaircam_get_Speed<br/>Altaircam_get_MaxSpeed</font></h2>
+    <p><strong>Return value: </strong><a href="#hresult">HRESULT</a> type means success or failure</p>
+    <p><strong>Parameters:</strong></p>
+    <blockquote>
+      <p>HAltaircam h: camera handle</p>
+      <p>unsigned short nSpeed: frame rate level</p>
+    </blockquote>
+    <p><strong>Remarks:</strong> the minimum frame rate level is "0", the maximum one can be achieved through Function "Altaircam_get_MaxSpeed" which equals to maxspeed in AltaircamModelV2.<br/>
+	For some cameras that support the so-called <a href="#precise">precise frame rate</a>, it is recommended to use precise frame rate control. In order to maintain compatibility, Speed is still valid, and the mapping mechanism is: MaxSpeed is 9 (10 levels in total), corresponding to the maximum frame rate when Bandwidth is from 10% to 100%. For example, set the speed to 8, which is equivalent to: The precise frame rate is set to the maximum frame rate with bandwith is set to 90%.</p>
+</li></ul><ul><li><h2><font color="#0000FF">Altaircam_get_FrameRate</font></h2>
+    <p><strong>Return value: </strong><a href="#hresult">HRESULT</a> type means success or failure</p>
+    <p><strong>Parameters:</strong></p>
+    <blockquote>
+      <p>HAltaircam h: camera handle</p>
+    <p>unsigned* nFrame: The number of frames in the most recent time</p>
+	<p>unsigned* nTime: milliseconds</p>
+	<p>unsigned* nTotalFrame: The total number of frames since the camera was started</p>
+    </blockquote>
+    <p><strong>Remarks:</strong> Get the actual frame rate of the camera at the most recent time (about a few seconds). Calculate using the following formula:</p>
+    <blockquote><table width="100%" border="0" bgcolor="#B0D0B0">
+	<tr><td><div align="center">FrameRate(fps) = nFrame * 1000.0 / nTime</div></td></tr>
+	</table></blockquote>
+</li></ul><ul><li><h2><font color="#0000FF">Altaircam_put_HZ<br/>Altaircam_get_HZ</font></h2>
+    <p><strong>Return value: </strong><a href="#hresult">HRESULT</a> type means success or failure</p>
+    <p><strong>Parameters:</strong></p>
+    <blockquote>
+      <p>HAltaircam h: camera handle</p>
+      <p>int nHZ: 0: 60Hz alternating current, 1: 50Hz alternating current, 2: direct current</p>
+    </blockquote>
+    <p><strong>Remarks:</strong> set the light source power frequency</p>
+</li></ul><ul><li><h2><font color="#0000FF">Altaircam_get_Temperature<br/>Altaircam_put_Temperature</font></h2>
+    <p><strong>Return value: </strong><a href="#hresult">HRESULT</a> type means success or failure, E_NOTIMPL means not supporting get or set the temperature</p>
+    <p><strong>Parameters:</strong></p>
+    <blockquote>
+      <p>HAltaircam h: camera handle</p>
+      <p>short nTemperature: in 0.1℃ (32 means 3.2℃, -35 means -3.5℃). Set "-2730" or below means using the default value of this model.</p>
+    </blockquote>
+    <p><strong>Remarks:</strong> get the temperature of the sensor. see ALTAIRCAM_FLAG_GETTEMPERATURE.</p>
+	<blockquote><p>set the target temperature of the sensor, equivalent to Altaircam_put_Option(, ALTAIRCAM_OPTION_TECTARGET, ).</p></blockquote>
+</li></ul><ul><li><h2><font color="#0000FF">Altaircam_put_Mode<br/>Altaircam_get_Mode</font></h2>
+      <p><strong>Return value: </strong><a href="#hresult">HRESULT</a> type means success or failure</p>
+      <p><strong>Parameters:</strong></p>
+  <blockquote>
+    <p>HAltaircam h: camera handle</p>
+    <p>int bSkip: Bin mode or Skip mode.</p>
+  </blockquote>
+  <p><strong>Remarks:</strong> set Bin mode or Skip mode. Cameras with higher resolution can support two sampling modes, one is Bin mode (Neighborhood averaging), the other is Skip (sampling extraction). In comparison, the former is with better image effect but decreasing frame rate while the latter is just the reverse.</p>
+</li></ul><ul><li><h2><font color="#0000FF">Altaircam_put_TempTint<br/>Altaircam_get_TempTint</font></h2>
+      <p><strong>Return value: </strong><a href="#hresult">HRESULT</a> type means success or failure. Works int Temp/Tint mode. Does not work int RGB Gain mode, E_NOTIMPL will be return. For mono camera, return value always is E_NOTIMPL.</p>
+      <p><strong>Parameters:</strong></p>
+    <blockquote>
+    	<p>HAltaircam h: camera handle</p>
+    	<p>int nTemp, int nTint: color temperature and Tint</p>
+	</blockquote>
+  <p><strong>Remarks:</strong> set/get the color temperature and Tint parameters of white balance (Temp/Tint Mode, please see <a href="#wb">here</a>).</p>
+</li></ul><ul><li><h2><font color="#0000FF">Altaircam_AwbOnce</font></h2>
+    <p><strong>Return value: </strong><a href="#hresult">HRESULT</a> type means success or failure. Works int Temp/Tint mode. Does not work int RGB Gain mode, E_NOTIMPL will be return. For mono camera, return value always is E_NOTIMPL.</p>
+    <p><strong>Parameters:</strong></p>
+    <blockquote>
+      <p>HAltaircam h: camera handle</p>
+      <p>PIALTAIRCAM_TEMPTINT_CALLBACK funTT, void* ctxTT: callback function and callback context when the automatic white balance completes.</p>
+    </blockquote>
+    <p><strong>Remarks:</strong> Call this function to perform one "auto white balance" in Temp/Tint Mode. When the "auto white balance" completes, ALTAIRCAM_EVENT_TEMPTINT event notify the application (In Pull Mode) and callback happens. In pull mode, this callback is useless, set it to NULL.</p>
+</li></ul><ul><li><h2><font color="#0000FF">Altaircam_put_WhiteBalanceGain<br/>Altaircam_get_WhiteBalanceGain</font></h2>
+      <p><strong>Return value: </strong><a href="#hresult">HRESULT</a> type means success or failure. Works int RGB Gain mode. Does not work int Temp/Tint Gain mode, E_NOTIMPL will be return. For mono camera, return value always is E_NOTIMPL.</p>
+      <p><strong>Parameters:</strong></p>
+    <blockquote>
+    	<p>HAltaircam h: camera handle</p>
+    	<p>int aGain[3]: RGB Gain</p>
+	</blockquote>
+  <p><strong>Remarks:</strong> set/get the RGB gain parameters of white balance (RGB Gain Mode, please see <a href="#wb">here</a>).</p>
+</li></ul><ul><li><h2><font color="#0000FF">Altaircam_AwbInit</font></h2>
+    <p><strong>Return value: </strong><a href="#hresult">HRESULT</a> type means success or failure. Works int RGB Gain mode. Does not work int Temp/Tint mode, E_NOTIMPL will be return. For mono camera, return value always is E_NOTIMPL.</p>
+    <p><strong>Parameters:</strong></p>
+    <blockquote>
+      <p>HAltaircam h: camera handle</p>
+      <p>PIALTAIRCAM_WHITEBALANCE_CALLBACK funWB, void* ctxWB: callback function and callback context when the automatic white balance completes.</p>
+    </blockquote>
+    <p><strong>Remarks:</strong> Call this function to perform one "auto white balance" in RGB Gain Mode. When the "auto white balance" completes, ALTAIRCAM_EVENT_WBGAIN event notify the application (In Pull Mode) and callback happens. In pull mode, this callback is useless, set it to NULL.</p>
+</li></ul><ul><li><h2><a id="black"><font color="#0000FF">Altaircam_AbbOnce</font></a></h2>
+    <p><strong>Return value: </strong><a href="#hresult">HRESULT</a> type means success or failure. For mono camera, return value always is E_NOTIMPL.</p>
+    <p><strong>Parameters:</strong></p>
+    <blockquote>
+      <p>HAltaircam h: camera handle</p>
+      <p>PIALTAIRCAM_BLACKBALANCE_CALLBACK funBB, void* ctxBB: callback function and callback context when the automatic black balance completes.</p>
+    </blockquote>
+    <p><strong>Remarks:</strong> Call this function to perform one "auto black balance". When the "auto black balance" completes, ALTAIRCAM_EVENT_BLACK event notify the application (In Pull Mode) and callback happens. In pull mode, this callback is useless, set it to NULL.</p>
+</li></ul><ul><li><h2><font color="#0000FF">Altaircam_put_BlackBalance<br/>Altaircam_get_BlackBalance</font></h2>
+      <p><strong>Return value: </strong><a href="#hresult">HRESULT</a> type means success or failure.</p>
+      <p><strong>Parameters:</strong></p>
+    <blockquote>
+    	<p>HAltaircam h: camera handle</p>
+    	<p>unsigned short aSub[3]: RGB Offset</p>
+	</blockquote>
+  <p><strong>Remarks:</strong> set/get the RGB offset parameters of black balance.</p>
+</li></ul><ul><li><h2><font color="#0000FF">Altaircam_put_AWBAuxRect<br/>Altaircam_get_AWBAuxRect<br/>Altaircam_put_AEAuxRect<br/>Altaircam_get_AEAuxRect<br/>Altaircam_put_ABBAuxRect<br/>Altaircam_get_ABBAuxRect</font></h2>
+      <p><strong>Return value: </strong><a href="#hresult">HRESULT</a> type means success or failure</p>
+      <p><strong>Parameters:</strong></p>
+      <blockquote><p>HAltaircam h: camera handle</p></blockquote>
+      <p><strong>Remarks:</strong> set/get the rectangle of automatic white balance and auto-exposure and automatic black balance. The default Rectangle is in the center of the image, its width is 20% image with, its height is 20% image height.</p>
+	  <p><strong>Pay attention to that the coordinate is always relative to the original resolution</strong>, see <a href="#cord">here</a>.</p>
+	  <p>For mono camera, white balance and black balance always return E_NOTIMPL.</p>
+</li></ul><ul><li><h2><font color="#0000FF">Altaircam_get_MonoMode</font></h2>
+    <p><strong>Return value: </strong> S_OK means mono mode, S_FALSE means color mode</p>
+    <p><strong>Parameters:</strong></p>
+    <blockquote>
+    	<p>Altaircam h: camera handle</p>
+    </blockquote>
+    <p><strong>Remarks:</strong> grey camera or not, find the flag in AltaircamModelV2: ALTAIRCAM_FLAG_MONO</p>
+</li></ul><ul><li><h2><font color="#0000FF">Altaircam_get_MaxBitDepth</font></h2>
+    <p><strong>Return value: </strong> the maximum bitdepth this camera supports.</p>
+    <p><strong>Parameters:</strong></p>
+    <blockquote><p>HAltaircam h: camera handle</p></blockquote>
+    <p><strong>Remarks:</strong> Some cameras support the bitdepth which is more than 8 such as 10, 12, 14, 16.</p>
+</li></ul><ul><li>
+    <h2><font color="#0000FF">Altaircam_get_StillResolutionNumber<br/>Altaircam_get_StillResolution</font></h2>
+    <p><strong>Return value: </strong><a href="#hresult">HRESULT</a> type means success or failure</p>
+    <p><strong>Parameters:</strong></p>
+    <blockquote>
+      <p>HAltaircam h: camera handle</p>
+      <p>unsigned nResolutionIndex: resolution index</p>
+      <p>int* pWidth, int* pHeight: width/height</p>
+    </blockquote>
+    <p><strong>Remarks:</strong> Altaircam_get_StillResolutionNumber means the number of supported still resolution. Take UCMOS03100KPA as an example, if we call the function Altaircam_get_StillResolutionNumber and get "3", which means it can support three kinds of resolution. If it doesn't support "still snap", then we get "0". Altaircam_get_Resolution gs the width/height of each kind of resolution.</p>
+</li></ul><ul><li>
+    <h2><font color="#0000FF">Altaircam_get_SerialNumber<br/>Altaircam_get_FwVersion<br/>Altaircam_get_HwVersion<br/>Altaircam_get_ProductionDate<br/>Altaircam_get_Revision</font></h2>
+      <p><strong>Return value: </strong><a href="#hresult">HRESULT</a> type means success or failure</p>
+      <p><strong>Parameters:</strong></p>
+  <blockquote>
+    <p>HAltaircam h: camera handle</p>
+    <p>char sn[32]: buffer to the serial number, such as: TP110826145730ABCD1234FEDC56787</p>
+    <p>char fwver[16]: buffer to the firmware version, such as: 3.2.1.20140922</p>
+    <p>char hwver[16]: buffer to the hardware version, such as: 3.12</p>
+    <p>char pdate[10]: buffer to the production date, such as: 20150327</p>
+	<p>unsigned short pRevision: revision</p>
+  </blockquote>
+  <p><strong>Remarks:</strong> each camera has a unique serial number, <a href="#camidsn">here</a></p>
+</li></ul><ul><li>
+    <h2><font color="#0000FF">Altaircam_get_PixelSize</font></h2>
+      <p><strong>Return value: </strong><a href="#hresult">HRESULT</a> type means success or failure</p>
+      <p><strong>Parameters:</strong></p>
+  <blockquote>
+    <p>HAltaircam h: camera handle</p>
+    <p>unsigned nResolutionIndex: resolution index</p>
+    <p>float* x, float* y: sensor physical pixel size, such as 2.4μm × 2.4μm</p>
+  </blockquote>
+</li></ul><ul><li>
+    <h2><font color="#0000FF">Altaircam_put_LEDState</font></h2>
+  <p><strong>Return value: </strong><a href="#hresult">HRESULT</a> type means success or failure</p>
+  <p><strong>Parameters:</strong></p>
+  <blockquote>
+    <p>HAltaircam h: camera handle</p>
+    <p>unsigned short iLed: the index of LED light</p>
+    <p>unsigned short iState: LED status, 1 =&gt; Ever bright; 2 =&gt; Flashing; other =&gt; Off</p>
+    <p>unsigned short iPeriod: Flashing Period (&gt;= 500ms)</p>
+  </blockquote>
+  <p><strong>Remarks:</strong> One or more LED lights installed on some camera. This function controls the status of these lights.</p>
+</li></ul><ul><li><h2><font color="#0000FF">Altaircam_read_EEPROM<br/>Altaircam_write_EEPROM</font></h2>
+  <p><strong>Return value: </strong><a href="#hresult">HRESULT</a> type means failure or byte(s) transferred</p>
+  <p><strong>Parameters:</strong></p>
+  <blockquote>
+    <p>HAltaircam h: camera handle</p>
+    <p>unsigned addr: EEPROM address</p>
+    <p>const unsigned char* pBuffer: data buffer to be written</p>
+    <p>unsigned char* pBuffer: read EEPROM to buffer</p>
+    <p>unsigned nBufferLen: buffer length</p>
+  </blockquote>
+  <p><strong>Remarks:</strong> In some cameras, EEPROM is available for read and write. If failed to read or write, a negative HRESULT error code will be return, when success, the bytes number has been read or written will be return.</p>
+</li></ul><ul><li><h2><font color="#0000FF">Altaircam_IoControl</font></h2>
+  <p><strong>Return value: </strong><a href="#hresult">HRESULT</a> type means success or failure</p>
+  <p><strong>Parameters:</strong></p>
+  <blockquote>
+    <p>HAltaircam h: camera handle</p>
+    <p>unsigned ioLineNumber:</p>
+	<blockquote>0 =&gt; Opto-isolated input<br/>
+    1 =&gt; Opto-isolated output<br/>
+    2 =&gt; GPIO0<br/>
+    3 =&gt; GPIO1</blockquote>
+    <p>unsigned nType: type of control</p>
+    <p>int outVal: output control value</p>
+	<p>int* inVal: input control value</p>
+<div align="center"><table width="100%" border="1" cellpadding="0" cellspacing="0" bgcolor="#B0D0B0"><tr>
+        <td width="40%">ALTAIRCAM_IOCONTROLTYPE_GET_SUPPORTEDMODE</td>
+        <td width="60%">get the supported mode:<br/>0x01 =&gt; Input<br/>0x02 =&gt; Output<br/>(0x01 | 0x02) =&gt; support both Input and Output</td>
+      </tr><tr><td>ALTAIRCAM_IOCONTROLTYPE_GET_GPIODIR</td>
+        <td rowspan="2">0x00 =&gt; Input, 0x01 =&gt; Output</td>
+      </tr><tr><td>ALTAIRCAM_IOCONTROLTYPE_SET_GPIODIR</td>
+      </tr><tr><td>ALTAIRCAM_IOCONTROLTYPE_GET_FORMAT</td>
+        <td rowspan="2">format:<br/>0x00 =&gt; not connected<br/>0x01 =&gt; Tri-state<br/>0x02 =&gt; TTL<br/>0x03 =&gt; LVDS<br/>0x04 =&gt; RS422<br/>0x05 =&gt; Opto-coupled</td>
+      </tr><tr><td>ALTAIRCAM_IOCONTROLTYPE_SET_FORMAT</td>
+      </tr><tr><td>ALTAIRCAM_IOCONTROLTYPE_GET_OUTPUTINVERTER</td>
+        <td rowspan="2">boolean, only support output signal</td>
+      </tr><tr><td>ALTAIRCAM_IOCONTROLTYPE_SET_OUTPUTINVERTER</td>
+      </tr><tr><td>ALTAIRCAM_IOCONTROLTYPE_GET_INPUTACTIVATION</td>
+        <td rowspan="2">0x00 =&gt; Rising edge, 0x01 =&gt; Falling edge, 0x02 =&gt; Level high, 0x03 =&gt; Level low</td>
+      </tr><tr><td>ALTAIRCAM_IOCONTROLTYPE_SET_INPUTACTIVATION</td>
+ </tr><tr><td>ALTAIRCAM_IOCONTROLTYPE_GET_DEBOUNCERTIME</td>
+   <td rowspan="2">debouncer time in microseconds, [0, 20000]</td>
+ </tr><tr><td>ALTAIRCAM_IOCONTROLTYPE_SET_DEBOUNCERTIME</td>
+ </tr><tr><td>ALTAIRCAM_IOCONTROLTYPE_GET_TRIGGERSOURCE</td>
+   <td rowspan="2">0x00 =&gt; Opto-isolated input<br/>
+                                0x01 =&gt; GPIO0<br/>
+                                0x02 =&gt; GPIO1<br/>
+                                0x03 =&gt; Counter<br/>
+                                0x04 =&gt; PWM<br/>
+                                0x05 =&gt; Software</td>
+ </tr><tr><td>ALTAIRCAM_IOCONTROLTYPE_SET_TRIGGERSOURCE</td>
+ </tr><tr><td>ALTAIRCAM_IOCONTROLTYPE_GET_TRIGGERDELAY</td>
+   <td rowspan="2">Trigger delay time in microseconds, [0, 5000000]</td>
+ </tr><tr><td>ALTAIRCAM_IOCONTROLTYPE_SET_TRIGGERDELAY</td>
+ </tr><tr><td>ALTAIRCAM_IOCONTROLTYPE_GET_BURSTCOUNTER</td>
+   <td rowspan="2">Burst Counter, range: [1 ~ 65535]</td>
+ </tr><tr>
+   <td>ALTAIRCAM_IOCONTROLTYPE_SET_BURSTCOUNTER</td>
+ </tr><tr><td>ALTAIRCAM_IOCONTROLTYPE_GET_COUNTERSOURCE</td>
+   <td rowspan="2">0x00 =&gt; Opto-isolated input<br/>0x01 =&gt; GPIO0<br/>0x02 =&gt; GPIO1</td>
+ </tr><tr><td>ALTAIRCAM_IOCONTROLTYPE_SET_COUNTERSOURCE</td>
+ </tr><tr><td>ALTAIRCAM_IOCONTROLTYPE_GET_COUNTERVALUE</td>
+   <td rowspan="2">Counter Value, range: [1 ~ 65535]</td>
+ </tr><tr><td>ALTAIRCAM_IOCONTROLTYPE_SET_COUNTERVALUE</td>
+ </tr><tr><td>ALTAIRCAM_IOCONTROLTYPE_SET_RESETCOUNTER</td><td></td>
+ </tr><tr><td>ALTAIRCAM_IOCONTROLTYPE_GET_PWM_FREQ</td>
+   <td rowspan="2">PWM Frequency</td>
+ </tr><tr><td>ALTAIRCAM_IOCONTROLTYPE_SET_PWM_FREQ</td>
+ </tr><tr><td>ALTAIRCAM_IOCONTROLTYPE_GET_PWM_DUTYRATIO</td>
+   <td rowspan="2">PWM Duty Ratio</td>
+ </tr><tr><td>ALTAIRCAM_IOCONTROLTYPE_SET_PWM_DUTYRATIO</td>
+ </tr><tr><td>ALTAIRCAM_IOCONTROLTYPE_GET_PWMSOURCE</td>
+   <td rowspan="2">0x00 =&gt; Opto-isolated input<br/>
+		0x01 =&gt; GPIO0<br/>
+		0x02 =&gt; GPIO1</td>
+ </tr><tr><td>ALTAIRCAM_IOCONTROLTYPE_SET_PWMSOURCE</td>
+ </tr><tr><td>ALTAIRCAM_IOCONTROLTYPE_GET_OUTPUTMODE</td>
+   <td rowspan="2">0x00 =&gt; Frame Trigger Wait<br/>
+                                0x01 =&gt; Exposure Active<br/>
+                                0x02 =&gt; Strobe<br/>
+                                0x03 =&gt; User output<br/>
+                                0x04 =&gt; Counter Output<br/>
+                                0x05 =&gt; Timer Output</td>
+ </tr><tr><td>ALTAIRCAM_IOCONTROLTYPE_SET_OUTPUTMODE</td>
+ </tr><tr><td>ALTAIRCAM_IOCONTROLTYPE_GET_STROBEDELAYMODE</td>
+   <td rowspan="2">boolean, 0 =&gt; pre-delay, 1 =&gt; delay; compared to exposure active signal</td>
+ </tr><tr><td>ALTAIRCAM_IOCONTROLTYPE_SET_STROBEDELAYMODE</td>
+ </tr><tr><td>ALTAIRCAM_IOCONTROLTYPE_GET_STROBEDELAYTIME</td>
+   <td rowspan="2">Strobe delay or pre-delay time in microseconds, [0, 5000000]</td>
+ </tr><tr><td>ALTAIRCAM_IOCONTROLTYPE_SET_STROBEDELAYTIME</td>
+ </tr><tr><td>ALTAIRCAM_IOCONTROLTYPE_GET_STROBEDURATION</td>
+   <td rowspan="2">Strobe duration time in microseconds, [0, 5000000]</td>
+ </tr><tr><td>ALTAIRCAM_IOCONTROLTYPE_SET_STROBEDURATION</td>
+ </tr><tr><td>ALTAIRCAM_IOCONTROLTYPE_GET_USERVALUE</td>
+   <td rowspan="2">bit0 =&gt; Opto-isolated output<br/>
+       bit1 =&gt; GPIO0 output<br/>
+       bit2 =&gt; GPIO1 output</td>
+ </tr><tr><td>ALTAIRCAM_IOCONTROLTYPE_SET_USERVALUE</td>
+ </tr><tr><td>ALTAIRCAM_IOCONTROLTYPE_GET_UART_ENABLE</td>
+   <td rowspan="2">UART enable: 1 =&gt; on; 0 =&gt; off</td>
+ </tr><tr><td>ALTAIRCAM_IOCONTROLTYPE_SET_UART_ENABLE</td>
+ </tr><tr><td>ALTAIRCAM_IOCONTROLTYPE_GET_UART_BAUDRATE</td>
+   <td rowspan="2">baud rate:<br/>0 =&gt; 9600<br/>1 =&gt; 19200<br/>2 =&gt; 38400<br/>3 =&gt; 57600<br/>4 =&gt; 115200</td>
+ </tr><tr><td>ALTAIRCAM_IOCONTROLTYPE_SET_UART_BAUDRATE</td>
+ </tr><tr><td>ALTAIRCAM_IOCONTROLTYPE_GET_UART_LINEMODE</td>
+   <td rowspan="2">Line Mode:<br/>0 =&gt; TX(GPIO_0)/RX(GPIO_1)<br/>1 =&gt; TX(GPIO_1)/RX(GPIO_0)</td>
+ </tr><tr><td>ALTAIRCAM_IOCONTROLTYPE_SET_UART_LINEMODE</td>
+ </tr><tr><td>ALTAIRCAM_IOCONTROLTYPE_GET_EXPO_ACTIVE_MODE</td>
+   <td rowspan="2">exposure time signal:<br/>0 =&gt; specified line<br/>1 =&gt; common exposure time</td>
+ </tr><tr><td>ALTAIRCAM_IOCONTROLTYPE_SET_EXPO_ACTIVE_MODE</td>
+ </tr><tr><td>ALTAIRCAM_IOCONTROLTYPE_GET_EXEVT_ACTIVE_MODE</td>
+   <td rowspan="2">exposure event:<br/>0 =&gt; specified line<br/>1 =&gt; common exposure time</td>
+ </tr><tr><td>ALTAIRCAM_IOCONTROLTYPE_SET_EXEVT_ACTIVE_MODE</td>
+ </tr><tr><td>ALTAIRCAM_IOCONTROLTYPE_GET_EXPO_START_LINE</td>
+   <td rowspan="2">exposure start line, default: 1</td>
+ </tr><tr><td>ALTAIRCAM_IOCONTROLTYPE_SET_EXPO_START_LINE</td>
+ </tr><tr><td>ALTAIRCAM_IOCONTROLTYPE_GET_EXPO_END_LINE</td>
+   <td rowspan="2">exposure end line, default: 0<br/>end line must be no less than start line</td>
+ </tr><tr><td>ALTAIRCAM_IOCONTROLTYPE_SET_EXPO_END_LINE</td>
+ </tr><tr><td>ALTAIRCAM_IOCONTROLTYPE_GET_OUTPUTCOUNTERVALUE</td>
+   <td rowspan="2">Output Counter Value, range: [0 ~ 65535]</td>
+ </tr><tr><td>ALTAIRCAM_IOCONTROLTYPE_SET_OUTPUTCOUNTERVALUE</td>
+ </tr><tr><td>ALTAIRCAM_IOCONTROLTYPE_SET_OUTPUT_PAUSE</td>
+   <td>Output pause: 1 =&gt; puase, 0 =&gt; unpause</td>
+ </tr><tr><td>ALTAIRCAM_IOCONTROLTYPE_GET_INPUT_STATE</td>
+   <td>Input state: 0 (low level) or 1 (high level)</td>
+</tr><tr><td>ALTAIRCAM_IOCONTROLTYPE_GET_USER_PULSE_HIGH</td>
+   <td rowspan="2">User pulse high level time: us</td>
+ </tr><tr><td>ALTAIRCAM_IOCONTROLTYPE_SET_USER_PULSE_HIGH</td>
+ </tr><tr><td>ALTAIRCAM_IOCONTROLTYPE_GET_USER_PULSE_LOW</td>
+   <td rowspan="2">User pulse low level time: us</td>
+ </tr><tr><td>ALTAIRCAM_IOCONTROLTYPE_SET_USER_PULSE_LOW</td>
+ </tr><tr><td>ALTAIRCAM_IOCONTROLTYPE_GET_USER_PULSE_NUMBER</td>
+   <td rowspan="2">User pulse number: default 0</td>
+ </tr><tr><td>ALTAIRCAM_IOCONTROLTYPE_SET_USER_PULSE_NUMBER</td>
+ </tr><tr><td>ALTAIRCAM_IOCONTROLTYPE_GET_EXTERNAL_TRIGGER_NUMBER</td>
+   <td>External trigger number</td>
+</tr><tr><td>ALTAIRCAM_IOCONTROLTYPE_GET_DEBOUNCER_TRIGGER_NUMBER</td>
+   <td>Trigger signal number after debounce</td>
+</tr><tr><td>ALTAIRCAM_IOCONTROLTYPE_GET_EFFECTIVE_TRIGGER_NUMBER</td>
+   <td>Effective trigger signal number</td>
+</tr></table></div></blockquote>
+</li></ul><ul><li><h2><font color="#0000FF">Altaircam_read_UART<br/>Altaircam_write_UART</font></h2>
+  <p><strong>Return value: </strong><a href="#hresult">HRESULT</a> type means failure or byte(s) transferred</p>
+  <p><strong>Parameters:</strong></p>
+  <blockquote>
+    <p>HAltaircam h: camera handle</p>
+    <p>const unsigned char* pBuffer: data buffer to be written</p>
+    <p>unsigned char* pBuffer: read buffer</p>
+    <p>unsigned nBufferLen: buffer length</p>
+  </blockquote><p><strong>Remarks:</strong> If failed to read or write, a negative HRESULT error code will be return, when success, the bytes number has been read or written will be return.</p>
+</li></ul><ul><li><h2><font color="#0000FF">Altaircam_FfcOnce<br/>Altaircam_DfcOnce<br/>Altaircam_FpncOnce</font></h2>
+  <p><strong>Return value: </strong><a href="#hresult">HRESULT</a> type means success or failure</p>
+  <p><strong>Parameters:</strong></p>
+  <blockquote><p>HAltaircam h: camera handle</p></blockquote>
+</li></ul><ul><li><h2><font color="#0000FF">Altaircam_FfcExport<br/>Altaircam_FfcImport<br/>Altaircam_DfcExport<br/>Altaircam_DfcImport<br/>Altaircam_FpncExport<br/>Altaircam_FpncImport</font></h2>
+  <p><strong>Return value: </strong><a href="#hresult">HRESULT</a> type means success or failure</p>
+  <p><strong>Parameters:</strong></p>
+  <blockquote>
+    <p>HAltaircam h: camera handle</p>
+	<p>filepath: file path</p>
+  </blockquote>
+  <p><strong>Remarks:</strong> Export or import *.dfc, *.ffc or *.fpnc file.</p>
+</li></ul><ul><li><h2><font color="#0000FF">Altaircam_LevelRangeAuto</font></h2>
+      <p><strong>Return value: </strong><a href="#hresult">HRESULT</a> type means success or failure</p>
+      <p><strong>Parameters:</strong></p>
+      <blockquote><p>HAltaircam h: camera handle</p></blockquote>
+      <p><strong>Remarks:</strong> auto Level Range.</p>
+</li></ul><ul><li><h2><font color="#0000FF">Altaircam_put_LevelRange<br/>Altaircam_get_LevelRange</font></h2>
+    <p><strong>Return value: </strong><a href="#hresult">HRESULT</a> type means success or failure</p>
+    <p><strong>Parameters:</strong></p>
+    <blockquote>
+      <p>HAltaircam h: camera handle</p>
+      <p>unsigned short aLow[4], unsigned short aHigh[4]: Level Range of R, G, B, and Grey. RGB is only available for color image, and grey is only available for grey image.</p>
+    </blockquote>
+    <p><strong>Remarks:</strong> level range related.</p>
+</li></ul><ul><li><h2><font color="#0000FF"><a id="levelrangev2">Altaircam_put_LevelRangeV2<br/>Altaircam_get_LevelRangeV2</a></font></h2>
+    <p><strong>Return value: </strong><a href="#hresult">HRESULT</a> type means success or failure</p>
+    <p><strong>Parameters:</strong></p>
+    <blockquote><p>HAltaircam h: camera handle</p>
+	  <p>unsigned short mode:</p>
+	  <div align="center"><table width="100%" border="1" cellpadding="0" cellspacing="0" bgcolor="#B0D0B0"><tr>
+        <td width="50%">ALTAIRCAM_LEVELRANGE_MANUAL</td>
+        <td width="50%">Manual mode</td>
+      </tr><tr>
+        <td>ALTAIRCAM_LEVELRANGE_ONCE</td>
+        <td>Once</td>
+	  </tr><tr>
+        <td>ALTAIRCAM_LEVELRANGE_CONTINUE</td>
+        <td>Continue mode</td>
+	  </tr><tr>
+        <td>ALTAIRCAM_LEVELRANGE_ROI</td>
+        <td>Update the ROI rectangle</td>
+</tr></table></div>
+	<p>RECT* pRoiRect: ROI rectangle</p>
+      <p>unsigned short aLow[4], unsigned short aHigh[4]: Level Range of R, G, B, and Grey. RGB is only available for color image, and grey is only available for grey image.</p>
+    </blockquote>
+    <p><strong>Remarks:</strong> level range related.</p>
+</li></ul><ul><li><h2><font color="#0000FF">Altaircam_put_Demosaic</font></h2>
+    <p><strong>Return value: </strong><a href="#hresult">HRESULT</a> type means success or failure</p>
+    <p><strong>Parameters:</strong></p><blockquote><p>funDemosaic: To replace the builtin demosaic function</p>
+    <blockquote><table width="100%" border="0" bgcolor="#B0D0B0"><tr>
+        <td><div align="center">typedef void (*PALTAIRCAM_DEMOSAIC_CALLBACK)(unsigned nFourCC, int nW, int nH, const void* input, void* output, unsigned char nBitDepth, void* ctxDemosaic);</div></td>
+      </tr></table></blockquote>
+	<p>ctxDemosaic: callback context</p></blockquote>
+</li></ul><ul><li><h2><font color="#0000FF">Altaircam_Update</font></h2>
+    <p><strong>Return value: </strong><a href="#hresult">HRESULT</a> type means success or failure</p>
+    <p><strong>Parameters:</strong></p>
+    <blockquote>
+      <p>camId: camera ID</p>
+      <p>filePath: *.ufw file full path</p>
+      <p>pFun, ctxProgress: progress percent callback</p>
+    </blockquote>
+    <p><strong>Remarks:</strong> firmware update. Please do not unplug the camera or lost power during the upgrade process, this is very very important. Once an unplugging or power outage occurs during the upgrade process, the camera will no longer be available and can only be returned to the factory for repair.</p>
+</li></ul><ul><li><h2><font color="#0000FF">Altaircam_Replug</font></h2>
+    <p><strong>Return value: </strong> &gt;0: the number of device has been replug; = 0: no device found; E_ACCESSDENIED: no UAC Administrator privileges</p>
+    <p><strong>Parameters:</strong></p>
+    <blockquote><p>camId: camera ID</p></blockquote>
+    <p><strong>Remarks:</strong> simulate replug. for each device found, it will take about 3 seconds.</p>
+</li></ul><ul><li><h2><font color="#0000FF">Altaircam_GetHistogram</font></h2>
+      <p><strong>Return value: </strong><a href="#hresult">HRESULT</a> type means success or failure</p>
+      <p><strong>Parameters:</strong></p>
+  <blockquote>
+    <p>HAltaircam h: camera handle</p>
+    <p>PIALTAIRCAM_HISTOGRAM_CALLBACK funHistogram, void* ctxHistogram: callback function and callback context of histogram data.</p>
+  </blockquote>
+  <p><strong>Remarks:</strong> get histogram data.</p>
+</li></ul><ul><li><h2><font color="#0000FF">Ranges and default value of some parameters</font></h2>
+<div align="center"><table width="100%" border="1" cellpadding="0" cellspacing="0" bgcolor="#B0D0B0"><tr>
+    <td colspan="3">Parameters</td>
+    <td width="15%">Range</td>
+    <td width="8%">Default value</td>
+    <td width="17%">Get</td>
+    <td width="17%">Set</td>
+    <td width="14%">Auto</td>
+  </tr><tr>
+    <td colspan="3">Auto Exposure Target</td>
+    <td>16~220</td><td>120</td>
+    <td>Altaircam_get_AutoExpoTarget</td>
+    <td>Altaircam_put_AutoExpoTarget</td><td></td>
+  </tr><tr>
+    <td colspan="3">Exposure Gain</td>
+    <td>100~</td><td>100</td>
+    <td>Altaircam_get_ExpoAGain</td>
+    <td>Altaircam_put_ExpoAGain</td><td></td>
+  </tr><tr>
+    <td width="14%" rowspan="5">White Balance</td>
+    <td width="9%" rowspan="2">Temp/Tint Mode</td>
+    <td width="10%">Color Temperature</td>
+    <td>2000~15000</td><td>6503</td>
+    <td rowspan="2">Altaircam_get_TempTint</td>
+    <td rowspan="2">Altaircam_put_TempTint</td>
+    <td rowspan="2">Altaircam_AwbOnce</td>
+  </tr><tr>
+    <td>Tint</td><td>200~2500</td>
+    <td>1000</td></tr><tr>
+    <td rowspan="3">RGB Gain Mode</td>
+    <td>Red Gain</td>
+    <td rowspan="3">-127~127</td>
+    <td rowspan="3">0</td>
+    <td rowspan="3">Altaircam_get_WhiteBalanceGain</td>
+    <td rowspan="3">Altaircam_put_WhiteBalanceGain</td>
+    <td rowspan="3">Altaircam_AwbInit</td>
+  </tr><tr><td>Green Gain</td>
+  </tr><tr><td>Blue Gain</td>
+  </tr><tr>
+    <td colspan="3">Black Balance</td>
+    <td>0~255(bitdepth=8)<br/>
+		0~1023(bitdepth=10)<br/>
+		0~4095(bitdepth=12)<br/>
+		0~16383(bitdepth=14)<br/>
+		0~65535(bitdepth=16)</td>
+    <td>0</td>
+    <td>Altaircam_get_BlackBalance</td>
+    <td>Altaircam_put_BlackBalance</td>
+    <td>Altaircam_AbbOnce</td>
+  </tr><tr>
+    <td colspan="2" rowspan="2">LevelRange</td>
+	<td>Software</td>
+    <td rowspan="2">0~255</td>
+    <td rowspan="2">Low = 0<br/>High = 255</td>
+    <td>Altaircam_get_LevelRange</td>
+    <td>Altaircam_put_LevelRange</td>
+    <td>Altaircam_LevelRangeAuto</td>
+  </tr><tr>
+	<td>Hardware</td>
+    <td>Altaircam_get_LevelRangeV2</td>
+    <td colspan="2">Altaircam_put_LevelRangeV2</td>
+  </tr><tr>
+    <td colspan="3">Contrast</td>
+    <td>-255~255</td><td>0</td>
+    <td>Altaircam_get_Contrast</td>
+    <td>Altaircam_put_Contrast</td><td></td>
+  </tr><tr>
+    <td colspan="3">Hue</td>
+    <td>-180~180</td><td>0</td>
+    <td>Altaircam_get_Hue</td>
+    <td>Altaircam_put_Hue</td><td></td>
+  </tr><tr>
+    <td colspan="3">Saturation</td>
+    <td>0~255</td><td>128</td>
+    <td>Altaircam_get_Saturation</td>
+    <td>Altaircam_put_Saturation</td>
+    <td></td>
+  </tr><tr>
+    <td colspan="3">Brightness</td>
+    <td>-255~255</td><td>0</td>
+    <td>Altaircam_get_Brightness</td>
+    <td>Altaircam_put_Brightness</td><td></td>
+  </tr><tr>
+    <td colspan="3">Gamma</td>
+    <td>20~180</td><td>100</td>
+    <td>Altaircam_get_Gamma</td>
+    <td>Altaircam_put_Gamma</td>
+    <td></td>
+  </tr><tr>
+    <td colspan="3">Black Level</td>
+    <td>0~31 (bitdepth=8)<br/>
+    	0~31 * 4 (bitdepth=10)<br/>
+    	0~31 * 16 (bitdepth=12)<br/>
+    	0~31 * 64 (bitdepth=14)<br/>
+    	0~31 * 256 (bitdepth=16)</td>
+    <td>Model Specific</td>
+    <td>Altaircam_get_Option</td>
+    <td>Altaircam_put_Option</td>
+    <td></td>
+  </tr><tr>
+    <td rowspan="5">Auto Exposure</td>
+    <td rowspan="2">Max</td>
+    <td>Exposure Time</td>
+    <td rowspan="2">&nbsp;</td><td>350ms</td>
+    <td rowspan="2">Altaircam_get_AutoExpoRange<br/>Altaircam_get_MaxAutoExpoTimeAGain<br/>Altaircam_get_MinAutoExpoTimeAGain</td>
+    <td rowspan="2">Altaircam_put_AutoExpoRange<br/>Altaircam_put_MaxAutoExpoTimeAGain<br/>Altaircam_put_MinAutoExpoTimeAGain</td>
+    <td rowspan="2">&nbsp;</td>
+  </tr><tr>
+    <td>Gain</td><td>500</td></tr><tr>
+    <td rowspan="2">Min</td>
+    <td>Exposure Time</td>
+    <td rowspan="2">&nbsp;</td><td>0</td>
+    <td rowspan="2">Altaircam_get_MinAutoExpoTimeAGain</td>
+    <td rowspan="2">Altaircam_put_MinAutoExpoTimeAGain</td>
+    <td rowspan="2">&nbsp;</td>
+  </tr><tr>
+    <td>Gain</td><td>100</td>
+  </tr><tr>
+    <td colspan="2">Percent</td><td>0~100</td>
+    <td>0(Disable)<br/>10(Enable)</td>
+    <td colspan="2">ALTAIRCAM_OPTION_AUTOEXPOSURE_PERCENT</td>
+    <td></td>
+  </tr><tr>
+    <td colspan="3">TEC Target</td>
+    <td>Model Specific</td>
+    <td>Model Specific</td>
+    <td colspan="2">ALTAIRCAM_OPTION_TECTARGET</td><td></td>
+</tr></table></div></li></ul>
+<hr/><h1><font color="#0000FF"><a id="dotnet">5. .NET (C# &amp; VB.NET)</a></font></h1><hr/>
+<p>Altaircam does support .NET development environment (C# and VB.NET).</p>
+<p>altaircam.cs use P/Invoke to call into altaircam.dll. Copy altaircam.cs to your C# project, please reference <a href="#dotnetsample">samples</a>.</p>
+<p>Please pay attation to that <strong>the object of the C# class Altaircam. Altaircam must be obtained by static mothod Open or OpenByIndex, it cannot be obtained by obj = new Altaircam</strong> (The constructor is private on purpose).</p>
+<p>Most properties and methods of the Altaircam class P/Invoke into the corresponding Altaircam_xxxx functions of altaircam.dll/so. So, the descriptions of the Altaircam_xxxx function are also applicable for the corresponding C# properties or methods. For example, the C# Snap method call the function Altaircam_Snap, the descriptions of the Altaircam_Snap function is applicable for C# Snap method:</p>
+<table width="100%" border="0" bgcolor="#B0D0B0">
+<tr><td><pre>[DllImport(&quot;altaircam.dll&quot;, ExactSpelling = true, CallingConvention = CallingConvention.StdCall)]
+private static extern int Altaircam_Snap(SafeHAltaircamHandle h, uint nResolutionIndex);
+
+public bool Snap(uint nResolutionIndex)
+{
+    if (_handle == null || _handle.IsInvalid || _handle.IsClosed)
+        return false;
+    return (Altaircam_Snap(_handle, nResolutionIndex) &gt;= 0);
+}</pre></td></tr></table>
+<p>VB.NET is similar with C#, not otherwise specified.</p>
+<hr/><h1><font color="#0000FF"><a id="python">6. Python</a></font></h1><hr/>
+<p>Altaircam does support Python (version 3.0 or above), please import altaircam to use altaircam.py and <a href="#demopython">reference the sample code simplest.py, qt5.py, qt6.py</a>.</p>
+<p>Please pay attation to that <strong>the object of the python class altaircam.Altaircam must be obtained by classmethod Open or OpenByIndex, it cannot be obtained by obj = altaircam.Altaircam()</strong></p>
+<p>Most methods of the Altaircam class use ctypes to call into the corresponding Altaircam_xxxx functions of altaircam.dll/so/dylib. So, the descriptions of the Altaircam_xxxx function are also applicable for the corresponding python methods.</p>
+<p>Please reference __errcheck in altaircam.py, the original HRESULT return code is mapped to HRESULTException exception (in win32 it's inherited from OSError).</p>
+<p>Please make sure the altaircam dll/so/dylib library file is in the same directory with altaircam.py.</p>
+<hr/><h1><font color="#0000FF"><a id="java">7. Java</a></font></h1><hr/>
+<p>Altaircam does support Java, altaircam.java use <a href="https://github.com/java-native-access/jna" target="_blank">JNA</a> to call into altaircam.dll/so/dylib. Copy altaircam.java to your java project, please reference the sample code simplest.java (Console), javafx.java, swing.java.</p>
+<p>Please pay attation to that <strong>the object of the java class altaircam must be obtained by static method Open or OpenByIndex, it cannot be obtained by obj = new altaircam()</strong>(The constructor is private on purpose).</p>
+<p>Most methods of the altaircam class use <a href="https://github.com/java-native-access/jna" target="_blank">JNA</a> to call into the corresponding Altaircam_xxxx functions of altaircam.dll/so/dylib. So, the descriptions of the Altaircam_xxxx function are also applicable for the corresponding java methods.</p>
+<p>Please reference errcheck in altaircam.java, the original HRESULT return code is mapped to HRESULTException exception.</p>
+<p>Remark: (1) Download jna-*.jar from github; (2) Make sure altaircam.dll/so/dylib is placed in the correct directory.</p>
+<hr/><h1><font color="#0000ff">8. Samples</font></h1><hr/>
+<div align="center"><table width="100%" border="1" cellpadding="0" cellspacing="0" bgcolor="#B0D0B0"><tr>
+        <td width="14%" colspan="2">Name</td>
+        <td width="8%">Platform</td>
+        <td width="6%">Language</td><td width="6%">Dependency</td><td width="6%">UI</td>
+        <td width="60%">Description</td>
+      </tr><tr>
+		<td colspan="2">demosimplest</td>
+		<td rowspan="12">Win32<br/>Linux<br/>macOS<br/>Android</td>
+		<td rowspan="22">C++</td><td rowspan="12">&nbsp;</td>
+		<td rowspan="12">console</td>
+		<td>simplest sample, about 70 lines of code. <a href="./images/demosimplest.png">snapshot</a>.</td>
+	  </tr><tr>
+		<td colspan="2">gigesimplest</td>
+		<td>simplest sample for GigE camera, about 75 lines of code</td>
+	  </tr><tr>
+		<td colspan="2">demowait</td>
+		<td>Instead of using the callback function, use the Altaircam_WaitImageV4 to get the image, about 60 lines of code</td>
+	  </tr><tr>
+		<td colspan="2">demomulti</td>
+		<td>Open all the enumerated cameras (possibly multiple) and pull image, about 90 lines of code</td>
+	  </tr><tr>
+		<td colspan="2">demostill</td>
+		<td>simplest sample to demo snap still image, about 120 lines of code</td>
+	  </tr><tr>
+		<td colspan="2">demosofttrigger</td>
+		<td>simplest sample to demo soft trigger, about 80 lines of code</td>
+	  </tr><tr>
+		<td colspan="2">demotriggersync</td>
+		<td>simplest sample to demo soft trigger synchronously (TriggerSync), about 80 lines of code</td>
+	  </tr><tr>
+		<td colspan="2"><a id="democfg">democfg</a></td>
+		<td>simplest sample to demo configuration (see <a href="#cfg">here</a>), about 80 lines of code</td>
+	  </tr><tr>
+		<td colspan="2">demoexternaltrigger</td>
+		<td>simplest sample to demo external trigger, about 130 lines of code</td>
+	  </tr><tr>
+		<td colspan="2">demotriggerout</td>
+		<td>simplest sample to demo output signal, about 150 lines of code</td>
+	  </tr><tr>
+		<td colspan="2">demoraw</td>
+		<td>raw data, snap still image and save raw data to *.raw files, about 140 lines of code. <a href="./images/demoraw.png">snapshot</a>.</td>
+	  </tr><tr>
+		<td colspan="2">demostillraw</td>
+		<td>snap still raw image and save to *.raw files, about 140 lines of code</td>
+	  </tr><tr>
+		<td colspan="2">demoqt</td>
+		<td rowspan="2">Win32<br/>Linux<br/>macOS</td>
+		<td rowspan="2">Qt</td><td rowspan="16">GUI</td>
+		<td>Qt sample, <a href="./images/demoqt.png">snapshot</a>.<br/>Enumerate device, open device, video preview, (still) image capture, preview resolution, image save to file, etc. This sample use Pull Mode, StartPullModeWithCallback.</td>
+	  </tr><tr>
+		<td colspan="2">demotwoqt</td>
+		<td>Qt sample, <a href="./images/demotwoqt.png">snapshot</a>.<br/>Use two cameras simultaneously</td>
+	  </tr><tr>
+		<td colspan="2">democpp</td><td rowspan="8">Win32</td>
+		<td rowspan="6">ATL/<a href="http://sourceforge.net/projects/wtl" target="_blank">WTL</a></td>
+		<td><a href="./images/democpp.png">snapshot</a>. demonstrates to enumerate device (Respone to <a href="#hotplugnotify">device plugin/unplug notifications</a>), <a href="#apigige">initialize support GigE</a>, open device, video preview, image capture, preview resolution, trigger, image saving multi-format (.bmp, .jpg, .png, etc), wmv format video recording, trigger mode, IO control, read write EEPROM/FLASH, etc. This sample use Pull Mode. To keep the code clean, this sample uses the WTL library which can be downloaded from <a href="http://sourceforge.net/projects/wtl" target="_blank">http://sourceforge.net/projects/wtl</a></td>
+	  </tr><tr>
+		<td colspan="2">democallback</td>
+		<td><a href="./images/democallback.png">snapshot</a>. use Pull Mode, StartPullModeWithCallback</td>
+	  </tr><tr>
+		<td colspan="2">demopush</td>
+		<td><a href="./images/demopush.png">snapshot</a>. use Push Mode, StartPushModeV4</td>
+	  </tr><tr>
+		<td colspan="2">demomono</td>
+		<td>demonstrates to use mono camera with 8 or 16 bits</td>
+	  </tr><tr>
+		<td colspan="2">democns</td>
+		<td><a href="./images/democns.png">snapshot</a>. Consistency test: The image is evenly divided into m*n zones, and each zone takes a small area in the center to calculate the average value, connect the average value into a line, and check the fluctuation range of the line up and down</td>
+	  </tr><tr>
+		<td colspan="2">triggertest</td>
+		<td><a href="./images/triggertest.png">snapshot</a>. Soft trigger test, use a background thread to save the image file to disk (SSD is recommended, otherwise, when the disk speed is insufficient, the storage speed will not be able to keep up, more and more images will be stored in the deque, and the memory consumption will also increase).</td>
+	  </tr><tr>
+		<td colspan="2">demomfc</td>
+		<td rowspan="2">MFC</td>
+		<td><a href="./images/demomfc.png">snapshot</a>. use MFC as the GUI library. It demonstrates to open device, video preview, image capture, set the preview resolution, multi-format image saving (.bmp, .jpg, .png, etc). This sample use Pull Mode</td>
+	  </tr><tr>
+		<td colspan="2">autotest</td>
+		<td><a href="./images/autotest.png">snapshot</a>. auto test tool used to automatically test, such as open/close the camera, change the resolution, snap, ROI, bitdepth, etc</td>
+	  </tr><tr>
+		<td colspan="2"><a id="dotnetsample">demowpf</a></td>
+		<td rowspan="4">.NET</td><td rowspan="3">C#</td><td>WPF</td>
+		<td>WPF sample, <a href="./images/demowpf.png">snapshot</a>.<br/>Enum camera, open camera, preview video, captuare (still) image, save image to file, auto exposure, white balance, calculate fps (frame per second), etc. This sample use Pull Mode, StartPullModeWithCallback</td>
+	  </tr><tr>
+		<td colspan="2">demowinformcs</td>
+		<td rowspan="3">WinForm</td>
+		<td>winform sample, <a href="./images/demowinformcs.png">snapshot</a>.<br/>Enum camera, open camera, preview video, captuare (still) image, save image to file, auto exposure, white balance, calculate fps (frame per second), etc. This sample use Pull Mode, StartPullModeWithCallback</td>
+	  </tr><tr>
+		<td colspan="2">demotwocs</td>
+		<td>winform sample, <a href="./images/demotwocs.png">snapshot</a>.<br/>Use two cameras simultaneously. This sample use Pull Mode, StartPullModeWithCallback</td>
+	  </tr><tr>
+		<td colspan="2">demowinformvb</td><td>VB.NET</td>
+		<td>winform sample, <a href="./images/demowinformvb.png">snapshot</a>.<br/>Enum camera, open camera, preview video, captuare (still) image, save image to file, auto exposure, white balance, calculate fps (frame per second), etc. This sample use Pull Mode, StartPullModeWithCallback</td>
+	  </tr><tr>
+		<td colspan="2">demouwp</td>
+		<td>WinRT</td><td>C#</td>
+		<td rowspan="2">&nbsp;</td>
+		<td>UWP (Universal Windows Platform) simple demo, <a href="./images/demouwp.png">snapshot</a>.<br/>Before build and run this demo, please pay attention to the value of vid in file Package.appxmanifest</td>
+	  </tr><tr>
+		<td colspan="2">demoandroid</td>
+		<td>Android</td><td>Java<br/>C++</td><td>Android sample</td>
+	  </tr><tr>
+		<td rowspan="3"><a id="demojava">demojava</a></td>
+		<td>simplest</td>
+		<td rowspan="5">Win32<br/>Linux<br/>macOS</td>
+		<td rowspan="3">Java</td>
+		<td rowspan="3"><a href="http://sourceforge.net/projects/wtl" target="_blank">jna</a></td>
+		<td>console</td>
+		<td>simplest java sample. IntelliJ project</td>
+	  </tr><tr>
+		<td>javafx</td><td rowspan="2">GUI</td>
+		<td>javafx sample. IntelliJ project</td>
+	  </tr><tr>
+		<td>swing</td><td>swing sample. IntelliJ project</td>
+	  </tr><tr>
+		<td rowspan="2"><a id="demopython">demopython</a></td>
+		<td>simplest</td><td rowspan="2">Python</td><td></td><td>console</td>
+		<td>simplest python sample</td>
+	  </tr><tr>
+		<td>qt5<br/>qt6</td><td>PyQt</td><td rowspan="11">GUI</td>
+		<td>PyQt sample, <a href="./images/pyqt.png">snapshot</a>.</td>
+	  </tr><tr>
+		<td colspan="2"><a id="demodshow">demodshow</a></td>
+		<td rowspan="2">DirectShow</td>
+		<td rowspan="2">C++</td><td>MFC</td>
+		<td>DirectShow sample</td>
+	  </tr><tr>
+		<td colspan="2">amcap</td><td></td>
+		<td>Microsoft sample demonstrates various tasks related to video capture, see <a href="https://github.com/microsoft/Windows-classic-samples/tree/main/Samples/Win7Samples/multimedia/directshow/capture/amcap" target="_blank">https://github.com/microsoft/Windows-classic-samples/tree/main/Samples/Win7Samples/multimedia/directshow/capture/amcap</a></td>
+	  </tr><tr>
+		<td colspan="2"><a id="demolabview">LVDemo1</a></td>
+		<td rowspan="3">LabView</td>
+		<td rowspan="3">&nbsp;</td>
+		<td rowspan="3">&nbsp;</td>
+		<td>Labview program which works with one camera, <a href="./images/lvdemo1.png">snapshot</a>.</td>
+	  </tr><tr>
+		<td colspan="2">LVDemo2</td>
+		<td>Labview program which opens two cameras and control them respectively</td>
+      </tr><tr>
+        <td colspan="2">LVDemo3</td>
+        <td>Labview sample, <a href="./images/lvdemo3.png">snapshot</a>.<br />open camera, preview video, captuare (still) image, set the preview resolution, auto exposure, bitdepth, color adjustment, white (black) balance, digital binning, flat (dark) field corrction, etc.</td>
+      </tr><tr>
+		<td rowspan="5">imagepro</td>
+		<td rowspan="2">liveedf</td>
+		<td rowspan="5">Win32</td>
+		<td>C++</td><td>Qt</td>
+		<td>Qt sample, <a href="./images/liveedfqt.png">snapshot</a>.</td>
+	  </tr><tr>
+		<td>C#</td><td>WinForm</td>
+		<td>C# sample, <a href="./images/liveedfcs.png">snapshot</a>.</td>
+	  </tr><tr>
+		<td rowspan="2">livestack</td>
+		<td>C++</td><td>Qt</td>
+		<td>Qt sample, <a href="./images/livestackqt.png">snapshot</a>.</td>
+	  </tr><tr>
+		<td>C#</td><td>WinForm</td>
+		<td>C# sample, <a href="./images/livestackcs.png">snapshot</a>.</td>
+	  </tr><tr>
+		<td>demostitch</td>
+		<td>C++</td><td>Qt</td>
+		<td>Qt sample</td>
+	  </tr>
+</table></div>
+<hr/><h1><font color="#0000FF">10. Misc</font></h1><hr/>
+<h2><font color="#0000FF">a. <a id="mtu">Enable "Jumbo Frame" on Windows</a></font></h2>
+(1) start "Device Manager", then expand Network adapters. <a href="./images/devmgr.png">snapshot</a><br/>
+(2) Right click the network interface card and select "Properties"<br/>
+(3) Select the Advanced tab. Next, select "Jumbo Packet" in the Property box, and then select "9014 Bytes" (Different network card models may have slightly different value) for Value to the right. Click OK to save the change. <a href="./images/mtu.png">snapshot</a><br/>
+(4) Run the following command to view the network card MTU: <a href="./images/mtushow.png">snapshot</a><br/><table width="100%" border="0" bgcolor="#B0D0B0"><tr><td align="center"><pre>netsh interface ipv4 show subinterface</pre></td></tr></table>
+<hr/><h1><font color="#0000FF">10. Changelog</font></h1><hr/>
+<p>v57: Add Altaircam_PullImageV4, AltaircamFrameInfoV4, GPS</p>
+<p>v56: Performance improvements: reduced frame data copy in RAW mode</p>
+<p>v55: Add Support to HDR Pixel Format</p>
+<p>v54: Add support to GigE. Please see <a href="#apigige">here</a></p>
+<p>v53: Add AltaircamFrameInfoV3, Altaircam_PullImageV3, Altaircam_StartPushModeV4</p>
+<p>v52: Android Java side transfer file descriptor to <a href="#apiopen">Altaircam_Open</a> to open camera. Please see <a href="#androidopen">here</a></p>
+<p>v51: Add support auto exposure "once" mode. Please see <a href="#aexpo">here</a></p>
+<p>v50: SIMD optimize in Windows(x86/x64), Linux(x64) and Android(x64)<br/>
+&nbsp;&nbsp;&nbsp;&nbsp;&nbsp;&nbsp;&nbsp;frontend and backend deque length: <a href="#frontend">ALTAIRCAM_OPTION_FRONTEND_DEQUE_LENGTH</a>, <a href="#backend">ALTAIRCAM_OPTION_BACKEND_DEQUE_LENGTH</a></p>
+<p>v49: Add support to save &amp; load configuration. Please see <a href="#cfg">here</a></p>
+<p>v48: hardware event. Please see <a href="#hwflag">here</a>, <a href="#hwevent">here</a> and <a href="#hwoption">here</a></p>
+<p>v47: hardware level range. Please see <a href="#hwlevelrange">here</a> and <a href="#levelrangev2">here</a></p>
+<p>v46: Add support denose. Please see <a href="#denoise">here</a></p>
+<p>v45: Add sequencer trigger, UART, mix trigger (<a href="#mix">external and software trigger both are enabled</a>)</p>
+<p>v44: Extend the realtime mode, Please see <a href="#realtime">here</a><br/>
+&nbsp;&nbsp;&nbsp;&nbsp;&nbsp;&nbsp;&nbsp;Add ALTAIRCAM_OPTION_CALLBACK_THREAD and ALTAIRCAM_OPTION_FRAME_DEQUE_LENGTH</p>
+<p>v43: Reload the last frame in the trigger mode. Please see <a href="#reload">ALTAIRCAM_OPTION_RELOAD</a></p>
+<p>v42: Precise frame rate and bandwidth. Please see <a href="#precise">here</a> and ALTAIRCAM_FLAG_PRECISE_FRAMERATE</p>
+<p>v41: no packet timeout. Please see <a href="#nopacket">here</a></p>
+<p>v40: Auto test tool, see samples\autotest</p>
+<p>v39: Update C#/VB.NET/Java/Python</p>
+<p>v38: Add support to byte order, change BGR/RGB. Please see <a href="#bgr">here</a></p>
+<p>v37: Add Android support<br/>&nbsp;&nbsp;&nbsp;&nbsp;&nbsp;&nbsp;&nbsp;Add Altaircam_StartPushModeV3 (Altaircam_StartPushModeV2 and Altaircam_StartPushMode are obsoleted)</p>
+<p>v36: Add Java support. Please see <a href="#java">here</a></p>
+<p>v35: Add Python support. Please see <a href="#python">here</a></p>
+<p>v34: Auto Focus and Focus Motor</p>
+<p>v33: extend ALTAIRCAM_OPTION_AGAIN to ALTAIRCAM_OPTION_AUTOEXP_POLICY, support more options. Please see <a href="#aepolicy">here</a></p>
+<p>v32: Addd support to Windows 10 on ARM and ARM64, both desktop and WinRT</p>
+<p>v31: Add Altaircam_deBayerV2, support RGB48 and RGB64</p>
+<p>v30: Add ALTAIRCAM_FLAG_CGHDR</p>
+<p>v29: Add AltaircamFrameInfoV2, a group of functions (PullImageV2 and StartPushModeV2), some cameras support frame sequence number and timestamp. Please see <a href="#infov2">here</a></p>
+<p>v28: Add Altaircam_read_Pipe, Altaircam_write_Pipe, Altaircam_feed_Pipe</p>
+<p>v27: Add Altaircam_SnapN, support to snap multiple images, please see <a href="#snapn">here</a> and democpp</p>
+<p>v26: Add support to restore factory settings, ALTAIRCAM_OPTION_FACTORY</p>
+<p>v25: Add sharpening, ALTAIRCAM_OPTION_SHARPENING</p>
+<p>v24: Add support to Exposure time with the 50/60 HZ constraint</p>
+<p>v23: Add support to Linux armhf, armel and arm64<br/>
+&nbsp;&nbsp;&nbsp;&nbsp;&nbsp;&nbsp;&nbsp;Add FFC and DFC, please see <a href="#ffc">here</a> and <a href="#dfc">here</a></p>
+<p>v22: Add ALTAIRCAM_OPTION_DDR_DEPTH, please see <a href="#ddrdepth">here</a></p>
+<p>v21: Add Altaircam_IoControl</p>
+<p>v20: Add Altaircam_EnumV2, AltaircamModelV2, AltaircamDeviceV2; (Altaircam_Enum, AltaircamModel and AltaircamDevice are obsoleted)<br/>
+&nbsp;&nbsp;&nbsp;&nbsp;&nbsp;&nbsp;&nbsp;Add Pixel Format, see ALTAIRCAM_OPTION_PIXEL_FORMAT; (ALTAIRCAM_OPTION_PIXEL_FORMAT is the super set of ALTAIRCAM_OPTION_BITDEPTH)<br/>
+&nbsp;&nbsp;&nbsp;&nbsp;&nbsp;&nbsp;&nbsp;Add Flat Field Correction</p>
+<p>v19: Add Black Balance: please see <a href="#black">here</a></p>
+<p>v18: Add Altaircam_get_Revision</p>
+<p>v17: Add <a href="#rotate">ALTAIRCAM_OPTION_ROTATE</a></p>
+<p>v16: Add <a href="#ddr">ALTAIRCAM_FLAG_DDR</a>, use very large capacity DDR (Double Data Rate SDRAM) for frame buffer</p>
+<p>v15: Add <a href="#binning">ALTAIRCAM_OPTION_BINNING</a></p>
+<p>v14: Add support to WinRT / UWP (Universal Windows Platform) / Windows Store App</p>
+<p>v13: support row pitch, please see <a href="#rowpitch1">Altaircam_PullImageWithRowPitch</a> and <a href="#rowpitch2">Altaircam_PullStillImageWithRowPitch</a></p>
+<p>v12: support RGB32, 8 bits Grey, 16 bits Grey, please see <a href="#rgb">here</a></p>
+<p>v11: black level: please see <a href="#blacklevel">here</a></p>
+<p>v10: demosaic method: please see <a href="#demosaic">here</a></p>
+<p>v9: change the histogram data type from double to float</p>
+<p>v8: support simulated trigger, please see <a href="#trigger">here</a></p>
+<p>v7: support RGB48 when bitdepth &gt; 8, please see <a href="#rgb">here</a></p>
+<p>v6: support trigger mode, please see <a href="#trigger">here</a></p>
+<p>v5: White Balance: Temp/Tint Mode vs RGB Gain Mode, please see <a href="#wb">here</a></p>
+<p>v4: ROI (Region Of Interest) supported: please see <a href="#roi">here</a></p>
+<p>v3: more bitdepth supported: 10bits, 12bits, 14bits, 16bits</p>
+<p>v2: support RAW format, please see <a href="#raw">here</a> and <a href="#rawo">here</a>; support Linux and macOS</p>
+<p>v1: initial release</p>
+</body>
 </html>