// Copyright (c) 2016-2025 CloudMakers, s. r. o.
// Copyright (c) 2016-2025 Rumen G. Bogdanovski
// All rights reserved.
//
// You can use this software under the terms of 'INDIGO Astronomy
// open-source license' (see LICENSE.md).
//
// THIS SOFTWARE IS PROVIDED BY THE AUTHORS 'AS IS' AND ANY EXPRESS
// OR IMPLIED WARRANTIES, INCLUDING, BUT NOT LIMITED TO, THE IMPLIED
// WARRANTIES OF MERCHANTABILITY AND FITNESS FOR A PARTICULAR PURPOSE
// ARE DISCLAIMED. IN NO EVENT SHALL THE AUTHOR BE LIABLE FOR ANY
// DIRECT, INDIRECT, INCIDENTAL, SPECIAL, EXEMPLARY, OR CONSEQUENTIAL
// DAMAGES (INCLUDING, BUT NOT LIMITED TO, PROCUREMENT OF SUBSTITUTE
// GOODS OR SERVICES; LOSS OF USE, DATA, OR PROFITS; OR BUSINESS
// INTERRUPTION) HOWEVER CAUSED AND ON ANY THEORY OF LIABILITY,
// WHETHER IN CONTRACT, STRICT LIABILITY, OR TORT (INCLUDING
// NEGLIGENCE OR OTHERWISE) ARISING IN ANY WAY OUT OF THE USE OF THIS
// SOFTWARE, EVEN IF ADVISED OF THE POSSIBILITY OF SUCH DAMAGE.

// version history
// 2.0 by Peter Polakovic <peter.polakovic@cloudmakers.eu>
// 2.0 by Rumen G. Bogdanovski <rumenastro@gmail.com>
// 3.0 refactoring by Peter Polakovic <peter.polakovic@cloudmakers.eu>


/** INDIGO ZWO ASI CCD driver
 \file indigo_ccd_asi.c
 */

#define DRIVER_VERSION 0x0300002C
#define DRIVER_NAME "indigo_ccd_asi"

#include <stdlib.h>
#include <string.h>
#include <math.h>
#include <assert.h>
#include <pthread.h>

#include <indigo/indigo_driver_xml.h>
#include <indigo/indigo_usb_utils.h>

#include "indigo_ccd_asi.h"

#include "ASICamera2.h"

#define ASI_DEFAULT_BANDWIDTH      45

#define ASI_MAX_FORMATS            4

#define ASI_VENDOR_ID              0x03c3

#define PRIVATE_DATA               ((asi_private_data *)device->private_data)

#define PIXEL_FORMAT_PROPERTY      (PRIVATE_DATA->pixel_format_property)
#define RAW8_NAME                  "RAW 8"
#define RGB24_NAME                 "RGB 24"
#define RAW16_NAME                 "RAW 16"
#define Y8_NAME                    "Y 8"

#define ASI_PRESETS_PROPERTY      (PRIVATE_DATA->asi_presets_property)

#define ASI_HIGHEST_DR_ITEM       (ASI_PRESETS_PROPERTY->items+0)
#define ASI_HIGHEST_DR_NAME       "ASI_HIGHEST_DR"

#define ASI_UNITY_GAIN_ITEM       (ASI_PRESETS_PROPERTY->items+1)
#define ASI_UNITY_GAIN_NAME       "ASI_UNITY_GAIN"

#define ASI_LOWEST_RN_ITEM        (ASI_PRESETS_PROPERTY->items+2)
#define ASI_LOWEST_RN_NAME        "ASI_LOWEST_RN"

#define ASI_CUSTOM_SUFFIX_PROPERTY     (PRIVATE_DATA->asi_custom_suffix_property)
#define ASI_CUSTOM_SUFFIX_ITEM         (ASI_CUSTOM_SUFFIX_PROPERTY->items+0)
#define ASI_CUSTOM_SUFFIX_NAME         "SUFFIX"

#define ASI_ADVANCED_PROPERTY      (PRIVATE_DATA->asi_advanced_property)

// gp_bits is used as boolean
#define is_connected               gp_bits

// -------------------------------------------------------------------------------- ZWO ASI USB interface implementation

#define us2s(s) ((s) / 1000000.0)
#define s2us(us) ((us) * 1000000)


typedef struct {
	int dev_id;
	int count_open;
	char serial_number[17];
	char custom_suffix[9];
	int exp_bin_x, exp_bin_y;
	int exp_frame_width, exp_frame_height;
	int exp_bpp;
	indigo_timer *exposure_timer, *temperature_timer, *guider_timer_ra, *guider_timer_dec;
	double target_temperature, current_temperature;
	long cooler_power;
	bool guide_relays[4];
	unsigned char *buffer;
	long int buffer_size;
	pthread_mutex_t usb_mutex;
	long is_asi120;
	bool can_check_temperature, has_temperature_sensor;
	bool in_exposure_callback;
	ASI_CAMERA_INFO info;
	int gain_highest_dr;
	int offset_highest_dr;
	int gain_unity_gain;
	int offset_unity_gain;
	int gain_lowerst_rn;
	int offset_lowest_rn;
	indigo_property *pixel_format_property;
	indigo_property *asi_presets_property;
	indigo_property *asi_custom_suffix_property;
	indigo_property *asi_advanced_property;
} asi_private_data;


static int get_unity_gain(indigo_device *device) {
	if (PRIVATE_DATA->is_asi120) {
		/* ASI 120 is a special case so we tahe the published unity gain */
		return 29;
	}

	int unity_gain = 0;

	double e_per_adu = PRIVATE_DATA->info.ElecPerADU * pow(10.0, CCD_GAIN_ITEM->number.value/200.0);
	if (e_per_adu > 0) {
		unity_gain = (int)round(200 * log10(e_per_adu));
	}
	if (unity_gain < 0) {
		unity_gain = 0;
	}
	return unity_gain;
}

static void adjust_preset_switches(indigo_device *device) {
	ASI_HIGHEST_DR_ITEM->sw.value = false;
	ASI_UNITY_GAIN_ITEM->sw.value = false;
	ASI_LOWEST_RN_ITEM->sw.value = false;

	if (((int)CCD_GAIN_ITEM->number.value == PRIVATE_DATA->gain_highest_dr) &&
	    ((int)CCD_OFFSET_ITEM->number.value == PRIVATE_DATA->offset_highest_dr)) {
		ASI_HIGHEST_DR_ITEM->sw.value = true;
	} else if (((int)CCD_GAIN_ITEM->number.value == PRIVATE_DATA->gain_unity_gain) &&
	    ((int)CCD_OFFSET_ITEM->number.value == PRIVATE_DATA->offset_unity_gain)) {
		ASI_UNITY_GAIN_ITEM->sw.value = true;
	} else if (((int)CCD_GAIN_ITEM->number.value == PRIVATE_DATA->gain_lowerst_rn) &&
	    ((int)CCD_OFFSET_ITEM->number.value == PRIVATE_DATA->offset_lowest_rn)) {
		ASI_LOWEST_RN_ITEM->sw.value = true;
	}
}

static char *get_bayer_string(indigo_device *device) {
	if (!PRIVATE_DATA->info.IsColorCam) return NULL;

	switch (PRIVATE_DATA->info.BayerPattern) {
		case ASI_BAYER_BG:
			return "BGGR";
		case ASI_BAYER_GR:
			return "GRBG";
		case ASI_BAYER_GB:
			return "GBRG";
		case ASI_BAYER_RG:
		default:
			return "RGGB";
	}
}


static int get_pixel_depth(indigo_device *device) {
	int item = 0;
	while (item < ASI_MAX_FORMATS) {
		if (PIXEL_FORMAT_PROPERTY->items[item].sw.value) {
			if (!strcmp(PIXEL_FORMAT_PROPERTY->items[item].name, RAW8_NAME)) {
				return 8;
			}
			if (!strcmp(PIXEL_FORMAT_PROPERTY->items[item].name, RGB24_NAME)) {
				return 24;
			}
			if (!strcmp(PIXEL_FORMAT_PROPERTY->items[item].name, RAW16_NAME)) {
				return 16;
			}
			if (!strcmp(PIXEL_FORMAT_PROPERTY->items[item].name, Y8_NAME)) {
				return 8;
			}
		}
		item++;
	}
	return 8;
}


static int get_pixel_format(indigo_device *device) {
	int item = 0;
	while (item < ASI_MAX_FORMATS) {
		if (PIXEL_FORMAT_PROPERTY->items[item].sw.value) {
			if (!strcmp(PIXEL_FORMAT_PROPERTY->items[item].name, RAW8_NAME)) {
				return ASI_IMG_RAW8;
			}
			if (!strcmp(PIXEL_FORMAT_PROPERTY->items[item].name, RGB24_NAME)) {
				return ASI_IMG_RGB24;
			}
			if (!strcmp(PIXEL_FORMAT_PROPERTY->items[item].name, RAW16_NAME)) {
				return ASI_IMG_RAW16;
			}
			if (!strcmp(PIXEL_FORMAT_PROPERTY->items[item].name, Y8_NAME)) {
				return ASI_IMG_Y8;
			}
		}
		item++;
	}
	return ASI_IMG_END;
}


static bool pixel_format_supported(indigo_device *device, ASI_IMG_TYPE type) {
	for (int i = 0; i < ASI_MAX_FORMATS; i++) {
		if (i == ASI_IMG_END) return false;
		if (type == PRIVATE_DATA->info.SupportedVideoFormat[i]) return true;
	}
	return false;
}


static indigo_result asi_enumerate_properties(indigo_device *device, indigo_client *client, indigo_property *property) {
	if (IS_CONNECTED) {
		INDIGO_DEFINE_MATCHING_PROPERTY(PIXEL_FORMAT_PROPERTY);
		INDIGO_DEFINE_MATCHING_PROPERTY(ASI_PRESETS_PROPERTY);
		INDIGO_DEFINE_MATCHING_PROPERTY(ASI_CUSTOM_SUFFIX_PROPERTY);
		INDIGO_DEFINE_MATCHING_PROPERTY(ASI_ADVANCED_PROPERTY);
	}
	return indigo_ccd_enumerate_properties(device, NULL, NULL);
}


static bool asi_open(indigo_device *device) {
	int id = PRIVATE_DATA->dev_id;
	ASI_ERROR_CODE res;

	if (device->is_connected) return false;

	pthread_mutex_lock(&PRIVATE_DATA->usb_mutex);
	if (PRIVATE_DATA->count_open++ == 0) {
		if (indigo_try_global_lock(device) != INDIGO_OK) {
			pthread_mutex_unlock(&PRIVATE_DATA->usb_mutex);
			INDIGO_DRIVER_ERROR(DRIVER_NAME, "indigo_try_global_lock(): failed to get lock.");
			PRIVATE_DATA->count_open--;
			return false;
		}
		res = ASIOpenCamera(id);
		if (res) {
			pthread_mutex_unlock(&PRIVATE_DATA->usb_mutex);
			INDIGO_DRIVER_ERROR(DRIVER_NAME, "ASIOpenCamera(%d) = %d", id, res);
			PRIVATE_DATA->count_open--;
			return false;
		}
		INDIGO_DRIVER_DEBUG(DRIVER_NAME, "ASIOpenCamera(%d) = %d", id, res);
		res = ASIInitCamera(id);
		if (res) {
			ASICloseCamera(id);
			pthread_mutex_unlock(&PRIVATE_DATA->usb_mutex);
			INDIGO_DRIVER_ERROR(DRIVER_NAME, "ASIInitCamera(%d) = %d", id, res);
			PRIVATE_DATA->count_open--;
			return false;
		}
		INDIGO_DRIVER_DEBUG(DRIVER_NAME, "ASIInitCamera(%d) = %d", id, res);
		if (PRIVATE_DATA->buffer == NULL) {
			if (PRIVATE_DATA->info.IsColorCam) {
				PRIVATE_DATA->buffer_size = PRIVATE_DATA->info.MaxHeight*PRIVATE_DATA->info.MaxWidth*3 + FITS_HEADER_SIZE;
			} else {
				PRIVATE_DATA->buffer_size = PRIVATE_DATA->info.MaxHeight*PRIVATE_DATA->info.MaxWidth*2 + FITS_HEADER_SIZE;
			}

			PRIVATE_DATA->buffer = (unsigned char*)indigo_alloc_blob_buffer(PRIVATE_DATA->buffer_size);
		}
	}
	PRIVATE_DATA->is_asi120 = strstr(PRIVATE_DATA->info.Name, "ASI120M") != NULL;
	pthread_mutex_unlock(&PRIVATE_DATA->usb_mutex);
	return true;
}

static bool asi_setup_exposure(indigo_device *device, double exposure, int frame_left, int frame_top, int frame_width, int frame_height, int horizontal_bin, int vertical_bin) {
	int id = PRIVATE_DATA->dev_id;
	ASI_ERROR_CODE res;
	int c_frame_left, c_frame_top, c_frame_width, c_frame_height, c_bin;
	long c_exposure;
	ASI_IMG_TYPE c_pixel_format;

	pthread_mutex_lock(&PRIVATE_DATA->usb_mutex);
	res = ASIGetROIFormat(id, &c_frame_width, &c_frame_height, &c_bin, &c_pixel_format);
	if (res) INDIGO_DRIVER_ERROR(DRIVER_NAME, "ASIGetROIFormat(%d) = %d", id, res);
	if (c_frame_width != frame_width/horizontal_bin || c_frame_height != frame_height/vertical_bin || c_bin != horizontal_bin || c_pixel_format != get_pixel_format(device)) {
		res = ASISetROIFormat(id, frame_width/horizontal_bin, frame_height/vertical_bin,  horizontal_bin, get_pixel_format(device));
		if (res) {
			pthread_mutex_unlock(&PRIVATE_DATA->usb_mutex);
			INDIGO_DRIVER_ERROR(DRIVER_NAME, "ASISetROIFormat(%d) = %d", id, res);
			return false;
		} else INDIGO_DRIVER_DEBUG(DRIVER_NAME, "ASISetROIFormat(%d) = %d", id, res);
	}

	res = ASIGetStartPos(id, &c_frame_left, &c_frame_top);
	if (res) INDIGO_DRIVER_ERROR(DRIVER_NAME, "ASIGetStartPos(%d) = %d", id, res);
	if (c_frame_left != frame_left/horizontal_bin || c_frame_top != frame_top/vertical_bin) {
		res = ASISetStartPos(id, frame_left/horizontal_bin, frame_top/vertical_bin);
		if (res) {
			pthread_mutex_unlock(&PRIVATE_DATA->usb_mutex);
			INDIGO_DRIVER_ERROR(DRIVER_NAME, "ASISetStartPos(%d) = %d", id, res);
			return false;
		} else INDIGO_DRIVER_DEBUG(DRIVER_NAME, "ASISetStartPos(%d) = %d", id, res);
	}

	ASI_BOOL pauto;
	res = ASIGetControlValue(id, ASI_EXPOSURE, &c_exposure, &pauto);
	if (res) INDIGO_DRIVER_ERROR(DRIVER_NAME, "ASIGetControlValue(%d, ASI_EXPOSURE) = %d", id, res);
	if (c_exposure != (long)s2us(exposure)) {
		res = ASISetControlValue(id, ASI_EXPOSURE, (long)s2us(exposure), ASI_FALSE);
		if (res) {
			pthread_mutex_unlock(&PRIVATE_DATA->usb_mutex);
			INDIGO_DRIVER_ERROR(DRIVER_NAME, "ASISetControlValue(%d, ASI_EXPOSURE) = %d", id, res);
			return false;
		} else INDIGO_DRIVER_DEBUG(DRIVER_NAME, "ASISetControlValue(%d, ASI_EXPOSURE) = %d", id, res);
	}

	res = ASIGetROIFormat(id, &c_frame_width, &c_frame_height, &c_bin, &c_pixel_format);
	if (res) {
		INDIGO_DRIVER_ERROR(DRIVER_NAME, "ASIGetROIFormat(%d) = %d", id, res);
		PRIVATE_DATA->exp_bin_x = horizontal_bin;
		PRIVATE_DATA->exp_bin_y = vertical_bin;
		PRIVATE_DATA->exp_frame_width = frame_width;
		PRIVATE_DATA->exp_frame_height = frame_height;
	} else {
		INDIGO_DRIVER_DEBUG(DRIVER_NAME, "ASIGetROIFormat(%d, %d, %d, %d, %d, %d)", id, c_frame_left, c_frame_top, c_frame_width, c_frame_height, c_bin);
		PRIVATE_DATA->exp_bin_x = c_bin;
		PRIVATE_DATA->exp_bin_y = c_bin;
		PRIVATE_DATA->exp_frame_width = c_frame_width * c_bin;
		PRIVATE_DATA->exp_frame_height = c_frame_height * c_bin;
	}
	PRIVATE_DATA->exp_bpp = (int)CCD_FRAME_BITS_PER_PIXEL_ITEM->number.value;
	pthread_mutex_unlock(&PRIVATE_DATA->usb_mutex);
	return true;
}

static bool asi_start_exposure(indigo_device *device, double exposure, bool dark, int frame_left, int frame_top, int frame_width, int frame_height, int horizontal_bin, int vertical_bin) {
	int id = PRIVATE_DATA->dev_id;
	ASI_ERROR_CODE res;

	if (!asi_setup_exposure(device, exposure, frame_left, frame_top, frame_width, frame_height, horizontal_bin, vertical_bin)) {
		return false;
	}

	INDIGO_DRIVER_DEBUG(DRIVER_NAME, "starting exposure: dev_id = %d, exposure = %fs", PRIVATE_DATA->dev_id, exposure);

	pthread_mutex_lock(&PRIVATE_DATA->usb_mutex);
	res = ASIStartExposure(id, dark);
	pthread_mutex_unlock(&PRIVATE_DATA->usb_mutex);
	if (res) {
		INDIGO_DRIVER_ERROR(DRIVER_NAME, "ASIStartExposure(%d) = %d", id, res);
		return false;
	}
	INDIGO_DRIVER_DEBUG(DRIVER_NAME, "ASIStartExposure(%d) = %d", id, res);
	return true;
}

static bool asi_read_pixels(indigo_device *device) {
	ASI_ERROR_CODE res;
	ASI_EXPOSURE_STATUS status;
	int wait_cycles = 30000;    /* 30000*2000us = 1min */
	status = ASI_EXP_WORKING;
	
	INDIGO_DRIVER_DEBUG(DRIVER_NAME, "start checking exposure status: dev_id = %d, wait_cycles = %d", PRIVATE_DATA->dev_id, wait_cycles);
	
	/* wait for the exposure to complete */
	while((status == ASI_EXP_WORKING) && wait_cycles--) {
		pthread_mutex_lock(&PRIVATE_DATA->usb_mutex);
		ASIGetExpStatus(PRIVATE_DATA->dev_id, &status);
		pthread_mutex_unlock(&PRIVATE_DATA->usb_mutex);
		indigo_usleep(2000);
	}
	
	INDIGO_DRIVER_DEBUG(DRIVER_NAME, "stopped checking exposure status: dev_id = %d, wait_cycles = %d, status = %d", PRIVATE_DATA->dev_id, wait_cycles, status);
	
	if (status == ASI_EXP_SUCCESS) {
		pthread_mutex_lock(&PRIVATE_DATA->usb_mutex);
		res = ASIGetDataAfterExp(PRIVATE_DATA->dev_id, PRIVATE_DATA->buffer + FITS_HEADER_SIZE, PRIVATE_DATA->buffer_size - FITS_HEADER_SIZE);
		pthread_mutex_unlock(&PRIVATE_DATA->usb_mutex);
		if (res) {
			INDIGO_DRIVER_ERROR(DRIVER_NAME, "ASIGetDataAfterExp(%d) = %d", PRIVATE_DATA->dev_id, res);
			return false;
		}
		INDIGO_DRIVER_DEBUG(DRIVER_NAME, "ASIGetDataAfterExp(%d) = %d", PRIVATE_DATA->dev_id, res);
		if (PRIVATE_DATA->is_asi120) {
			indigo_usleep(150000);
		}
		return true;
	} else {
		INDIGO_DRIVER_ERROR(DRIVER_NAME, "Exposure failed: dev_id = %d exposure status = %d", PRIVATE_DATA->dev_id, status);
		return false;
	}
	INDIGO_DRIVER_DEBUG(DRIVER_NAME, "Exposure failed: dev_id = %d exposure status = %d", PRIVATE_DATA->dev_id, status);
	return false;
}

static void asi_abort_exposure(indigo_device *device) {
	pthread_mutex_lock(&PRIVATE_DATA->usb_mutex);
	ASI_ERROR_CODE res = ASIStopExposure(PRIVATE_DATA->dev_id);
	pthread_mutex_unlock(&PRIVATE_DATA->usb_mutex);
	if (res) {
		INDIGO_DRIVER_ERROR(DRIVER_NAME, "ASIStopExposure(%d) = %d", PRIVATE_DATA->dev_id, res);
	}
	INDIGO_DRIVER_DEBUG(DRIVER_NAME, "ASIStopExposure(%d) = %d", PRIVATE_DATA->dev_id, res);
}

static bool asi_set_cooler(indigo_device *device, bool status, double target, double *current, long *cooler_power) {
	ASI_ERROR_CODE res;
	ASI_BOOL unused;

	int id = PRIVATE_DATA->dev_id;
	long current_status;
	long temp_x10;
	bool success = true;

	pthread_mutex_lock(&PRIVATE_DATA->usb_mutex);

	if (PRIVATE_DATA->has_temperature_sensor) {
		res = ASIGetControlValue(id, ASI_TEMPERATURE, &temp_x10, &unused);
		if (res) {
			INDIGO_DRIVER_ERROR(DRIVER_NAME, "ASIGetControlValue(%d, ASI_TEMPERATURE) = %d", id, res);
		} else {
			INDIGO_DRIVER_DEBUG(DRIVER_NAME, "ASIGetControlValue(%d, ASI_TEMPERATURE) = %d", id, res);
		}
		*current = temp_x10/10.0; /* ASI_TEMPERATURE gives temp x 10 */
	} else {
		*current = 0;
	}

	if (!PRIVATE_DATA->info.IsCoolerCam) {
		pthread_mutex_unlock(&PRIVATE_DATA->usb_mutex);
		return true;
	}

	res = ASIGetControlValue(id, ASI_COOLER_ON, &current_status, &unused);
	if (res) {
		pthread_mutex_unlock(&PRIVATE_DATA->usb_mutex);
		INDIGO_DRIVER_ERROR(DRIVER_NAME, "ASIGetControlValue(%d, ASI_COOLER_ON) = %d", id, res);
		return false;
	}
	INDIGO_DRIVER_DEBUG(DRIVER_NAME, "ASIGetControlValue(%d, ASI_COOLER_ON) = %d", id, res);

	if (current_status != status) {
		res = ASISetControlValue(id, ASI_COOLER_ON, status, false);
		if (res) {
			success = false;
			INDIGO_DRIVER_ERROR(DRIVER_NAME, "ASISetControlValue(%d, ASI_COOLER_ON) = %d", id, res);
		} else {
			INDIGO_DRIVER_DEBUG(DRIVER_NAME, "ASISetControlValue(%d, ASI_COOLER_ON) = %d", id, res);
		}
	} else if (status) {   /* for some reason you can not set target temperatire right after you set the cooler to ON  so "else" is there for that reaon */
		long current_target = 0;
		res = ASIGetControlValue(id, ASI_TARGET_TEMP, &current_target, &unused);
		if (res) {
			INDIGO_DRIVER_ERROR(DRIVER_NAME, "ASIGetControlValue(%d, ASI_TARGET_TEMP) = %d", id, res);
		} else {
			INDIGO_DRIVER_DEBUG(DRIVER_NAME, "ASIGetControlValue(%d, ASI_TARGET_TEMP) = %d", id, res);
		}
		INDIGO_DRIVER_DEBUG(DRIVER_NAME, "Temperature control: current_target = %d, new_target = %d", current_target, (long)target);
		if ((long)target != current_target) {
			res = ASISetControlValue(id, ASI_TARGET_TEMP, (long)target, false);
			if (res) {
				success = false;
				INDIGO_DRIVER_ERROR(DRIVER_NAME, "ASISetControlValue(%d, ASI_TARGET_TEMP) = %d", id, res);
			} else {
				INDIGO_DRIVER_DEBUG(DRIVER_NAME, "ASISetControlValue(%d, ASI_TARGET_TEMP) = %d", id, res);
			}
		}
	}

	res = ASIGetControlValue(id, ASI_COOLER_POWER_PERC, cooler_power, &unused);
	if (res) {
		INDIGO_DRIVER_ERROR(DRIVER_NAME, "ASIGetControlValue(%d, ASI_COOLER_POWER_PERC) = %d", id, res);
	} else {
		INDIGO_DRIVER_DEBUG(DRIVER_NAME, "ASIGetControlValue(%d, ASI_COOLER_POWER_PERC) = %d", id, res);
	}

	pthread_mutex_unlock(&PRIVATE_DATA->usb_mutex);
	return success;
}


static void asi_close(indigo_device *device) {
	
	if (!device->is_connected) {
		return;
	}
	
	pthread_mutex_lock(&PRIVATE_DATA->usb_mutex);
	if (--PRIVATE_DATA->count_open == 0) {
		ASICloseCamera(PRIVATE_DATA->dev_id);
		INDIGO_DRIVER_DEBUG(DRIVER_NAME, "ASICloseCamera(%d, ASI_COOLER_POWER_PERC)", PRIVATE_DATA->dev_id);
		indigo_global_unlock(device);
		if (PRIVATE_DATA->buffer != NULL) {
			free(PRIVATE_DATA->buffer);
			PRIVATE_DATA->buffer = NULL;
		}
	}
	pthread_mutex_unlock(&PRIVATE_DATA->usb_mutex);
}

// -------------------------------------------------------------------------------- INDIGO CCD device implementation

// callback for image download
static void exposure_timer_callback(indigo_device *device) {
	if (!CONNECTION_CONNECTED_ITEM->sw.value) {
		return;
	}

	if (PRIVATE_DATA->in_exposure_callback) {
		INDIGO_DRIVER_ERROR(DRIVER_NAME, "%s() Already in function. Returning cleanly.", __FUNCTION__);
		return;
	}
	PRIVATE_DATA->in_exposure_callback = true;
	PRIVATE_DATA->can_check_temperature = false;

	if (CCD_EXPOSURE_PROPERTY->state == INDIGO_BUSY_STATE) {
		CCD_EXPOSURE_ITEM->number.value = 0;
		indigo_update_property(device, CCD_EXPOSURE_PROPERTY, NULL);
		if (asi_read_pixels(device)) {
			char *color_string = get_bayer_string(device);
			if ((color_string) &&   /* if colour (bayer) image but not RGB */
			    (PRIVATE_DATA->exp_bpp != 24) &&
			    (PRIVATE_DATA->exp_bpp != 48)) {
				/* NOTE: There is no need to take care about the offsets,
				   the SDK takes care the image to be in the correct bayer pattern */
				indigo_fits_keyword keywords[] = {
					{ INDIGO_FITS_STRING, "BAYERPAT", .string = color_string, "Bayer color pattern" },
					{ 0 }
				};
				indigo_process_image(device, PRIVATE_DATA->buffer, (int)(PRIVATE_DATA->exp_frame_width / PRIVATE_DATA->exp_bin_x), (int)(PRIVATE_DATA->exp_frame_height / PRIVATE_DATA->exp_bin_y), PRIVATE_DATA->exp_bpp, true, false, keywords, false);
			} else {
				indigo_process_image(device, PRIVATE_DATA->buffer, (int)(PRIVATE_DATA->exp_frame_width / PRIVATE_DATA->exp_bin_x), (int)(PRIVATE_DATA->exp_frame_height / PRIVATE_DATA->exp_bin_y), PRIVATE_DATA->exp_bpp, true, false, NULL, false);
			}
			CCD_EXPOSURE_PROPERTY->state = INDIGO_OK_STATE;
			indigo_update_property(device, CCD_EXPOSURE_PROPERTY, NULL);
		} else {
			indigo_ccd_failure_cleanup(device);
			CCD_EXPOSURE_PROPERTY->state = INDIGO_ALERT_STATE;
			indigo_update_property(device, CCD_EXPOSURE_PROPERTY, "Exposure failed");
		}
	}
	PRIVATE_DATA->can_check_temperature = true;
	PRIVATE_DATA->in_exposure_callback = false;
}

static void streaming_timer_callback(indigo_device *device) {
	if (!CONNECTION_CONNECTED_ITEM->sw.value) {
		return;
	}

	char *color_string = get_bayer_string(device);
	indigo_fits_keyword keywords[] = {
		{ INDIGO_FITS_STRING, "BAYERPAT", .string = color_string, "Bayer color pattern" },
		{ 0 }
	};
	int id = PRIVATE_DATA->dev_id;
	int timeout = (int)(1000 * (CCD_STREAMING_EXPOSURE_ITEM->number.value * 2 + 500));
	ASI_ERROR_CODE res;
	PRIVATE_DATA->can_check_temperature = false;
	if (asi_setup_exposure(device, (int)CCD_STREAMING_EXPOSURE_ITEM->number.value, (int)CCD_FRAME_LEFT_ITEM->number.value, (int)CCD_FRAME_TOP_ITEM->number.value, (int)CCD_FRAME_WIDTH_ITEM->number.value, (int)CCD_FRAME_HEIGHT_ITEM->number.value, (int)CCD_BIN_HORIZONTAL_ITEM->number.value, (int)CCD_BIN_VERTICAL_ITEM->number.value)) {
		pthread_mutex_lock(&PRIVATE_DATA->usb_mutex);
		res = ASIStartVideoCapture(id);
		pthread_mutex_unlock(&PRIVATE_DATA->usb_mutex);
		if (res) {
			INDIGO_DRIVER_ERROR(DRIVER_NAME, "ASIStartVideoCapture(%d) = %d", id, res);
		} else {
			INDIGO_DRIVER_DEBUG(DRIVER_NAME, "ASIStartVideoCapture(%d) = %d", id, res);
			while (CCD_STREAMING_COUNT_ITEM->number.value != 0) {
				CCD_STREAMING_EXPOSURE_ITEM->number.value = CCD_STREAMING_EXPOSURE_ITEM->number.target;
				while (CCD_STREAMING_EXPOSURE_ITEM->number.value >= 2) {
					CCD_STREAMING_EXPOSURE_ITEM->number.value --;
					if (CCD_STREAMING_COUNT_ITEM->number.value < 0) {
						CCD_STREAMING_COUNT_ITEM->number.value = 0;
					}
					indigo_sleep(1);
					indigo_update_property(device, CCD_STREAMING_PROPERTY, NULL);
				}
				pthread_mutex_lock(&PRIVATE_DATA->usb_mutex);
				res = ASIGetVideoData(id, PRIVATE_DATA->buffer + FITS_HEADER_SIZE, PRIVATE_DATA->buffer_size - FITS_HEADER_SIZE, timeout);
				pthread_mutex_unlock(&PRIVATE_DATA->usb_mutex);
				if (res) {
					INDIGO_DRIVER_ERROR(DRIVER_NAME, "ASIGetVideoData((%d) = %d", id, res);
					break;
				}
				INDIGO_DRIVER_DEBUG(DRIVER_NAME, "ASIGetVideoData((%d) = %d", id, res);

				CCD_STREAMING_EXPOSURE_ITEM->number.value = 0;
				indigo_update_property(device, CCD_STREAMING_PROPERTY, NULL);

				if ((color_string) &&   /* if colour (bayer) image but not RGB */
				    (PRIVATE_DATA->exp_bpp != 24) &&
				    (PRIVATE_DATA->exp_bpp != 48)) {
					indigo_process_image(device, PRIVATE_DATA->buffer, (int)(PRIVATE_DATA->exp_frame_width / PRIVATE_DATA->exp_bin_x), (int)(PRIVATE_DATA->exp_frame_height / PRIVATE_DATA->exp_bin_y), PRIVATE_DATA->exp_bpp, true, false, keywords, true);
				} else {
					indigo_process_image(device, PRIVATE_DATA->buffer, (int)(PRIVATE_DATA->exp_frame_width / PRIVATE_DATA->exp_bin_x), (int)(PRIVATE_DATA->exp_frame_height / PRIVATE_DATA->exp_bin_y), PRIVATE_DATA->exp_bpp, true, false, NULL, true);
				}
				if (CCD_STREAMING_COUNT_ITEM->number.value > 0) {
					CCD_STREAMING_COUNT_ITEM->number.value -= 1;
				}
				if (CCD_ABORT_EXPOSURE_PROPERTY->state == INDIGO_BUSY_STATE) {
					break;
				}
				indigo_update_property(device, CCD_STREAMING_PROPERTY, NULL);
			}
			pthread_mutex_lock(&PRIVATE_DATA->usb_mutex);
			res = ASIStopVideoCapture(id);
			pthread_mutex_unlock(&PRIVATE_DATA->usb_mutex);
			if (res) {
				INDIGO_DRIVER_ERROR(DRIVER_NAME, "ASIStopVideoCapture(%d) = %d", id, res);
			} else {
				INDIGO_DRIVER_DEBUG(DRIVER_NAME, "ASIStopVideoCapture(%d) = %d", id, res);
			}
		}
		pthread_mutex_unlock(&PRIVATE_DATA->usb_mutex);
	} else {
		res = ASI_ERROR_GENERAL_ERROR;
	}

	PRIVATE_DATA->can_check_temperature = true;
	indigo_finalize_video_stream(device);

	if (CCD_ABORT_EXPOSURE_PROPERTY->state == INDIGO_BUSY_STATE) {
		indigo_ccd_abort_exposure_cleanup(device);
	} else if (res) {
		indigo_ccd_failure_cleanup(device);
		CCD_STREAMING_PROPERTY->state = INDIGO_ALERT_STATE;
		indigo_update_property(device, CCD_STREAMING_PROPERTY, "Streaming failed");
	} else {
		CCD_STREAMING_PROPERTY->state = INDIGO_OK_STATE;
		indigo_update_property(device, CCD_STREAMING_PROPERTY, NULL);
	}
}

static void ccd_temperature_callback(indigo_device *device) {
	if (!CONNECTION_CONNECTED_ITEM->sw.value) {
		return;
	}
	if (PRIVATE_DATA->can_check_temperature) {
		if (asi_set_cooler(device, CCD_COOLER_ON_ITEM->sw.value, PRIVATE_DATA->target_temperature, &PRIVATE_DATA->current_temperature, &PRIVATE_DATA->cooler_power)) {
			double diff = PRIVATE_DATA->current_temperature - PRIVATE_DATA->target_temperature;
			if (CCD_COOLER_ON_ITEM->sw.value) {
				CCD_TEMPERATURE_PROPERTY->state = fabs(diff) > 0.5 ? INDIGO_BUSY_STATE : INDIGO_OK_STATE;
			} else {
				CCD_TEMPERATURE_PROPERTY->state = INDIGO_OK_STATE;
			}
			CCD_TEMPERATURE_ITEM->number.value = PRIVATE_DATA->current_temperature;
			CCD_COOLER_PROPERTY->state = INDIGO_OK_STATE;
			CCD_COOLER_POWER_PROPERTY->state = INDIGO_OK_STATE;
			CCD_COOLER_POWER_ITEM->number.value = PRIVATE_DATA->cooler_power;
			CCD_COOLER_PROPERTY->state = INDIGO_OK_STATE;
		} else {
			CCD_COOLER_PROPERTY->state = INDIGO_ALERT_STATE;
			CCD_TEMPERATURE_PROPERTY->state = INDIGO_ALERT_STATE;
			CCD_COOLER_POWER_PROPERTY->state = INDIGO_ALERT_STATE;
		}
		indigo_update_property(device, CCD_COOLER_PROPERTY, NULL);
		indigo_update_property(device, CCD_TEMPERATURE_PROPERTY, NULL);
		indigo_update_property(device, CCD_COOLER_POWER_PROPERTY, NULL);
	}
	indigo_reschedule_timer(device, 5, &PRIVATE_DATA->temperature_timer);
}


static void guider_timer_callback_ra(indigo_device *device) {
	PRIVATE_DATA->guider_timer_ra = NULL;
	int id = PRIVATE_DATA->dev_id;

	if (!CONNECTION_CONNECTED_ITEM->sw.value) {
		return;
	}

	pthread_mutex_lock(&PRIVATE_DATA->usb_mutex);
	ASIPulseGuideOff(id, ASI_GUIDE_EAST);
	ASIPulseGuideOff(id, ASI_GUIDE_WEST);
	pthread_mutex_unlock(&PRIVATE_DATA->usb_mutex);

	if (PRIVATE_DATA->guide_relays[ASI_GUIDE_EAST] || PRIVATE_DATA->guide_relays[ASI_GUIDE_WEST]) {
		GUIDER_GUIDE_EAST_ITEM->number.value = 0;
		GUIDER_GUIDE_WEST_ITEM->number.value = 0;
		GUIDER_GUIDE_RA_PROPERTY->state = INDIGO_OK_STATE;
		indigo_update_property(device, GUIDER_GUIDE_RA_PROPERTY, NULL);
	}
	PRIVATE_DATA->guide_relays[ASI_GUIDE_EAST] = false;
	PRIVATE_DATA->guide_relays[ASI_GUIDE_WEST] = false;
}


static void guider_timer_callback_dec(indigo_device *device) {
	PRIVATE_DATA->guider_timer_dec = NULL;
	int id = PRIVATE_DATA->dev_id;
	
	if (!CONNECTION_CONNECTED_ITEM->sw.value) {
		return;
	}
	
	pthread_mutex_lock(&PRIVATE_DATA->usb_mutex);
	ASIPulseGuideOff(id, ASI_GUIDE_SOUTH);
	ASIPulseGuideOff(id, ASI_GUIDE_NORTH);
	pthread_mutex_unlock(&PRIVATE_DATA->usb_mutex);
	
	if (PRIVATE_DATA->guide_relays[ASI_GUIDE_NORTH] || PRIVATE_DATA->guide_relays[ASI_GUIDE_SOUTH]) {
		GUIDER_GUIDE_NORTH_ITEM->number.value = 0;
		GUIDER_GUIDE_SOUTH_ITEM->number.value = 0;
		GUIDER_GUIDE_DEC_PROPERTY->state = INDIGO_OK_STATE;
		indigo_update_property(device, GUIDER_GUIDE_DEC_PROPERTY, NULL);
	}
	PRIVATE_DATA->guide_relays[ASI_GUIDE_SOUTH] = false;
	PRIVATE_DATA->guide_relays[ASI_GUIDE_NORTH] = false;
}


static indigo_result ccd_attach(indigo_device *device) {
	assert(device != NULL);
	assert(PRIVATE_DATA != NULL);
	if (indigo_ccd_attach(device, DRIVER_NAME, DRIVER_VERSION) == INDIGO_OK) {
		pthread_mutex_init(&PRIVATE_DATA->usb_mutex, NULL);
		// -------------------------------------------------------------------------------- PIXEL_FORMAT_PROPERTY
		PIXEL_FORMAT_PROPERTY = indigo_init_switch_property(NULL, device->name, "PIXEL_FORMAT", CCD_ADVANCED_GROUP, "Pixel Format", INDIGO_OK_STATE, INDIGO_RW_PERM, INDIGO_ONE_OF_MANY_RULE, ASI_MAX_FORMATS);
		if (PIXEL_FORMAT_PROPERTY == NULL) {
			return INDIGO_FAILED;
		}

		int format_count = 0;
		if (pixel_format_supported(device, ASI_IMG_RAW8)) {
			indigo_init_switch_item(PIXEL_FORMAT_PROPERTY->items + format_count, RAW8_NAME, RAW8_NAME, true);
			format_count++;
		}
		if (pixel_format_supported(device, ASI_IMG_RGB24)) {
			indigo_init_switch_item(PIXEL_FORMAT_PROPERTY->items + format_count, RGB24_NAME, RGB24_NAME, false);
			format_count++;
		}
		if (pixel_format_supported(device, ASI_IMG_RAW16)) {
			indigo_init_switch_item(PIXEL_FORMAT_PROPERTY->items + format_count, RAW16_NAME, RAW16_NAME, false);
			format_count++;
		}
		if (pixel_format_supported(device, ASI_IMG_Y8)) {
			indigo_init_switch_item(PIXEL_FORMAT_PROPERTY->items + format_count, Y8_NAME, Y8_NAME, false);
			format_count++;
		}
		PIXEL_FORMAT_PROPERTY->count = format_count;

		INFO_PROPERTY->count = 6;
		INDIGO_COPY_VALUE(INFO_DEVICE_MODEL_ITEM->text.value, PRIVATE_DATA->info.Name);
		char *sdk_version = ASIGetSDKVersion();
		INDIGO_COPY_VALUE(INFO_DEVICE_FW_REVISION_ITEM->text.value, sdk_version);
		INDIGO_COPY_VALUE(INFO_DEVICE_FW_REVISION_ITEM->label, "SDK version");

		if (PRIVATE_DATA->serial_number[0] != '\0') {
			INFO_PROPERTY->count = 8;
			INDIGO_COPY_VALUE(INFO_DEVICE_SERIAL_NUM_ITEM->text.value, PRIVATE_DATA->serial_number);
		}

		CCD_INFO_WIDTH_ITEM->number.value = PRIVATE_DATA->info.MaxWidth;
		CCD_INFO_HEIGHT_ITEM->number.value = PRIVATE_DATA->info.MaxHeight;
		CCD_INFO_PIXEL_SIZE_ITEM->number.value = CCD_INFO_PIXEL_WIDTH_ITEM->number.value = CCD_INFO_PIXEL_HEIGHT_ITEM->number.value = PRIVATE_DATA->info.PixelSize;
		CCD_INFO_BITS_PER_PIXEL_ITEM->number.value = PRIVATE_DATA->info.BitDepth;

		CCD_FRAME_WIDTH_ITEM->number.value = CCD_FRAME_WIDTH_ITEM->number.target = CCD_FRAME_WIDTH_ITEM->number.max = CCD_FRAME_LEFT_ITEM->number.max = PRIVATE_DATA->info.MaxWidth;
		CCD_FRAME_HEIGHT_ITEM->number.value = CCD_FRAME_HEIGHT_ITEM->number.target = CCD_FRAME_HEIGHT_ITEM->number.max = CCD_FRAME_TOP_ITEM->number.max = PRIVATE_DATA->info.MaxHeight;
		CCD_FRAME_BITS_PER_PIXEL_ITEM->number.value = CCD_FRAME_BITS_PER_PIXEL_ITEM->number.target = get_pixel_depth(device);
		CCD_FRAME_BITS_PER_PIXEL_ITEM->number.min = 8;
		CCD_FRAME_BITS_PER_PIXEL_ITEM->number.max = 24;

		/* find max binning */
		int max_bin = 1;
		for (int num = 0; (num < 16) && PRIVATE_DATA->info.SupportedBins[num]; num++) {
			max_bin = PRIVATE_DATA->info.SupportedBins[num];
		}

		CCD_BIN_PROPERTY->perm = INDIGO_RW_PERM;
		CCD_BIN_HORIZONTAL_ITEM->number.value = CCD_BIN_HORIZONTAL_ITEM->number.min = 1;
		CCD_BIN_HORIZONTAL_ITEM->number.max = max_bin;
		CCD_BIN_VERTICAL_ITEM->number.value = CCD_BIN_VERTICAL_ITEM->number.min = 1;
		CCD_BIN_VERTICAL_ITEM->number.max = max_bin;

		CCD_INFO_MAX_HORIZONAL_BIN_ITEM->number.value = max_bin;
		CCD_INFO_MAX_VERTICAL_BIN_ITEM->number.value = max_bin;

		int mode_count = 0;
		char name[32], label[64];
		for (int num = 0; (num < 16) && PRIVATE_DATA->info.SupportedBins[num]; num++) {
			int bin = PRIVATE_DATA->info.SupportedBins[num];
			if (pixel_format_supported(device, ASI_IMG_RAW8)) {
				snprintf(name, 32, "%s %dx%d", RAW8_NAME, bin, bin);
				snprintf(label, 64, "%s %dx%d", RAW8_NAME, (int)CCD_FRAME_WIDTH_ITEM->number.value / bin, (int)CCD_FRAME_HEIGHT_ITEM->number.value / bin);
				indigo_init_switch_item(CCD_MODE_PROPERTY->items + mode_count, name, label, bin == 1);
				mode_count++;
			}
			if (pixel_format_supported(device, ASI_IMG_RGB24)) {
				snprintf(name, 32, "%s %dx%d", RGB24_NAME, bin, bin);
				snprintf(label, 64, "%s %dx%d", RGB24_NAME, (int)CCD_FRAME_WIDTH_ITEM->number.value / bin, (int)CCD_FRAME_HEIGHT_ITEM->number.value / bin);
				indigo_init_switch_item(CCD_MODE_PROPERTY->items + mode_count, name, label, false);
				mode_count++;
			}
			if (pixel_format_supported(device, ASI_IMG_RAW16)) {
				snprintf(name, 32, "%s %dx%d", RAW16_NAME, bin, bin);
				snprintf(label, 64, "%s %dx%d", RAW16_NAME, (int)CCD_FRAME_WIDTH_ITEM->number.value / bin, (int)CCD_FRAME_HEIGHT_ITEM->number.value / bin);
				indigo_init_switch_item(CCD_MODE_PROPERTY->items + mode_count, name, label, false);
				mode_count++;
			}
			if (pixel_format_supported(device, ASI_IMG_Y8)) {
				snprintf(name, 32, "%s %dx%d", Y8_NAME, bin, bin);
				snprintf(label, 64, "%s %dx%d", Y8_NAME, (int)CCD_FRAME_WIDTH_ITEM->number.value / bin, (int)CCD_FRAME_HEIGHT_ITEM->number.value / bin);
				indigo_init_switch_item(CCD_MODE_PROPERTY->items + mode_count, name, label, false);
				mode_count++;
			}
		}
		CCD_MODE_PROPERTY->count = mode_count;
		// -------------------------------------------------------------------------------- CCD_STREAMING
		CCD_STREAMING_PROPERTY->hidden = false;
		CCD_IMAGE_FORMAT_PROPERTY->count = 7;
		CCD_STREAMING_EXPOSURE_ITEM->number.max = 5.0;

		// -------------------------------------------------------------------------------- ASI_PRESETS
		ASI_PRESETS_PROPERTY = indigo_init_switch_property(NULL, device->name, "ASI_PRESETS", CCD_ADVANCED_GROUP, "Presets (Gain, Offset)", INDIGO_OK_STATE, INDIGO_RW_PERM, INDIGO_AT_MOST_ONE_RULE, 3);
		if (ASI_PRESETS_PROPERTY == NULL) {
			return INDIGO_FAILED;
		}
		// --------------------------------------------------------------------------------- ASI_CUSTOM_SUFFIX
		ASI_CUSTOM_SUFFIX_PROPERTY = indigo_init_text_property(NULL, device->name, "ASI_CUSTOM_SUFFIX", CCD_ADVANCED_GROUP, "Device name custom suffix", INDIGO_OK_STATE, INDIGO_RW_PERM, 1);
		if (ASI_CUSTOM_SUFFIX_PROPERTY == NULL) {
			return INDIGO_FAILED;
		}
		indigo_init_text_item(ASI_CUSTOM_SUFFIX_ITEM, ASI_CUSTOM_SUFFIX_NAME, "Suffix", PRIVATE_DATA->custom_suffix);
		// -------------------------------------------------------------------------------- ASI_ADVANCED
		ASI_ADVANCED_PROPERTY = indigo_init_number_property(NULL, device->name, "ASI_ADVANCED", CCD_ADVANCED_GROUP, "Advanced", INDIGO_OK_STATE, INDIGO_RW_PERM, 0);
		if (ASI_ADVANCED_PROPERTY == NULL) {
			return INDIGO_FAILED;
		}
		// --------------------------------------------------------------------------------
		return asi_enumerate_properties(device, NULL, NULL);
	}
	return INDIGO_FAILED;
}

static indigo_result handle_advanced_property(indigo_device *device, indigo_property *property) {
	int ctrl_count;
	ASI_CONTROL_CAPS ctrl_caps;
	ASI_ERROR_CODE res;
	int id = PRIVATE_DATA->dev_id;

	if (!IS_CONNECTED) return INDIGO_OK;

	pthread_mutex_lock(&PRIVATE_DATA->usb_mutex);

	res = ASIGetNumOfControls(id, &ctrl_count);
	if (res) {
		pthread_mutex_unlock(&PRIVATE_DATA->usb_mutex);
		INDIGO_DRIVER_ERROR(DRIVER_NAME, "ASIGetNumOfControls(%d) = %d", id, res);
		return INDIGO_NOT_FOUND;
	}
	ASI_BOOL unused;
	long value;
	for (int ctrl_no = 0; ctrl_no < ctrl_count; ctrl_no++) {
		ASIGetControlCaps(id, ctrl_no, &ctrl_caps);
		for (int item = 0; item < property->count; item++) {
			if (!strncmp(ctrl_caps.Name, property->items[item].name, INDIGO_NAME_SIZE)) {
				res = ASISetControlValue(id, ctrl_caps.ControlType, (long)property->items[item].number.value, ASI_FALSE);
				if (res) {
					INDIGO_DRIVER_ERROR(DRIVER_NAME, "ASISetControlValue(%d, %s) = %d", id, ctrl_caps.Name, res);
				}
				res = ASIGetControlValue(id, ctrl_caps.ControlType,&value, &unused);
				property->items[item].number.value = value;
				if (res) {
					INDIGO_DRIVER_ERROR(DRIVER_NAME, "ASIGetControlValue(%d, %s) = %d, value = %d", id, ctrl_caps.Name, res, property->items[item].number.value);
				}
			}
		}
	}

	pthread_mutex_unlock(&PRIVATE_DATA->usb_mutex);
	return INDIGO_OK;
}

static indigo_result init_camera_property(indigo_device *device, ASI_CONTROL_CAPS ctrl_caps) {
	int id = PRIVATE_DATA->dev_id;
	long value;
	ASI_ERROR_CODE res;
	ASI_BOOL unused;

	if (ctrl_caps.ControlType == ASI_EXPOSURE) {
		CCD_EXPOSURE_PROPERTY->hidden = false;
		if (ctrl_caps.IsWritable) {
			CCD_EXPOSURE_PROPERTY->perm = INDIGO_RW_PERM;
		} else {
			CCD_EXPOSURE_PROPERTY->perm = INDIGO_RO_PERM;
		}

		CCD_EXPOSURE_ITEM->number.min = us2s(ctrl_caps.MinValue);
		CCD_EXPOSURE_ITEM->number.max = us2s(ctrl_caps.MaxValue);
		pthread_mutex_lock(&PRIVATE_DATA->usb_mutex);
		res = ASIGetControlValue(id, ASI_EXPOSURE, &value, &unused);
		pthread_mutex_unlock(&PRIVATE_DATA->usb_mutex);
		if (res) INDIGO_DRIVER_ERROR(DRIVER_NAME, "ASIGetControlValue(%d, ASI_EXPOSURE) = %d", id, res);
		CCD_EXPOSURE_ITEM->number.value = CCD_EXPOSURE_ITEM->number.target = us2s(value);
		return INDIGO_OK;
	}

	if (ctrl_caps.ControlType == ASI_GAIN) {
		CCD_GAIN_PROPERTY->hidden = false;
		CCD_EGAIN_PROPERTY->hidden = false;
		if (ctrl_caps.IsWritable) {
			CCD_GAIN_PROPERTY->perm = INDIGO_RW_PERM;
		} else {
			CCD_GAIN_PROPERTY->perm = INDIGO_RO_PERM;
		}

		CCD_GAIN_ITEM->number.min = ctrl_caps.MinValue;
		CCD_GAIN_ITEM->number.max = ctrl_caps.MaxValue;
		pthread_mutex_lock(&PRIVATE_DATA->usb_mutex);
		res = ASIGetControlValue(id, ASI_GAIN, &value, &unused);
		pthread_mutex_unlock(&PRIVATE_DATA->usb_mutex);
		if (res) {
			INDIGO_DRIVER_ERROR(DRIVER_NAME, "ASIGetControlValue(%d, ASI_GAIN) = %d", id, res);
		} else {
			INDIGO_DRIVER_DEBUG(DRIVER_NAME, "ASIGetControlValue(%d, ASI_GAIN) = %d -> %d", id, res, value);
		}
		CCD_GAIN_ITEM->number.value = CCD_GAIN_ITEM->number.target = value;
		CCD_GAIN_ITEM->number.step = 1;
		return INDIGO_OK;
	}

	if (ctrl_caps.ControlType == ASI_GAMMA) {
		CCD_GAMMA_PROPERTY->hidden = false;
		if (ctrl_caps.IsWritable) {
			CCD_GAMMA_PROPERTY->perm = INDIGO_RW_PERM;
		} else {
			CCD_GAMMA_PROPERTY->perm = INDIGO_RO_PERM;
		}

		CCD_GAMMA_ITEM->number.min = ctrl_caps.MinValue;
		CCD_GAMMA_ITEM->number.max = ctrl_caps.MaxValue;
		pthread_mutex_lock(&PRIVATE_DATA->usb_mutex);
		res = ASIGetControlValue(id, ASI_GAMMA, &value, &unused);
		pthread_mutex_unlock(&PRIVATE_DATA->usb_mutex);
		if (res) {
			INDIGO_DRIVER_ERROR(DRIVER_NAME, "ASIGetControlValue(%d, ASI_GAMMA) = %d", id, res);
		} else {
			INDIGO_DRIVER_DEBUG(DRIVER_NAME, "ASIGetControlValue(%d, ASI_GAMMA) = %d -> %d", id, res, value);
		}
		CCD_GAMMA_ITEM->number.value = CCD_GAMMA_ITEM->number.target = value;
		CCD_GAMMA_ITEM->number.step = 1;
		return INDIGO_OK;
	}

	if (ctrl_caps.ControlType == ASI_OFFSET) {
		CCD_OFFSET_PROPERTY->hidden = false;
		if (ctrl_caps.IsWritable) {
			CCD_OFFSET_PROPERTY->perm = INDIGO_RW_PERM;
		} else {
			CCD_OFFSET_PROPERTY->perm = INDIGO_RO_PERM;
		}

		CCD_OFFSET_ITEM->number.min = ctrl_caps.MinValue;
		CCD_OFFSET_ITEM->number.max = ctrl_caps.MaxValue;
		pthread_mutex_lock(&PRIVATE_DATA->usb_mutex);
		res = ASIGetControlValue(id, ASI_OFFSET, &value, &unused);
		pthread_mutex_unlock(&PRIVATE_DATA->usb_mutex);
		if (res) {
			INDIGO_DRIVER_ERROR(DRIVER_NAME, "ASIGetControlValue(%d, ASI_OFFSET) = %d", id, res);
		} else {
			INDIGO_DRIVER_ERROR(DRIVER_NAME, "ASIGetControlValue(%d, ASI_OFFSET) = %d -> %d", id, res, value);
		}
		CCD_OFFSET_ITEM->number.value = CCD_OFFSET_ITEM->number.target = value;
		CCD_OFFSET_ITEM->number.step = 1;
		return INDIGO_OK;
	}

	if (ctrl_caps.ControlType == ASI_TARGET_TEMP) {
		CCD_TEMPERATURE_PROPERTY->hidden = false;
		if (ctrl_caps.IsWritable) {
			CCD_TEMPERATURE_PROPERTY->perm = INDIGO_RW_PERM;
		} else {
			CCD_TEMPERATURE_PROPERTY->perm = INDIGO_RO_PERM;
		}

		CCD_TEMPERATURE_ITEM->number.min = ctrl_caps.MinValue;
		CCD_TEMPERATURE_ITEM->number.max = ctrl_caps.MaxValue;
		CCD_TEMPERATURE_ITEM->number.value = CCD_TEMPERATURE_ITEM->number.target = ctrl_caps.DefaultValue;
		PRIVATE_DATA->target_temperature = ctrl_caps.DefaultValue;
		PRIVATE_DATA->can_check_temperature = true;
		return INDIGO_OK;
	}

	if (ctrl_caps.ControlType == ASI_TEMPERATURE) {
		if (CCD_TEMPERATURE_PROPERTY->hidden) {
			PRIVATE_DATA->can_check_temperature = true;
			CCD_TEMPERATURE_PROPERTY->perm = INDIGO_RO_PERM;
			CCD_TEMPERATURE_PROPERTY->hidden = false;
		}
		PRIVATE_DATA->has_temperature_sensor = true;
		return INDIGO_OK;
	}

	if (ctrl_caps.ControlType == ASI_COOLER_ON) {
		CCD_COOLER_PROPERTY->hidden = false;
		if (ctrl_caps.IsWritable) {
			CCD_COOLER_PROPERTY->perm = INDIGO_RW_PERM;
		} else {
			CCD_COOLER_PROPERTY->perm = INDIGO_RO_PERM;
		}

		return INDIGO_OK;
	}

	if (ctrl_caps.ControlType == ASI_COOLER_POWER_PERC) {
		CCD_COOLER_POWER_PROPERTY->hidden = false;
		if (ctrl_caps.IsWritable) {
			CCD_COOLER_POWER_PROPERTY->perm = INDIGO_RW_PERM;
		} else {
			CCD_COOLER_POWER_PROPERTY->perm = INDIGO_RO_PERM;
		}

		CCD_COOLER_POWER_ITEM->number.min = ctrl_caps.MinValue;
		CCD_COOLER_POWER_ITEM->number.max = ctrl_caps.MaxValue;
		pthread_mutex_lock(&PRIVATE_DATA->usb_mutex);
		res = ASIGetControlValue(id, ASI_COOLER_POWER_PERC, &value, &unused);
		pthread_mutex_unlock(&PRIVATE_DATA->usb_mutex);
		if (res) INDIGO_DRIVER_ERROR(DRIVER_NAME, "ASIGetControlValue(%d, ASI_COOLER_POWER_PERC) = %d", id, res);
		CCD_COOLER_POWER_ITEM->number.value = CCD_COOLER_POWER_ITEM->number.target = value;
		return INDIGO_OK;
	}

	if (ctrl_caps.ControlType == ASI_GPS_SUPPORT ||
		ctrl_caps.ControlType == ASI_GPS_START_LINE ||
		ctrl_caps.ControlType == ASI_GPS_END_LINE ||
		ctrl_caps.ControlType == ASI_ROLLING_INTERVAL
	) {
		// trying to set these causes camera to be unable to get exposure
		// so we ignore them (and I have no idea what they mean and do)
		return INDIGO_OK;
	}

	int offset = ASI_ADVANCED_PROPERTY->count;
	pthread_mutex_lock(&PRIVATE_DATA->usb_mutex);
	res = ASIGetControlValue(id, ctrl_caps.ControlType, &value, &unused);
	int res2 = 0;
	if (ctrl_caps.ControlType == ASI_BANDWIDTHOVERLOAD && value != ASI_DEFAULT_BANDWIDTH) {
		INDIGO_DRIVER_LOG(DRIVER_NAME, "Current USB Bandwidth for camera #%d is %d, reseting to default (%d)", id, value, ASI_DEFAULT_BANDWIDTH);
		value = ASI_DEFAULT_BANDWIDTH;
		res2 = ASISetControlValue(id, ctrl_caps.ControlType, value, false);
	}
	pthread_mutex_unlock(&PRIVATE_DATA->usb_mutex);
	if (res) INDIGO_DRIVER_ERROR(DRIVER_NAME, "ASIGetControlValue(%d, %s) = %d", id, ctrl_caps.Name, res);
	if (res2) INDIGO_DRIVER_ERROR(DRIVER_NAME, "ASISetControlValue(%d, %s) = %d", id, ctrl_caps.Name, res2);

	ASI_ADVANCED_PROPERTY = indigo_resize_property(ASI_ADVANCED_PROPERTY, offset + 1);
	indigo_init_number_item(ASI_ADVANCED_PROPERTY->items+offset, ctrl_caps.Name, ctrl_caps.Name, ctrl_caps.MinValue, ctrl_caps.MaxValue, 1, value);
	return INDIGO_OK;
}


static void handle_ccd_connect_property(indigo_device *device) {
	indigo_lock_master_device(device);
	if (CONNECTION_CONNECTED_ITEM->sw.value) {
		if (!device->is_connected) {
			if (asi_open(device)) {
				int id = PRIVATE_DATA->dev_id;
				int ctrl_count;
				ASI_CONTROL_CAPS ctrl_caps;

				indigo_define_property(device, PIXEL_FORMAT_PROPERTY, NULL);

				pthread_mutex_lock(&PRIVATE_DATA->usb_mutex);
				int res = ASIGetNumOfControls(id, &ctrl_count);
				pthread_mutex_unlock(&PRIVATE_DATA->usb_mutex);
				if (res) {
					INDIGO_DRIVER_ERROR(DRIVER_NAME, "ASIGetNumOfControls(%d) = %d", id, res);
				}
				ASI_ADVANCED_PROPERTY = indigo_resize_property(ASI_ADVANCED_PROPERTY, 0);
				for (int ctrl_no = 0; ctrl_no < ctrl_count; ctrl_no++) {
					pthread_mutex_lock(&PRIVATE_DATA->usb_mutex);
					ASIGetControlCaps(id, ctrl_no, &ctrl_caps);
					pthread_mutex_unlock(&PRIVATE_DATA->usb_mutex);
					init_camera_property(device, ctrl_caps);
					adjust_preset_switches(device);
				}
				indigo_define_property(device, ASI_ADVANCED_PROPERTY, NULL);

				pthread_mutex_lock(&PRIVATE_DATA->usb_mutex);
				res = ASIGetGainOffset(
					id,
					&PRIVATE_DATA->offset_highest_dr,
					&PRIVATE_DATA->offset_unity_gain,
					&PRIVATE_DATA->gain_lowerst_rn,
					&PRIVATE_DATA->offset_lowest_rn
				);
				pthread_mutex_unlock(&PRIVATE_DATA->usb_mutex);
				if (res) {
					INDIGO_DRIVER_ERROR( DRIVER_NAME, "ASIGetGainOffset(%d) = %d", id, res);
				}

				PRIVATE_DATA->gain_unity_gain = get_unity_gain(device);
				PRIVATE_DATA->gain_highest_dr = 0;

				CCD_EGAIN_ITEM->number.value = CCD_EGAIN_ITEM->number.target = PRIVATE_DATA->info.ElecPerADU;

				char item_desc[100];
				sprintf(item_desc, "Highest Dynamic Range (%d, %d)", PRIVATE_DATA->gain_highest_dr, PRIVATE_DATA->offset_highest_dr);
				indigo_init_switch_item(ASI_HIGHEST_DR_ITEM, ASI_HIGHEST_DR_NAME, item_desc, false);

				sprintf(item_desc, "Unity Gain (%d, %d)", PRIVATE_DATA->gain_unity_gain, PRIVATE_DATA->offset_unity_gain);
				indigo_init_switch_item(ASI_UNITY_GAIN_ITEM, ASI_UNITY_GAIN_NAME, item_desc, false);

				sprintf(item_desc, "Lowest Readout Noise (%d, %d)", PRIVATE_DATA->gain_lowerst_rn, PRIVATE_DATA->offset_lowest_rn);
				indigo_init_switch_item(ASI_LOWEST_RN_ITEM, ASI_LOWEST_RN_NAME, item_desc, false);

				adjust_preset_switches(device);
				indigo_define_property(device, ASI_PRESETS_PROPERTY, NULL);

				indigo_define_property(device, ASI_CUSTOM_SUFFIX_PROPERTY, NULL);

				device->is_connected = true;
				PRIVATE_DATA->in_exposure_callback = false;
				CONNECTION_PROPERTY->state = INDIGO_OK_STATE;
				if (PRIVATE_DATA->has_temperature_sensor) {
					/* I add 2s delay because if the countdown_timer is sceduled while temperatire_callback is running countdown_timer == temperature_timer.
					   To be fixed in indigo_timer.c
					   Peter, Please!
					*/
					indigo_set_timer(device, 2, ccd_temperature_callback, &PRIVATE_DATA->temperature_timer);
				}
			} else {
				CONNECTION_PROPERTY->state = INDIGO_ALERT_STATE;
				indigo_set_switch(CONNECTION_PROPERTY, CONNECTION_DISCONNECTED_ITEM, true);
			}
		}
	} else {
		if (device->is_connected) {
			PRIVATE_DATA->can_check_temperature = false;
			indigo_cancel_timer_sync(device, &PRIVATE_DATA->temperature_timer);
			if (CCD_EXPOSURE_PROPERTY->state == INDIGO_BUSY_STATE) {
				asi_abort_exposure(device);
				indigo_cancel_timer_sync(device, &PRIVATE_DATA->exposure_timer);
			} else if (CCD_STREAMING_PROPERTY->state == INDIGO_BUSY_STATE && CCD_STREAMING_COUNT_ITEM->number.value != 0) {
				CCD_STREAMING_COUNT_ITEM->number.value = 0;
				indigo_cancel_timer_sync(device, &PRIVATE_DATA->exposure_timer);
			}
			indigo_delete_property(device, PIXEL_FORMAT_PROPERTY, NULL);
			indigo_delete_property(device, ASI_PRESETS_PROPERTY, NULL);
			indigo_delete_property(device, ASI_CUSTOM_SUFFIX_PROPERTY, NULL);
			indigo_delete_property(device, ASI_ADVANCED_PROPERTY, NULL);
			asi_close(device);
			device->is_connected = false;
			CONNECTION_PROPERTY->state = INDIGO_OK_STATE;
		}
	}
	indigo_ccd_change_property(device, NULL, CONNECTION_PROPERTY);
	indigo_unlock_master_device(device);
}


static void handle_ccd_exposure(indigo_device *device) {
	asi_start_exposure(device, (int)CCD_EXPOSURE_ITEM->number.target, CCD_FRAME_TYPE_DARK_ITEM->sw.value || CCD_FRAME_TYPE_DARKFLAT_ITEM->sw.value || CCD_FRAME_TYPE_BIAS_ITEM->sw.value, (int)CCD_FRAME_LEFT_ITEM->number.value, (int)CCD_FRAME_TOP_ITEM->number.value, (int)CCD_FRAME_WIDTH_ITEM->number.value, (int)CCD_FRAME_HEIGHT_ITEM->number.value, (int)CCD_BIN_HORIZONTAL_ITEM->number.value, (int)CCD_BIN_VERTICAL_ITEM->number.value);
	if (CCD_UPLOAD_MODE_LOCAL_ITEM->sw.value || CCD_UPLOAD_MODE_BOTH_ITEM->sw.value) {
		CCD_IMAGE_FILE_PROPERTY->state = INDIGO_BUSY_STATE;
		indigo_update_property(device, CCD_IMAGE_FILE_PROPERTY, NULL);
	}
	if (CCD_UPLOAD_MODE_CLIENT_ITEM->sw.value || CCD_UPLOAD_MODE_BOTH_ITEM->sw.value) {
		CCD_IMAGE_PROPERTY->state = INDIGO_BUSY_STATE;
		indigo_update_property(device, CCD_IMAGE_PROPERTY, NULL);
	}
	indigo_set_timer(device, CCD_EXPOSURE_ITEM->number.target, exposure_timer_callback, &PRIVATE_DATA->exposure_timer);
}


static void handle_gamma(indigo_device *device) {
	pthread_mutex_lock(&PRIVATE_DATA->usb_mutex);
	ASI_ERROR_CODE res = ASISetControlValue(PRIVATE_DATA->dev_id, ASI_GAMMA, (long)(CCD_GAMMA_ITEM->number.target), ASI_FALSE);
	pthread_mutex_unlock(&PRIVATE_DATA->usb_mutex);
	if (res) {
		INDIGO_DRIVER_ERROR(DRIVER_NAME, "ASISetControlValue(%d, ASI_GAMMA) = %d", PRIVATE_DATA->dev_id, res);
		CCD_GAMMA_PROPERTY->state = INDIGO_ALERT_STATE;
	} else {
		CCD_GAMMA_PROPERTY->state = INDIGO_OK_STATE;
	}
	indigo_update_property(device, CCD_GAMMA_PROPERTY, NULL);
}


static void handle_offset(indigo_device *device) {
	pthread_mutex_lock(&PRIVATE_DATA->usb_mutex);
	ASI_ERROR_CODE res = ASISetControlValue(PRIVATE_DATA->dev_id, ASI_OFFSET, (long)(CCD_OFFSET_ITEM->number.target), ASI_FALSE);
	pthread_mutex_unlock(&PRIVATE_DATA->usb_mutex);
	if (res) {
		INDIGO_DRIVER_ERROR(DRIVER_NAME, "ASISetControlValue(%d, ASI_OFFSET) = %d", PRIVATE_DATA->dev_id, res);
		CCD_OFFSET_PROPERTY->state = INDIGO_ALERT_STATE;
		ASI_PRESETS_PROPERTY->state = INDIGO_ALERT_STATE;
	} else {
		INDIGO_DRIVER_DEBUG(DRIVER_NAME, "ASISetControlValue(%d, ASI_OFFSET) = %d -> %d", PRIVATE_DATA->dev_id, res, (long)(CCD_OFFSET_ITEM->number.target));
		CCD_OFFSET_PROPERTY->state = INDIGO_OK_STATE;
		ASI_PRESETS_PROPERTY->state = INDIGO_OK_STATE;
	}
	adjust_preset_switches(device);

	indigo_update_property(device, CCD_OFFSET_PROPERTY, NULL);
	indigo_update_property(device, ASI_PRESETS_PROPERTY, NULL);
}


static void handle_gain(indigo_device *device) {
	ASI_CAMERA_INFO info;
	pthread_mutex_lock(&PRIVATE_DATA->usb_mutex);
	ASI_ERROR_CODE res = ASISetControlValue(PRIVATE_DATA->dev_id, ASI_GAIN, (long)(CCD_GAIN_ITEM->number.target), ASI_FALSE);
	ASIGetCameraProperty(&info, PRIVATE_DATA->dev_id);
	pthread_mutex_unlock(&PRIVATE_DATA->usb_mutex);
	if (res) {
		INDIGO_DRIVER_ERROR(DRIVER_NAME, "ASISetControlValue(%d, ASI_GAIN) = %d", PRIVATE_DATA->dev_id, res);
		CCD_GAIN_PROPERTY->state = INDIGO_ALERT_STATE;
		ASI_PRESETS_PROPERTY->state = INDIGO_ALERT_STATE;
	} else {
		INDIGO_DRIVER_DEBUG(DRIVER_NAME, "ASISetControlValue(%d, ASI_GAIN) = %d -> %d", PRIVATE_DATA->dev_id, res, (long)(CCD_GAIN_ITEM->number.target));
		CCD_GAIN_PROPERTY->state = INDIGO_OK_STATE;
		ASI_PRESETS_PROPERTY->state = INDIGO_OK_STATE;
	}
	adjust_preset_switches(device);
	CCD_EGAIN_ITEM->number.value = CCD_EGAIN_ITEM->number.target = info.ElecPerADU;

	indigo_update_property(device, CCD_GAIN_PROPERTY, NULL);
	indigo_update_property(device, CCD_EGAIN_PROPERTY, NULL);
	indigo_update_property(device, ASI_PRESETS_PROPERTY, NULL);
}


static void handle_presets(indigo_device *device) {
	int gain = 0, offset = 0;
	if (ASI_HIGHEST_DR_ITEM->sw.value) {
		gain = PRIVATE_DATA->gain_highest_dr;
		offset = PRIVATE_DATA->offset_highest_dr;
	} else if (ASI_UNITY_GAIN_ITEM->sw.value) {
		gain = PRIVATE_DATA->gain_unity_gain;
		offset = PRIVATE_DATA->offset_unity_gain;
	} else if (ASI_LOWEST_RN_ITEM->sw.value) {
		gain = PRIVATE_DATA->gain_lowerst_rn;
		offset = PRIVATE_DATA->offset_lowest_rn;
	}

	CCD_GAIN_PROPERTY->state = INDIGO_OK_STATE;
	CCD_OFFSET_PROPERTY->state = INDIGO_OK_STATE;
	ASI_PRESETS_PROPERTY->state = INDIGO_OK_STATE;

	ASI_CAMERA_INFO info;
	pthread_mutex_lock(&PRIVATE_DATA->usb_mutex);
	ASI_ERROR_CODE res = ASISetControlValue(PRIVATE_DATA->dev_id, ASI_GAIN, (long)gain, ASI_FALSE);
	ASIGetCameraProperty(&info, PRIVATE_DATA->dev_id);
	pthread_mutex_unlock(&PRIVATE_DATA->usb_mutex);
	if (res) {
		INDIGO_DRIVER_ERROR(DRIVER_NAME, "ASISetControlValue(%d, ASI_GAIN) = %d", PRIVATE_DATA->dev_id, res);
		CCD_GAIN_PROPERTY->state = INDIGO_ALERT_STATE;
		ASI_PRESETS_PROPERTY->state = INDIGO_ALERT_STATE;
	} else {
		INDIGO_DRIVER_DEBUG(DRIVER_NAME, "ASISetControlValue(%d, ASI_GAIN) = %d -> %d", PRIVATE_DATA->dev_id, res, (long)gain);
	}
	pthread_mutex_lock(&PRIVATE_DATA->usb_mutex);
	res = ASISetControlValue(PRIVATE_DATA->dev_id, ASI_OFFSET, (long)offset, ASI_FALSE);
	pthread_mutex_unlock(&PRIVATE_DATA->usb_mutex);
	if (res) {
		INDIGO_DRIVER_ERROR(DRIVER_NAME, "ASISetControlValue(%d, ASI_OFFSET) = %d", PRIVATE_DATA->dev_id, res);
		CCD_OFFSET_PROPERTY->state = INDIGO_ALERT_STATE;
		ASI_PRESETS_PROPERTY->state = INDIGO_ALERT_STATE;
	} else {
		INDIGO_DRIVER_DEBUG(DRIVER_NAME, "ASISetControlValue(%d, ASI_OFFSET) = %d -> %d ", PRIVATE_DATA->dev_id, res, (long)offset);
	}
	CCD_GAIN_ITEM->number.value = CCD_GAIN_ITEM->number.target = gain;
	CCD_OFFSET_ITEM->number.value = CCD_OFFSET_ITEM->number.target = offset;
	CCD_EGAIN_ITEM->number.value = CCD_EGAIN_ITEM->number.target = info.ElecPerADU;

	indigo_update_property(device, CCD_GAIN_PROPERTY, NULL);
	indigo_update_property(device, CCD_EGAIN_PROPERTY, NULL);
	indigo_update_property(device, CCD_OFFSET_PROPERTY, NULL);
	indigo_update_property(device, ASI_PRESETS_PROPERTY, NULL);
}


static void handle_custom_suffix(indigo_device *device) {
	pthread_mutex_lock(&PRIVATE_DATA->usb_mutex);
	ASI_ID asi_id = {0};
	memcpy(asi_id.id, ASI_CUSTOM_SUFFIX_ITEM->text.value, 8);
	memcpy(PRIVATE_DATA->custom_suffix, ASI_CUSTOM_SUFFIX_ITEM->text.value, sizeof(PRIVATE_DATA->custom_suffix));
	int res = ASISetID(PRIVATE_DATA->dev_id, asi_id);
	pthread_mutex_unlock(&PRIVATE_DATA->usb_mutex);
	if (res) {
		INDIGO_DRIVER_ERROR(DRIVER_NAME, "ASISetID(%d, \"%s\") = %d", PRIVATE_DATA->dev_id, ASI_CUSTOM_SUFFIX_ITEM->text.value, res);
		ASI_CUSTOM_SUFFIX_PROPERTY->state = INDIGO_ALERT_STATE;
		indigo_update_property(device, ASI_CUSTOM_SUFFIX_PROPERTY, NULL);
	} else {
		INDIGO_DRIVER_ERROR(DRIVER_NAME, "ASISetID(%d, \"%s\") = %d", PRIVATE_DATA->dev_id, ASI_CUSTOM_SUFFIX_ITEM->text.value, res);
		ASI_CUSTOM_SUFFIX_PROPERTY->state = INDIGO_OK_STATE;
		if (strlen(ASI_CUSTOM_SUFFIX_ITEM->text.value) > 0) {
			indigo_update_property(device, ASI_CUSTOM_SUFFIX_PROPERTY, "Camera name suffix '#%s' will be used on replug", ASI_CUSTOM_SUFFIX_ITEM->text.value);
		} else {
			indigo_update_property(device, ASI_CUSTOM_SUFFIX_PROPERTY, "Camera name suffix cleared, will be used on replug");
		}
	}
}


static indigo_result ccd_change_property(indigo_device *device, indigo_client *client, indigo_property *property) {
	assert(device != NULL);
	assert(DEVICE_CONTEXT != NULL);
	assert(property != NULL);

	// -------------------------------------------------------------------------------- CONNECTION -> CCD_INFO, CCD_COOLER, CCD_TEMPERATURE
	if (indigo_property_match_changeable(CONNECTION_PROPERTY, property)) {
		if (indigo_ignore_connection_change(device, property))
			return INDIGO_OK;
		indigo_property_copy_values(CONNECTION_PROPERTY, property, false);
		CONNECTION_PROPERTY->state = INDIGO_BUSY_STATE;
		indigo_update_property(device, CONNECTION_PROPERTY, NULL);
		indigo_set_timer(device, 0, handle_ccd_connect_property, NULL);
		return INDIGO_OK;
		// -------------------------------------------------------------------------------- CCD_EXPOSURE
	} else if (indigo_property_match_changeable(CCD_EXPOSURE_PROPERTY, property)) {
		if (CCD_EXPOSURE_PROPERTY->state == INDIGO_BUSY_STATE || CCD_STREAMING_PROPERTY->state == INDIGO_BUSY_STATE) {
			return INDIGO_OK;
		}
		indigo_property_copy_values(CCD_EXPOSURE_PROPERTY, property, false);
		indigo_use_shortest_exposure_if_bias(device);
		CCD_EXPOSURE_PROPERTY->state = INDIGO_BUSY_STATE;
		indigo_update_property(device, CCD_EXPOSURE_PROPERTY, NULL);
		indigo_set_timer(device, 0, handle_ccd_exposure, NULL);
	} else if (indigo_property_match_changeable(CCD_STREAMING_PROPERTY, property)) {
		// -------------------------------------------------------------------------------- CCD_STREAMING
		if (CCD_EXPOSURE_PROPERTY->state == INDIGO_BUSY_STATE || CCD_STREAMING_PROPERTY->state == INDIGO_BUSY_STATE) {
			return INDIGO_OK;
		}
		indigo_property_copy_values(CCD_STREAMING_PROPERTY, property, false);
		indigo_use_shortest_exposure_if_bias(device);
		CCD_STREAMING_PROPERTY->state = INDIGO_BUSY_STATE;
		indigo_update_property(device, CCD_STREAMING_PROPERTY, NULL);
		if (CCD_UPLOAD_MODE_LOCAL_ITEM->sw.value || CCD_UPLOAD_MODE_BOTH_ITEM->sw.value) {
			CCD_IMAGE_FILE_PROPERTY->state = INDIGO_BUSY_STATE;
			indigo_update_property(device, CCD_IMAGE_FILE_PROPERTY, NULL);
		}
		if (CCD_UPLOAD_MODE_CLIENT_ITEM->sw.value || CCD_UPLOAD_MODE_BOTH_ITEM->sw.value) {
			CCD_IMAGE_PROPERTY->state = INDIGO_BUSY_STATE;
			indigo_update_property(device, CCD_IMAGE_PROPERTY, NULL);
		}
		indigo_set_timer(device, 0, streaming_timer_callback, &PRIVATE_DATA->exposure_timer);
		return INDIGO_OK;
		// -------------------------------------------------------------------------------- CCD_ABORT_EXPOSURE
	} else if (indigo_property_match_changeable(CCD_ABORT_EXPOSURE_PROPERTY, property)) {
		indigo_property_copy_values(CCD_ABORT_EXPOSURE_PROPERTY, property, false);
		bool streaming = (CCD_STREAMING_PROPERTY->state == INDIGO_BUSY_STATE);
		bool exposing = (CCD_EXPOSURE_PROPERTY->state == INDIGO_BUSY_STATE);
		if (CCD_ABORT_EXPOSURE_ITEM->sw.value && (streaming || exposing)) {
			CCD_ABORT_EXPOSURE_PROPERTY->state = INDIGO_BUSY_STATE;
		}
		if (exposing) {
			indigo_update_property(device, CCD_ABORT_EXPOSURE_PROPERTY, NULL);
			indigo_cancel_timer(device, &PRIVATE_DATA->exposure_timer);
			indigo_set_timer(device, 0, asi_abort_exposure, NULL);
		} else if (exposing && CCD_STREAMING_COUNT_ITEM->number.value != 0) {
			if (CCD_STREAMING_EXPOSURE_ITEM->number.value >= 1) {
				indigo_update_property(device, CCD_ABORT_EXPOSURE_PROPERTY, "Streaming will stop in %.0f sec", CCD_STREAMING_EXPOSURE_ITEM->number.value);
			} else {
				indigo_update_property(device, CCD_ABORT_EXPOSURE_PROPERTY, NULL);
			}
			return INDIGO_OK;
		}
		PRIVATE_DATA->can_check_temperature = true;
		// -------------------------------------------------------------------------------- CCD_COOLER
	} else if (indigo_property_match_changeable(CCD_COOLER_PROPERTY, property)) {
		indigo_property_copy_values(CCD_COOLER_PROPERTY, property, false);
		if (CONNECTION_CONNECTED_ITEM->sw.value && !CCD_COOLER_PROPERTY->hidden) {
			CCD_COOLER_PROPERTY->state = INDIGO_BUSY_STATE;
			indigo_update_property(device, CCD_COOLER_PROPERTY, NULL);
		}
		return INDIGO_OK;
		// -------------------------------------------------------------------------------- CCD_TEMPERATURE
	} else if (indigo_property_match_changeable(CCD_TEMPERATURE_PROPERTY, property)) {
		indigo_property_copy_values(CCD_TEMPERATURE_PROPERTY, property, false);
		if (CONNECTION_CONNECTED_ITEM->sw.value && !CCD_COOLER_PROPERTY->hidden) {
			PRIVATE_DATA->target_temperature = CCD_TEMPERATURE_ITEM->number.value;
			CCD_TEMPERATURE_ITEM->number.value = PRIVATE_DATA->current_temperature;
			CCD_TEMPERATURE_PROPERTY->state = INDIGO_BUSY_STATE;
			indigo_update_property(device, CCD_TEMPERATURE_PROPERTY, "Target Temperature = %.2f", PRIVATE_DATA->target_temperature);
		}
		return INDIGO_OK;
		// ------------------------------------------------------------------------------- CCD_GAMMA
	} else if (indigo_property_match_changeable(CCD_GAMMA_PROPERTY, property)) {
		if (CCD_EXPOSURE_PROPERTY->state == INDIGO_BUSY_STATE || CCD_STREAMING_PROPERTY->state == INDIGO_BUSY_STATE) {
			CCD_GAMMA_PROPERTY->state = INDIGO_ALERT_STATE;
			indigo_update_property(device, CCD_GAMMA_PROPERTY, "Exposure in progress, gamma can not be changed.");
			return INDIGO_OK;
		}
		CCD_GAMMA_PROPERTY->state = INDIGO_OK_STATE;
		indigo_property_copy_values(CCD_GAMMA_PROPERTY, property, false);

		indigo_set_timer(device, 0, handle_gamma, NULL);
		return INDIGO_OK;
		// ------------------------------------------------------------------------------- CCD_OFFSET
	} else if (indigo_property_match_changeable(CCD_OFFSET_PROPERTY, property)) {
		if (CCD_EXPOSURE_PROPERTY->state == INDIGO_BUSY_STATE || CCD_STREAMING_PROPERTY->state == INDIGO_BUSY_STATE) {
			CCD_OFFSET_PROPERTY->state = INDIGO_ALERT_STATE;
			indigo_update_property(device, CCD_OFFSET_PROPERTY, "Exposure in progress, offset can not be changed.");
			return INDIGO_OK;
		}
		CCD_OFFSET_PROPERTY->state = INDIGO_OK_STATE;
		indigo_property_copy_values(CCD_OFFSET_PROPERTY, property, false);

		indigo_set_timer(device, 0, handle_offset, NULL);
		return INDIGO_OK;
		// ------------------------------------------------------------------------------- CCD_GAIN
	} else if (indigo_property_match_changeable(CCD_GAIN_PROPERTY, property)) {
		if (CCD_EXPOSURE_PROPERTY->state == INDIGO_BUSY_STATE || CCD_STREAMING_PROPERTY->state == INDIGO_BUSY_STATE) {
			CCD_GAIN_PROPERTY->state = INDIGO_ALERT_STATE;
			indigo_update_property(device, CCD_GAIN_PROPERTY, "Exposure in progress, gain can not be changed.");
			return INDIGO_OK;
		}
		CCD_GAIN_PROPERTY->state = INDIGO_OK_STATE;
		indigo_property_copy_values(CCD_GAIN_PROPERTY, property, false);

		indigo_set_timer(device, 0, handle_gain, NULL);
		return INDIGO_OK;
		// ------------------------------------------------------------------------------- ASI_PRESETS
	} else if (indigo_property_match_changeable(ASI_PRESETS_PROPERTY, property)) {
		if (CCD_EXPOSURE_PROPERTY->state == INDIGO_BUSY_STATE || CCD_STREAMING_PROPERTY->state == INDIGO_BUSY_STATE) {
			ASI_PRESETS_PROPERTY->state = INDIGO_ALERT_STATE;
			indigo_update_property(device, ASI_PRESETS_PROPERTY, "Exposure in progress, gain and offset presets can not be changed.");
			return INDIGO_OK;
		}
		ASI_PRESETS_PROPERTY->state = INDIGO_OK_STATE;
		indigo_property_copy_values(ASI_PRESETS_PROPERTY, property, false);

		indigo_set_timer(device, 0, handle_presets, NULL);
		return INDIGO_OK;
		// ------------------------------------------------------------------------------- ASI_CUSTOM_SUFFIX
	} else if (indigo_property_match_changeable(ASI_CUSTOM_SUFFIX_PROPERTY, property)) {
		if (CCD_EXPOSURE_PROPERTY->state == INDIGO_BUSY_STATE || CCD_STREAMING_PROPERTY->state == INDIGO_BUSY_STATE) {
			ASI_CUSTOM_SUFFIX_PROPERTY->state = INDIGO_ALERT_STATE;
			indigo_update_property(device, ASI_CUSTOM_SUFFIX_PROPERTY, "Exposure in progress, custom camera ID can not be changed");
			return INDIGO_OK;
		}
		ASI_CUSTOM_SUFFIX_PROPERTY->state = INDIGO_OK_STATE;
		indigo_property_copy_values(ASI_CUSTOM_SUFFIX_PROPERTY, property, false);
		if (strlen(ASI_CUSTOM_SUFFIX_ITEM->text.value) > 8) {
			ASI_CUSTOM_SUFFIX_PROPERTY->state = INDIGO_ALERT_STATE;
			indigo_update_property(device, ASI_CUSTOM_SUFFIX_PROPERTY, "Custom suffix too long");
			return INDIGO_OK;
		}

		indigo_set_timer(device, 0, handle_custom_suffix, NULL);
		return INDIGO_OK;
		// ------------------------------------------------------------------------------- CCD_FRAME
	} else if (indigo_property_match_changeable(CCD_FRAME_PROPERTY, property)) {
		indigo_property_copy_values(CCD_FRAME_PROPERTY, property, false);
<<<<<<< HEAD
		CCD_FRAME_WIDTH_ITEM->number.value = CCD_FRAME_WIDTH_ITEM->number.target = 8 * (int)(CCD_FRAME_WIDTH_ITEM->number.value / 8);
		CCD_FRAME_HEIGHT_ITEM->number.value = CCD_FRAME_HEIGHT_ITEM->number.target = 2 * (int)(CCD_FRAME_HEIGHT_ITEM->number.value / 2);
=======
		if (CCD_FRAME_WIDTH_ITEM->number.value != CCD_FRAME_WIDTH_ITEM->number.max) {
			CCD_FRAME_WIDTH_ITEM->number.value = CCD_FRAME_WIDTH_ITEM->number.target = 8 * (int)(CCD_FRAME_WIDTH_ITEM->number.value / 8);
		}
		if (CCD_FRAME_HEIGHT_ITEM->number.value != CCD_FRAME_HEIGHT_ITEM->number.max) {
			CCD_FRAME_HEIGHT_ITEM->number.value = CCD_FRAME_HEIGHT_ITEM->number.target = 2 * (int)(CCD_FRAME_HEIGHT_ITEM->number.value / 2);
		}

>>>>>>> f3f8a209
		if (CCD_FRAME_WIDTH_ITEM->number.value / CCD_BIN_HORIZONTAL_ITEM->number.value < 64) {
			CCD_FRAME_WIDTH_ITEM->number.value = 64 * CCD_BIN_HORIZONTAL_ITEM->number.value;
		}
		if (CCD_FRAME_HEIGHT_ITEM->number.value / CCD_BIN_VERTICAL_ITEM->number.value < 64) {
			CCD_FRAME_HEIGHT_ITEM->number.value = 64 * CCD_BIN_VERTICAL_ITEM->number.value;
		}
		CCD_FRAME_PROPERTY->state = INDIGO_OK_STATE;

		if (CCD_FRAME_BITS_PER_PIXEL_ITEM->number.value < 12) {
			CCD_FRAME_BITS_PER_PIXEL_ITEM->number.value = 8;
		} else if (CCD_FRAME_BITS_PER_PIXEL_ITEM->number.value < 20) {
			CCD_FRAME_BITS_PER_PIXEL_ITEM->number.value = 16;
		} else {
			CCD_FRAME_BITS_PER_PIXEL_ITEM->number.value = 24;
		}

		int horizontal_bin = (int)CCD_BIN_HORIZONTAL_ITEM->number.value;
		int vertical_bin = (int)CCD_BIN_VERTICAL_ITEM->number.value;
		char name[32] = "";
		for (int i = 0; i < PIXEL_FORMAT_PROPERTY->count; i++) {
			if (!strcmp(PIXEL_FORMAT_PROPERTY->items[i].name, RAW8_NAME) && CCD_FRAME_BITS_PER_PIXEL_ITEM->number.value == 8) {
				indigo_set_switch(PIXEL_FORMAT_PROPERTY, PIXEL_FORMAT_PROPERTY->items + i, true);
				snprintf(name, 32, "%s %dx%d", PIXEL_FORMAT_PROPERTY->items[i].name, horizontal_bin, vertical_bin);
				break;
			}
			if (!strcmp(PIXEL_FORMAT_PROPERTY->items[i].name, RAW16_NAME) && CCD_FRAME_BITS_PER_PIXEL_ITEM->number.value == 16) {
				indigo_set_switch(PIXEL_FORMAT_PROPERTY, PIXEL_FORMAT_PROPERTY->items + i, true);
				snprintf(name, 32, "%s %dx%d", PIXEL_FORMAT_PROPERTY->items[i].name, horizontal_bin, vertical_bin);
				break;
			}
			if (!strcmp(PIXEL_FORMAT_PROPERTY->items[i].name, RGB24_NAME) && CCD_FRAME_BITS_PER_PIXEL_ITEM->number.value == 24) {
				indigo_set_switch(PIXEL_FORMAT_PROPERTY, PIXEL_FORMAT_PROPERTY->items + i, true);
				snprintf(name, 32, "%s %dx%d", PIXEL_FORMAT_PROPERTY->items[i].name, horizontal_bin, vertical_bin);
				break;
			}
		}
		for (int i = 0; i < CCD_MODE_PROPERTY->count; i++) {
			indigo_item *item = &CCD_MODE_PROPERTY->items[i];
			item->sw.value = !strcmp(item->name, name);
		}
		CCD_FRAME_BITS_PER_PIXEL_ITEM->number.value = CCD_FRAME_BITS_PER_PIXEL_ITEM->number.target = get_pixel_depth(device);
		CCD_MODE_PROPERTY->state = INDIGO_OK_STATE;
		indigo_update_property(device, CCD_FRAME_PROPERTY, NULL);
		indigo_update_property(device, CCD_MODE_PROPERTY, NULL);
		indigo_update_property(device, PIXEL_FORMAT_PROPERTY, NULL);
		return INDIGO_OK;
		// -------------------------------------------------------------------------------- PIXEL_FORMAT
	} else if (indigo_property_match_changeable(PIXEL_FORMAT_PROPERTY, property)) {
		if (CCD_EXPOSURE_PROPERTY->state == INDIGO_BUSY_STATE || CCD_STREAMING_PROPERTY->state == INDIGO_BUSY_STATE) {
			PIXEL_FORMAT_PROPERTY->state = INDIGO_ALERT_STATE;
			indigo_update_property(device, PIXEL_FORMAT_PROPERTY, "Exposure in progress, pixel format can not be changed.");
			return INDIGO_OK;
		}
		indigo_property_copy_values(PIXEL_FORMAT_PROPERTY, property, false);
		PIXEL_FORMAT_PROPERTY->state = INDIGO_OK_STATE;

		/* NOTE: BPP can not be set directly because can not be linked to PIXEL_FORMAT_PROPERTY */
		CCD_FRAME_BITS_PER_PIXEL_ITEM->number.value = CCD_FRAME_BITS_PER_PIXEL_ITEM->number.target = get_pixel_depth(device);
		CCD_FRAME_PROPERTY->state = INDIGO_OK_STATE;

		int horizontal_bin = (int)CCD_BIN_HORIZONTAL_ITEM->number.value;
		int vertical_bin = (int)CCD_BIN_VERTICAL_ITEM->number.value;
		char name[32] = "";
		for (int i = 0; i < PIXEL_FORMAT_PROPERTY->count; i++) {
			if (PIXEL_FORMAT_PROPERTY->items[i].sw.value) {
				snprintf(name, 32, "%s %dx%d", PIXEL_FORMAT_PROPERTY->items[i].name, horizontal_bin, vertical_bin);
				break;
			}
		}
		for (int i = 0; i < CCD_MODE_PROPERTY->count; i++) {
			indigo_item *item = &CCD_MODE_PROPERTY->items[i];
			item->sw.value = !strcmp(item->name, name);
		}
		CCD_MODE_PROPERTY->state = INDIGO_OK_STATE;
		indigo_update_property(device, CCD_FRAME_PROPERTY, NULL);
		indigo_update_property(device, CCD_MODE_PROPERTY, NULL);
		indigo_update_property(device, PIXEL_FORMAT_PROPERTY, NULL);
		return INDIGO_OK;
		// -------------------------------------------------------------------------------- ADVANCED
	} else if (indigo_property_match_changeable(ASI_ADVANCED_PROPERTY, property)) {
		if (CCD_EXPOSURE_PROPERTY->state == INDIGO_BUSY_STATE || CCD_STREAMING_PROPERTY->state == INDIGO_BUSY_STATE) {
			ASI_ADVANCED_PROPERTY->state = INDIGO_ALERT_STATE;
			indigo_update_property(device, ASI_ADVANCED_PROPERTY, "Exposure in progress, advanced settings can not be changed.");
			return INDIGO_OK;
		}
		handle_advanced_property(device, property);
		indigo_property_copy_values(ASI_ADVANCED_PROPERTY, property, false);
		ASI_ADVANCED_PROPERTY->state = INDIGO_OK_STATE;
		indigo_update_property(device, ASI_ADVANCED_PROPERTY, NULL);
		return INDIGO_OK;
		// -------------------------------------------------------------------------------- CCD_MODE
	} else if (indigo_property_match_changeable(CCD_MODE_PROPERTY, property)) {
		indigo_property_copy_values(CCD_MODE_PROPERTY, property, false);
		char name[32] = "";
		int h, v;
		for (int i = 0; i < CCD_MODE_PROPERTY->count; i++) {
			indigo_item *item = &CCD_MODE_PROPERTY->items[i];
			if (item->sw.value) {
				for (int j = 0; j < PIXEL_FORMAT_PROPERTY->count; j++) {
					snprintf(name, 32, "%s %%dx%%d", PIXEL_FORMAT_PROPERTY->items[j].name);
					if (sscanf(item->name, name, &h, &v) == 2) {
						CCD_BIN_HORIZONTAL_ITEM->number.value = CCD_BIN_HORIZONTAL_ITEM->number.target = h;
						CCD_BIN_VERTICAL_ITEM->number.value = CCD_BIN_VERTICAL_ITEM->number.target = v;
						PIXEL_FORMAT_PROPERTY->items[j].sw.value = true;
					} else {
						PIXEL_FORMAT_PROPERTY->items[j].sw.value = false;
					}
				}
				break;
			}
		}
		CCD_FRAME_BITS_PER_PIXEL_ITEM->number.value = CCD_FRAME_BITS_PER_PIXEL_ITEM->number.target = get_pixel_depth(device);
		PIXEL_FORMAT_PROPERTY->state = INDIGO_OK_STATE;
		indigo_update_property(device, PIXEL_FORMAT_PROPERTY, NULL);
		CCD_FRAME_PROPERTY->state = INDIGO_OK_STATE;
		indigo_update_property(device, CCD_FRAME_PROPERTY, NULL);
		CCD_BIN_PROPERTY->state = INDIGO_OK_STATE;
		indigo_update_property(device, CCD_BIN_PROPERTY, NULL);
		CCD_MODE_PROPERTY->state = INDIGO_OK_STATE;
		indigo_update_property(device, CCD_MODE_PROPERTY, NULL);
		return INDIGO_OK;
	} else if (indigo_property_match_changeable(CCD_BIN_PROPERTY, property)) {
		// -------------------------------------------------------------------------------- CCD_BIN
		int prev_h_bin = (int)CCD_BIN_HORIZONTAL_ITEM->number.value;
		int prev_v_bin = (int)CCD_BIN_VERTICAL_ITEM->number.value;
		indigo_property_copy_values(CCD_BIN_PROPERTY, property, false);
		CCD_BIN_PROPERTY->state = INDIGO_OK_STATE;
		int horizontal_bin = (int)CCD_BIN_HORIZONTAL_ITEM->number.value;
		int vertical_bin = (int)CCD_BIN_VERTICAL_ITEM->number.value;
		/* ASI cameras work with binx = biny for we force it here */
		if (prev_h_bin != horizontal_bin) {
			vertical_bin = (int)(CCD_BIN_HORIZONTAL_ITEM->number.target = CCD_BIN_HORIZONTAL_ITEM->number.value = CCD_BIN_VERTICAL_ITEM->number.target = CCD_BIN_VERTICAL_ITEM->number.value = horizontal_bin);
		} else if (prev_v_bin != vertical_bin) {
			horizontal_bin = (int)(CCD_BIN_HORIZONTAL_ITEM->number.target = CCD_BIN_HORIZONTAL_ITEM->number.value = CCD_BIN_VERTICAL_ITEM->number.target = CCD_BIN_VERTICAL_ITEM->number.value = vertical_bin);
		}
		char name[32] = "";
		for (int i = 0; i < PIXEL_FORMAT_PROPERTY->count; i++) {
			if (PIXEL_FORMAT_PROPERTY->items[i].sw.value) {
				snprintf(name, 32, "%s %dx%d", PIXEL_FORMAT_PROPERTY->items[i].name, horizontal_bin, vertical_bin);
				break;
			}
		}
		for (int i = 0; i < CCD_MODE_PROPERTY->count; i++) {
			indigo_item *item = &CCD_MODE_PROPERTY->items[i];
			item->sw.value = !strcmp(item->name, name);
		}
		CCD_MODE_PROPERTY->state = INDIGO_OK_STATE;
		indigo_update_property(device, CCD_MODE_PROPERTY, NULL);
		indigo_update_property(device, CCD_BIN_PROPERTY, NULL);
		return INDIGO_OK;
	} else if (indigo_property_match_changeable(CONFIG_PROPERTY, property)) {
		// -------------------------------------------------------------------------------- CONFIG
		if (indigo_switch_match(CONFIG_SAVE_ITEM, property)) {
			indigo_save_property(device, NULL, PIXEL_FORMAT_PROPERTY);
			indigo_save_property(device, NULL, ASI_ADVANCED_PROPERTY);
		}
	}
	return indigo_ccd_change_property(device, client, property);
}

static indigo_result ccd_detach(indigo_device *device) {
	assert(device != NULL);
	if (IS_CONNECTED) {
		indigo_set_switch(CONNECTION_PROPERTY, CONNECTION_DISCONNECTED_ITEM, true);
		handle_ccd_connect_property(device);
	}
	
	if (device == device->master_device) {
		indigo_global_unlock(device);
	}
	
	INDIGO_DEVICE_DETACH_LOG(DRIVER_NAME, device->name);
	
	indigo_release_property(PIXEL_FORMAT_PROPERTY);
	indigo_release_property(ASI_PRESETS_PROPERTY);
	indigo_release_property(ASI_CUSTOM_SUFFIX_PROPERTY);
	indigo_release_property(ASI_ADVANCED_PROPERTY);
	
	return indigo_ccd_detach(device);
}

// -------------------------------------------------------------------------------- INDIGO guider device implementation

static indigo_result guider_attach(indigo_device *device) {
	assert(device != NULL);
	assert(PRIVATE_DATA != NULL);
	if (indigo_guider_attach(device, DRIVER_NAME, DRIVER_VERSION) == INDIGO_OK) {
		INFO_PROPERTY->count = 5;
		INDIGO_COPY_VALUE(INFO_DEVICE_MODEL_ITEM->text.value, PRIVATE_DATA->info.Name);
		return indigo_guider_enumerate_properties(device, NULL, NULL);
	}
	return INDIGO_FAILED;
}


static void handle_guider_connection_property(indigo_device *device) {
	indigo_lock_master_device(device);
	if (CONNECTION_CONNECTED_ITEM->sw.value) {
		if (!device->is_connected) {
			if (asi_open(device)) {
				CONNECTION_PROPERTY->state = INDIGO_OK_STATE;
				GUIDER_GUIDE_DEC_PROPERTY->hidden = false;
				GUIDER_GUIDE_RA_PROPERTY->hidden = false;
				device->is_connected = true;
			} else {
				CONNECTION_PROPERTY->state = INDIGO_ALERT_STATE;
				indigo_set_switch(CONNECTION_PROPERTY, CONNECTION_DISCONNECTED_ITEM, true);
			}
		}
	} else {
		if (device->is_connected) {
			indigo_cancel_timer_sync(device, &PRIVATE_DATA->guider_timer_ra);
			indigo_cancel_timer_sync(device, &PRIVATE_DATA->guider_timer_dec);
			asi_close(device);
			device->is_connected = false;
			CONNECTION_PROPERTY->state = INDIGO_OK_STATE;
		}
	}
	indigo_guider_change_property(device, NULL, CONNECTION_PROPERTY);
	indigo_unlock_master_device(device);
}


static void handle_guide_dec(indigo_device *device) {
	ASI_ERROR_CODE res;

	indigo_cancel_timer(device, &PRIVATE_DATA->guider_timer_dec);
	int duration = (int)GUIDER_GUIDE_NORTH_ITEM->number.value;
	if (duration > 0) {
		pthread_mutex_lock(&PRIVATE_DATA->usb_mutex);
		res = ASIPulseGuideOn(PRIVATE_DATA->dev_id, ASI_GUIDE_NORTH);
		pthread_mutex_unlock(&PRIVATE_DATA->usb_mutex);

		if (res) INDIGO_DRIVER_ERROR(DRIVER_NAME, "ASIPulseGuideOn(%d, ASI_GUIDE_NORTH) = %d", PRIVATE_DATA->dev_id, res);
		indigo_set_timer(device, duration/1000.0, guider_timer_callback_dec, &PRIVATE_DATA->guider_timer_dec);
		PRIVATE_DATA->guide_relays[ASI_GUIDE_NORTH] = true;
	} else {
		int duration = (int)GUIDER_GUIDE_SOUTH_ITEM->number.value;
		if (duration > 0) {
			pthread_mutex_lock(&PRIVATE_DATA->usb_mutex);
			res = ASIPulseGuideOn(PRIVATE_DATA->dev_id, ASI_GUIDE_SOUTH);
			pthread_mutex_unlock(&PRIVATE_DATA->usb_mutex);

			if (res) INDIGO_DRIVER_ERROR(DRIVER_NAME, "ASIPulseGuideOn(%d, ASI_GUIDE_SOUTH) = %d", PRIVATE_DATA->dev_id, res);
			indigo_set_timer(device, duration/1000.0, guider_timer_callback_dec, &PRIVATE_DATA->guider_timer_dec);
			PRIVATE_DATA->guide_relays[ASI_GUIDE_SOUTH] = true;
		}
	}

	if (PRIVATE_DATA->guide_relays[ASI_GUIDE_SOUTH] || PRIVATE_DATA->guide_relays[ASI_GUIDE_NORTH]) {
		GUIDER_GUIDE_DEC_PROPERTY->state = INDIGO_BUSY_STATE;
	} else {
		GUIDER_GUIDE_DEC_PROPERTY->state = INDIGO_OK_STATE;
	}
	indigo_update_property(device, GUIDER_GUIDE_DEC_PROPERTY, NULL);
}


static void handle_guide_ra(indigo_device *device) {
	ASI_ERROR_CODE res;

	indigo_cancel_timer(device, &PRIVATE_DATA->guider_timer_ra);
	int duration = (int)GUIDER_GUIDE_EAST_ITEM->number.value;
	if (duration > 0) {
		pthread_mutex_lock(&PRIVATE_DATA->usb_mutex);
		res = ASIPulseGuideOn(PRIVATE_DATA->dev_id, ASI_GUIDE_EAST);
		pthread_mutex_unlock(&PRIVATE_DATA->usb_mutex);

		if (res) INDIGO_DRIVER_ERROR(DRIVER_NAME, "ASIPulseGuideOn(%d, ASI_GUIDE_EAST) = %d", PRIVATE_DATA->dev_id, res);
		indigo_set_timer(device, duration/1000.0, guider_timer_callback_ra, &PRIVATE_DATA->guider_timer_ra);
		PRIVATE_DATA->guide_relays[ASI_GUIDE_EAST] = true;
	} else {
		int duration = (int)GUIDER_GUIDE_WEST_ITEM->number.value;
		if (duration > 0) {
			pthread_mutex_lock(&PRIVATE_DATA->usb_mutex);
			res = ASIPulseGuideOn(PRIVATE_DATA->dev_id, ASI_GUIDE_WEST);
			pthread_mutex_unlock(&PRIVATE_DATA->usb_mutex);

			if (res) INDIGO_DRIVER_ERROR(DRIVER_NAME, "ASIPulseGuideOn(%d, ASI_GUIDE_WEST) = %d", PRIVATE_DATA->dev_id, res);
			indigo_set_timer(device, duration/1000.0, guider_timer_callback_ra, &PRIVATE_DATA->guider_timer_ra);
			PRIVATE_DATA->guide_relays[ASI_GUIDE_WEST] = true;
		}
	}

	if (PRIVATE_DATA->guide_relays[ASI_GUIDE_EAST] || PRIVATE_DATA->guide_relays[ASI_GUIDE_WEST]) {
		GUIDER_GUIDE_RA_PROPERTY->state = INDIGO_BUSY_STATE;
	} else {
		GUIDER_GUIDE_RA_PROPERTY->state = INDIGO_OK_STATE;
	}
	indigo_update_property(device, GUIDER_GUIDE_RA_PROPERTY, NULL);
}

static indigo_result guider_change_property(indigo_device *device, indigo_client *client, indigo_property *property) {
	assert(device != NULL);
	assert(DEVICE_CONTEXT != NULL);
	assert(property != NULL);

	if (indigo_property_match_changeable(CONNECTION_PROPERTY, property)) {
		// -------------------------------------------------------------------------------- CONNECTION
		if (indigo_ignore_connection_change(device, property))
			return INDIGO_OK;
		indigo_property_copy_values(CONNECTION_PROPERTY, property, false);
		CONNECTION_PROPERTY->state = INDIGO_BUSY_STATE;
		indigo_update_property(device, CONNECTION_PROPERTY, NULL);
		indigo_set_timer(device, 0, handle_guider_connection_property, NULL);
		return INDIGO_OK;
	} else if (indigo_property_match_changeable(GUIDER_GUIDE_DEC_PROPERTY, property)) {
		// -------------------------------------------------------------------------------- GUIDER_GUIDE_DEC
		indigo_property_copy_values(GUIDER_GUIDE_DEC_PROPERTY, property, false);

		indigo_set_timer(device, 0, handle_guide_dec, NULL);
		return INDIGO_OK;
	} else if (indigo_property_match_changeable(GUIDER_GUIDE_RA_PROPERTY, property)) {
		// -------------------------------------------------------------------------------- GUIDER_GUIDE_RA
		indigo_property_copy_values(GUIDER_GUIDE_RA_PROPERTY, property, false);

		indigo_set_timer(device, 0, handle_guide_ra, NULL);
		return INDIGO_OK;
		// --------------------------------------------------------------------------------
	}
	return indigo_guider_change_property(device, client, property);
}

static indigo_result guider_detach(indigo_device *device) {
	assert(device != NULL);
	if (IS_CONNECTED) {
		indigo_set_switch(CONNECTION_PROPERTY, CONNECTION_DISCONNECTED_ITEM, true);
		handle_guider_connection_property(device);
	}
	
	if (device == device->master_device) {
		indigo_global_unlock(device);
	}
	
	INDIGO_DEVICE_DETACH_LOG(DRIVER_NAME, device->name);
	return indigo_guider_detach(device);
}

// -------------------------------------------------------------------------------- hot-plug support

static pthread_mutex_t device_mutex = PTHREAD_MUTEX_INITIALIZER;

#define MAX_DEVICES                   24
#define NO_DEVICE                 (-1000)


static int asi_products[ASICAMERA_ID_MAX];
static int asi_id_count = 0;

static indigo_device *devices[MAX_DEVICES] = {NULL};
static bool connected_ids[ASICAMERA_ID_MAX] = {false};


static int find_index_by_device_id(int id) {
	ASI_CAMERA_INFO info;
	int count = ASIGetNumOfConnectedCameras();
	for (int index = 0; index < count; index++) {
		ASIGetCameraProperty(&info, index);
		if (info.CameraID == id) return index;
	}
	return -1;
}


static int find_plugged_device_id() {
	int i, id = NO_DEVICE, new_id = NO_DEVICE;
	ASI_CAMERA_INFO info;

	int count = ASIGetNumOfConnectedCameras();
	for (i = 0; i < count; i++) {
		ASIGetCameraProperty(&info, i);
		id = info.CameraID;
		if (!connected_ids[id]) {
			new_id = id;
			connected_ids[id] = true;
			break;
		}
	}
	return new_id;
}


static int find_available_device_slot() {
	for (int slot = 0; slot < MAX_DEVICES; slot++) {
		if (devices[slot] == NULL) return slot;
	}
	return -1;
}


static int find_device_slot(int id) {
	for (int slot = 0; slot < MAX_DEVICES; slot++) {
		indigo_device *device = devices[slot];
		if (device == NULL) {
			continue;
		}
		if (PRIVATE_DATA->dev_id == id) return slot;
	}
	return -1;
}


static int find_unplugged_device_id() {
	bool dev_tmp[ASICAMERA_ID_MAX] = {false};
	int i;
	ASI_CAMERA_INFO info;

	int count = ASIGetNumOfConnectedCameras();
	for (i = 0; i < count; i++) {
		ASIGetCameraProperty(&info, i);
		dev_tmp[info.CameraID] = true;
	}

	int id = -1;
	for (i = 0; i < ASICAMERA_ID_MAX; i++) {
		if (connected_ids[i] && !dev_tmp[i]){
			id = i;
			connected_ids[id] = false;
			break;
		}
	}
	return id;
}

static void process_plug_event(indigo_device *unused) {
	ASI_CAMERA_INFO info;
	static indigo_device ccd_template = INDIGO_DEVICE_INITIALIZER(
		"",
		ccd_attach,
		asi_enumerate_properties,
		ccd_change_property,
		NULL,
		ccd_detach
		);
	static indigo_device guider_template = INDIGO_DEVICE_INITIALIZER(
		"",
		guider_attach,
		indigo_guider_enumerate_properties,
		guider_change_property,
		NULL,
		guider_detach
		);
	pthread_mutex_lock(&device_mutex);
	int slot = find_available_device_slot();
	if (slot < 0) {
		INDIGO_DRIVER_ERROR(DRIVER_NAME, "No device slots available.");
		pthread_mutex_unlock(&device_mutex);
		return;
	}

	int id = find_plugged_device_id();
	if (id == NO_DEVICE) {
		INDIGO_DRIVER_ERROR(DRIVER_NAME, "No plugged device found.");
		pthread_mutex_unlock(&device_mutex);
		return;
	}

	int index = find_index_by_device_id(id);
	if (index < 0) {
		INDIGO_DRIVER_ERROR(DRIVER_NAME, "No index of plugged device found.");
		pthread_mutex_unlock(&device_mutex);
		return;
	}
	ASIGetCameraProperty(&info, index);

	indigo_device *device = indigo_safe_malloc_copy(sizeof(indigo_device), &ccd_template);
	indigo_device *master_device = device;

	/* If more than one camera of the same type is connected
	   SDK adds (CAM%d) to the name, we do not need it! */
	char *p = strstr(info.Name, "(CAM");
	if (p != NULL) *p = '\0';

	ASI_SN serial = {0};
	char serial_number[17] = {0};
	char custom_suffix[9] = {0};
	ASI_ID custom_id = {0};
	int res = ASIOpenCamera(id);
	if (res == ASI_SUCCESS) {
		res = ASIGetID(id, &custom_id);
		INDIGO_DRIVER_DEBUG(DRIVER_NAME, "ASIGetID(%d) = %d", id, res);
		if (res == ASI_SUCCESS) {
			memcpy(custom_suffix, custom_id.id, 8);
			INDIGO_DRIVER_DEBUG(DRIVER_NAME, "Camera identifier = '%s'", custom_suffix);
		}
		res = ASIGetSerialNumber(id, &serial);
		INDIGO_DRIVER_DEBUG(DRIVER_NAME, "ASIGetSerialNumber(%d) = %d", id, res);
		if (res == ASI_SUCCESS) {
			snprintf(
				serial_number,
				sizeof(serial_number),
				"%02x%02x%02x%02x%02x%02x%02x%02x",
				serial.id[0],
				serial.id[1],
				serial.id[2],
				serial.id[3],
				serial.id[4],
				serial.id[5],
				serial.id[6],
				serial.id[7]
			);
			INDIGO_DRIVER_DEBUG(DRIVER_NAME, "Camera serial = %s", serial_number);
		}
		ASICloseCamera(id);
	}
	char device_name[INDIGO_NAME_SIZE] = {0};
	char guider_device_name[INDIGO_NAME_SIZE] = {0};
	bool name_collision = false;
	if (strlen(custom_suffix) < 1) {
		if (indigo_device_name_exists(info.Name)) {
			name_collision = true;
			sprintf(device_name, "%s #%d", info.Name, id);
			sprintf(guider_device_name, "%s (guider) #%d", info.Name, id);
		} else {
			strncpy(device_name, info.Name, INDIGO_NAME_SIZE);
			sprintf(guider_device_name, "%s (guider)", info.Name);
		}
	} else {
		sprintf(device_name, "%s #%s", info.Name, custom_suffix);
		sprintf(guider_device_name, "%s (guider) #%s", info.Name, custom_suffix);
	}

	device->master_device = master_device;
	strncpy(device->name, device_name, sizeof(device->name));
	INDIGO_DEVICE_ATTACH_LOG(DRIVER_NAME, device->name);
	asi_private_data *private_data = indigo_safe_malloc(sizeof(asi_private_data));
	private_data->dev_id = id;
	memcpy(&(private_data->info), &info, sizeof(ASI_CAMERA_INFO));
	strcpy(private_data->custom_suffix, custom_suffix);
	strncpy(private_data->serial_number, serial_number, sizeof(private_data->serial_number));
	device->private_data = private_data;
	indigo_attach_device(device);
	if (name_collision) {
		indigo_send_message(device,"Warning: Camera model '%s' is already attached, please condsider changing the camera identifier", info.Name);
	}
	devices[slot]=device;
	if (info.ST4Port) {
		slot = find_available_device_slot();
		if (slot < 0) {
			INDIGO_DRIVER_ERROR(DRIVER_NAME, "No device slots available.");
			pthread_mutex_unlock(&device_mutex);
			return;
		}
		device = indigo_safe_malloc_copy(sizeof(indigo_device), &guider_template);
		device->master_device = master_device;
		strncpy(device->name, guider_device_name, sizeof(device->name));
		INDIGO_DEVICE_ATTACH_LOG(DRIVER_NAME, device->name);
		device->private_data = private_data;
		indigo_attach_device(device);
		devices[slot]=device;
	}
	pthread_mutex_unlock(&device_mutex);
}


static void process_unplug_event(indigo_device *unused) {
	pthread_mutex_lock(&device_mutex);
	int id, slot;
	bool removed = false;
	asi_private_data *private_data = NULL;
	while ((id = find_unplugged_device_id()) != -1) {
		slot = find_device_slot(id);
		while (slot >= 0) {
			indigo_device **device = &devices[slot];
			if (*device == NULL) {
				pthread_mutex_unlock(&device_mutex);
				return;
			}
			indigo_detach_device(*device);
			if ((*device)->private_data) {
				private_data = (*device)->private_data;
			}
			free(*device);
			*device = NULL;
			removed = true;
			slot = find_device_slot(id);
		}

		if (private_data) {
			ASICloseCamera(id);
			if (private_data->buffer != NULL) {
				free(private_data->buffer);
				private_data->buffer = NULL;
			}
			free(private_data);
			private_data = NULL;
		}
	}
	if (!removed) {
		INDIGO_DRIVER_DEBUG(DRIVER_NAME, "No ASI Camera unplugged (maybe EFW wheel)!");
	}
	pthread_mutex_unlock(&device_mutex);
}

static int hotplug_callback(libusb_context *ctx, libusb_device *dev, libusb_hotplug_event event, void *user_data) {
	struct libusb_device_descriptor descriptor;
	switch (event) {
		case LIBUSB_HOTPLUG_EVENT_DEVICE_ARRIVED: {
			libusb_get_device_descriptor(dev, &descriptor);
			for (int i = 0; i < asi_id_count; i++) {
				if (descriptor.idVendor != ASI_VENDOR_ID || asi_products[i] != descriptor.idProduct) {
					continue;
				}
				indigo_set_timer(NULL, 2.0, process_plug_event, NULL);
			}
			break;
		}
		case LIBUSB_HOTPLUG_EVENT_DEVICE_LEFT: {
			indigo_set_timer(NULL, 0.5, process_unplug_event, NULL);
			break;
		}
	}
	return 0;
}


static void remove_all_devices() {
	int i;
	asi_private_data *pds[ASICAMERA_ID_MAX] = {NULL};

	for (i = 0; i < MAX_DEVICES; i++) {
		indigo_device *device = devices[i];
		if (device == NULL) {
			continue;
		}
		if (PRIVATE_DATA) pds[PRIVATE_DATA->dev_id] = PRIVATE_DATA; /* preserve pointers to private data */
		indigo_detach_device(device);
		free(device);
		devices[i] = NULL;
	}

	/* free private data */
	for (i = 0; i < ASICAMERA_ID_MAX; i++) {
		if (pds[i]) {
			if (pds[i]->buffer != NULL) {
				ASICloseCamera(pds[i]->dev_id);
				free(pds[i]->buffer);
				pds[i]->buffer = NULL;
			}
			free(pds[i]);
		}
	}

	for (i = 0; i < ASICAMERA_ID_MAX; i++) {
		connected_ids[i] = false;
	}
}


static libusb_hotplug_callback_handle callback_handle;

indigo_result indigo_ccd_asi(indigo_driver_action action, indigo_driver_info *info) {
	static indigo_driver_action last_action = INDIGO_DRIVER_SHUTDOWN;

	SET_DRIVER_INFO(info, "ZWO ASI Camera", __FUNCTION__, DRIVER_VERSION, true, last_action);

	if (action == last_action) {
		return INDIGO_OK;
	}

	switch (action) {
		case INDIGO_DRIVER_INIT:
			last_action = action;

			char *sdk_version = ASIGetSDKVersion();
			INDIGO_DRIVER_LOG(DRIVER_NAME, "ASI SDK v. %s", sdk_version);

			asi_id_count = ASIGetProductIDs(asi_products);
			if (asi_id_count <= 0) {
				INDIGO_DRIVER_ERROR(DRIVER_NAME, "Can not get the list of supported product IDs.");
				return INDIGO_FAILED;
			}
			indigo_start_usb_event_handler();
			int rc = libusb_hotplug_register_callback(NULL, LIBUSB_HOTPLUG_EVENT_DEVICE_ARRIVED | LIBUSB_HOTPLUG_EVENT_DEVICE_LEFT, LIBUSB_HOTPLUG_ENUMERATE, ASI_VENDOR_ID, LIBUSB_HOTPLUG_MATCH_ANY, LIBUSB_HOTPLUG_MATCH_ANY, hotplug_callback, NULL, &callback_handle);
			INDIGO_DRIVER_DEBUG(DRIVER_NAME, "libusb_hotplug_register_callback ->  %s", rc < 0 ? libusb_error_name(rc) : "OK");
			return rc >= 0 ? INDIGO_OK : INDIGO_FAILED;

		case INDIGO_DRIVER_SHUTDOWN:
			for (int i = 0; i < MAX_DEVICES; i++) {
				INDIGO_DRIVER_DEBUG(DRIVER_NAME, "devices[%d] = %p", i, devices[i]);
				VERIFY_NOT_CONNECTED(devices[i]);
				//if (devices[i] && devices[i]->is_connected > 0) return INDIGO_BUSY;
			}
			last_action = action;
			libusb_hotplug_deregister_callback(NULL, callback_handle);
			INDIGO_DRIVER_DEBUG(DRIVER_NAME, "libusb_hotplug_deregister_callback");
			remove_all_devices();
			break;

		case INDIGO_DRIVER_INFO:
			break;
	}

	return INDIGO_OK;
}
<|MERGE_RESOLUTION|>--- conflicted
+++ resolved
@@ -366,9 +366,9 @@
 	ASI_EXPOSURE_STATUS status;
 	int wait_cycles = 30000;    /* 30000*2000us = 1min */
 	status = ASI_EXP_WORKING;
-	
+
 	INDIGO_DRIVER_DEBUG(DRIVER_NAME, "start checking exposure status: dev_id = %d, wait_cycles = %d", PRIVATE_DATA->dev_id, wait_cycles);
-	
+
 	/* wait for the exposure to complete */
 	while((status == ASI_EXP_WORKING) && wait_cycles--) {
 		pthread_mutex_lock(&PRIVATE_DATA->usb_mutex);
@@ -376,9 +376,9 @@
 		pthread_mutex_unlock(&PRIVATE_DATA->usb_mutex);
 		indigo_usleep(2000);
 	}
-	
+
 	INDIGO_DRIVER_DEBUG(DRIVER_NAME, "stopped checking exposure status: dev_id = %d, wait_cycles = %d, status = %d", PRIVATE_DATA->dev_id, wait_cycles, status);
-	
+
 	if (status == ASI_EXP_SUCCESS) {
 		pthread_mutex_lock(&PRIVATE_DATA->usb_mutex);
 		res = ASIGetDataAfterExp(PRIVATE_DATA->dev_id, PRIVATE_DATA->buffer + FITS_HEADER_SIZE, PRIVATE_DATA->buffer_size - FITS_HEADER_SIZE);
@@ -487,11 +487,11 @@
 
 
 static void asi_close(indigo_device *device) {
-	
+
 	if (!device->is_connected) {
 		return;
 	}
-	
+
 	pthread_mutex_lock(&PRIVATE_DATA->usb_mutex);
 	if (--PRIVATE_DATA->count_open == 0) {
 		ASICloseCamera(PRIVATE_DATA->dev_id);
@@ -695,16 +695,16 @@
 static void guider_timer_callback_dec(indigo_device *device) {
 	PRIVATE_DATA->guider_timer_dec = NULL;
 	int id = PRIVATE_DATA->dev_id;
-	
+
 	if (!CONNECTION_CONNECTED_ITEM->sw.value) {
 		return;
 	}
-	
+
 	pthread_mutex_lock(&PRIVATE_DATA->usb_mutex);
 	ASIPulseGuideOff(id, ASI_GUIDE_SOUTH);
 	ASIPulseGuideOff(id, ASI_GUIDE_NORTH);
 	pthread_mutex_unlock(&PRIVATE_DATA->usb_mutex);
-	
+
 	if (PRIVATE_DATA->guide_relays[ASI_GUIDE_NORTH] || PRIVATE_DATA->guide_relays[ASI_GUIDE_SOUTH]) {
 		GUIDER_GUIDE_NORTH_ITEM->number.value = 0;
 		GUIDER_GUIDE_SOUTH_ITEM->number.value = 0;
@@ -1452,10 +1452,6 @@
 		// ------------------------------------------------------------------------------- CCD_FRAME
 	} else if (indigo_property_match_changeable(CCD_FRAME_PROPERTY, property)) {
 		indigo_property_copy_values(CCD_FRAME_PROPERTY, property, false);
-<<<<<<< HEAD
-		CCD_FRAME_WIDTH_ITEM->number.value = CCD_FRAME_WIDTH_ITEM->number.target = 8 * (int)(CCD_FRAME_WIDTH_ITEM->number.value / 8);
-		CCD_FRAME_HEIGHT_ITEM->number.value = CCD_FRAME_HEIGHT_ITEM->number.target = 2 * (int)(CCD_FRAME_HEIGHT_ITEM->number.value / 2);
-=======
 		if (CCD_FRAME_WIDTH_ITEM->number.value != CCD_FRAME_WIDTH_ITEM->number.max) {
 			CCD_FRAME_WIDTH_ITEM->number.value = CCD_FRAME_WIDTH_ITEM->number.target = 8 * (int)(CCD_FRAME_WIDTH_ITEM->number.value / 8);
 		}
@@ -1463,7 +1459,6 @@
 			CCD_FRAME_HEIGHT_ITEM->number.value = CCD_FRAME_HEIGHT_ITEM->number.target = 2 * (int)(CCD_FRAME_HEIGHT_ITEM->number.value / 2);
 		}
 
->>>>>>> f3f8a209
 		if (CCD_FRAME_WIDTH_ITEM->number.value / CCD_BIN_HORIZONTAL_ITEM->number.value < 64) {
 			CCD_FRAME_WIDTH_ITEM->number.value = 64 * CCD_BIN_HORIZONTAL_ITEM->number.value;
 		}
@@ -1630,18 +1625,18 @@
 		indigo_set_switch(CONNECTION_PROPERTY, CONNECTION_DISCONNECTED_ITEM, true);
 		handle_ccd_connect_property(device);
 	}
-	
+
 	if (device == device->master_device) {
 		indigo_global_unlock(device);
 	}
-	
+
 	INDIGO_DEVICE_DETACH_LOG(DRIVER_NAME, device->name);
-	
+
 	indigo_release_property(PIXEL_FORMAT_PROPERTY);
 	indigo_release_property(ASI_PRESETS_PROPERTY);
 	indigo_release_property(ASI_CUSTOM_SUFFIX_PROPERTY);
 	indigo_release_property(ASI_ADVANCED_PROPERTY);
-	
+
 	return indigo_ccd_detach(device);
 }
 
@@ -1793,11 +1788,11 @@
 		indigo_set_switch(CONNECTION_PROPERTY, CONNECTION_DISCONNECTED_ITEM, true);
 		handle_guider_connection_property(device);
 	}
-	
+
 	if (device == device->master_device) {
 		indigo_global_unlock(device);
 	}
-	
+
 	INDIGO_DEVICE_DETACH_LOG(DRIVER_NAME, device->name);
 	return indigo_guider_detach(device);
 }
