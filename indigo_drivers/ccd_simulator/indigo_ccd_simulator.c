--- conflicted
+++ resolved
@@ -52,11 +52,6 @@
 #define GUIDER_HEIGHT       		12000
 
 // can be changed
-<<<<<<< HEAD
-#define GUIDER_WIDTH        		3600
-#define GUIDER_HEIGHT       		2200
-=======
->>>>>>> 21e90731
 #define GUIDER_MAX_MAG					8
 #define GUIDER_MAX_STARS				400
 #define GUIDER_FOV							7
@@ -158,7 +153,7 @@
 
 static void search_stars(indigo_device *device) {
 	double lst = indigo_lst(NULL, GUIDER_IMAGE_LONG_ITEM->number.target);
-//	if (lst - PRIVATE_DATA->lst >= GUIDER_IMAGE_IMAGE_AGE_ITEM->number.value || PRIVATE_DATA->ra != GUIDER_IMAGE_RA_ITEM->number.value || PRIVATE_DATA->dec != GUIDER_IMAGE_DEC_ITEM->number.value || PRIVATE_DATA->lat != GUIDER_IMAGE_LAT_ITEM->number.value || PRIVATE_DATA->lon != GUIDER_IMAGE_LONG_ITEM->number.value || PRIVATE_DATA->ew_error != GUIDER_IMAGE_EW_ERROR_ITEM->number.value || PRIVATE_DATA->ns_error != GUIDER_IMAGE_NS_ERROR_ITEM->number.value) {
+	if (lst - PRIVATE_DATA->lst >= GUIDER_IMAGE_IMAGE_AGE_ITEM->number.value || PRIVATE_DATA->ra != GUIDER_IMAGE_RA_ITEM->number.value || PRIVATE_DATA->dec != GUIDER_IMAGE_DEC_ITEM->number.value || PRIVATE_DATA->lat != GUIDER_IMAGE_LAT_ITEM->number.value || PRIVATE_DATA->lon != GUIDER_IMAGE_LONG_ITEM->number.value || PRIVATE_DATA->ew_error != GUIDER_IMAGE_EW_ERROR_ITEM->number.value || PRIVATE_DATA->ns_error != GUIDER_IMAGE_NS_ERROR_ITEM->number.value) {
 		double h2r = M_PI / 12;
 		double d2r = M_PI / 180;
 		double mount_ra = GUIDER_IMAGE_RA_ITEM->number.value; // where mount thinks it is pointing
@@ -192,8 +187,8 @@
 				continue;
 			double sin_ra_ra = sin(ra - mount_ra);
 			double ccc_ss = cos_dec_dec * cos_ra_ra + sin_dec_dec;
-			double sx = cos_dec * sin_ra_ra / ccc_ss + GUIDER_IMAGE_EW_ERROR_ITEM->number.value * d2r;
-			double sy = (sin_mount_dec * cos_dec * cos_ra_ra - cos_mount_dec * sin_dec) / ccc_ss + GUIDER_IMAGE_NS_ERROR_ITEM->number.value * d2r;
+			double sx = cos_dec * sin_ra_ra / ccc_ss;
+			double sy = (sin_mount_dec * cos_dec * cos_ra_ra - cos_mount_dec * sin_dec) / ccc_ss;
 			double x = ppr_cos * sx + ppr_sin * sy + GUIDER_IMAGE_WIDTH_ITEM->number.target / 2;
 			double y = ppr_cos * sy - ppr_sin * sx + GUIDER_IMAGE_HEIGHT_ITEM->number.target / 2;
 			if (x >= 0 && x < GUIDER_IMAGE_WIDTH_ITEM->number.target && y >= 0 && y < GUIDER_IMAGE_HEIGHT_ITEM->number.target) {
@@ -215,7 +210,7 @@
 		PRIVATE_DATA->ns_error = GUIDER_IMAGE_NS_ERROR_ITEM->number.target;
 		PRIVATE_DATA->lst = lst;
 		INDIGO_DRIVER_DEBUG(DRIVER_NAME, "%d stars, center at %g/%g, seen from %g/%g with polar error %g/%g", PRIVATE_DATA->star_count, PRIVATE_DATA->ra, PRIVATE_DATA->dec, PRIVATE_DATA->lat, PRIVATE_DATA->lon, GUIDER_IMAGE_EW_ERROR_ITEM->number.target, GUIDER_IMAGE_NS_ERROR_ITEM->number.target);
-//	}
+	}
 }
 
 // gausian blur algorithm is based on the paper http://blog.ivank.net/fastest-gaussian-blur.html by Ivan Kuckir
