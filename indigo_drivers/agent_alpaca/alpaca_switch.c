// Copyright (c) 2021 Rumen G. Bogdanovski
// All rights reserved.
//
// You can use this software under the terms of 'INDIGO Astronomy
// open-source license' (see LICENSE.md).
//
// THIS SOFTWARE IS PROVIDED BY THE AUTHORS 'AS IS' AND ANY EXPRESS
// OR IMPLIED WARRANTIES, INCLUDING, BUT NOT LIMITED TO, THE IMPLIED
// WARRANTIES OF MERCHANTABILITY AND FITNESS FOR A PARTICULAR PURPOSE
// ARE DISCLAIMED. IN NO EVENT SHALL THE AUTHOR BE LIABLE FOR ANY
// DIRECT, INDIRECT, INCIDENTAL, SPECIAL, EXEMPLARY, OR CONSEQUENTIAL
// DAMAGES (INCLUDING, BUT NOT LIMITED TO, PROCUREMENT OF SUBSTITUTE
// GOODS OR SERVICES; LOSS OF USE, DATA, OR PROFITS; OR BUSINESS
// INTERRUPTION) HOWEVER CAUSED AND ON ANY THEORY OF LIABILITY,
// WHETHER IN CONTRACT, STRICT LIABILITY, OR TORT (INCLUDING
// NEGLIGENCE OR OTHERWISE) ARISING IN ANY WAY OUT OF THE USE OF THIS
// SOFTWARE, EVEN IF ADVISED OF THE POSSIBILITY OF SUCH DAMAGE.

// version history
// 2.0 by Rumen G.Bogdanovski <rumen@skyarchive.org>

/** INDIGO ASCOM ALPACA bridge agent
 \file alpaca_switch.c
 */

#include <indigo/indigo_aux_driver.h>

#include "alpaca_common.h"

static int get_switch_number(indigo_alpaca_device *device) {
	return device->sw.maxswitch_power_outlet + device->sw.maxswitch_heater_outlet + device->sw.maxswitch_usb_port + device->sw.maxswitch_gpio_outlet + device->sw.maxswitch_gpio_sensor;
}

static indigo_alpaca_error alpaca_get_interfaceversion(indigo_alpaca_device *device, int version, uint32_t *value) {
	*value = 2;
	return indigo_alpaca_error_OK;
}

static indigo_alpaca_error alpaca_get_maxswitch(indigo_alpaca_device *device, int version, uint32_t *value) {
	pthread_mutex_lock(&device->mutex);
	if (!device->connected) {
		pthread_mutex_unlock(&device->mutex);
		return indigo_alpaca_error_NotConnected;
	}
	*value = get_switch_number(device);
	pthread_mutex_unlock(&device->mutex);
	return indigo_alpaca_error_OK;
}

static indigo_alpaca_error alpaca_get_canwrite(indigo_alpaca_device *device, int version, int id, bool *value) {
	pthread_mutex_lock(&device->mutex);
	if (!device->connected) {
		pthread_mutex_unlock(&device->mutex);
		return indigo_alpaca_error_NotConnected;
	}
	if (id < 0 || id >= get_switch_number(device)) {
		pthread_mutex_unlock(&device->mutex);
		return indigo_alpaca_error_InvalidValue;
	}
	if (id < device->sw.maxswitch_power_outlet) {
		*value = device->sw.canwrite[0 * ALPACA_MAX_SWITCHES + id];
		pthread_mutex_unlock(&device->mutex);
		return indigo_alpaca_error_OK;
	}
	id -= device->sw.maxswitch_power_outlet;
	if (id < device->sw.maxswitch_heater_outlet) {
		*value = device->sw.canwrite[1 * ALPACA_MAX_SWITCHES + id];
		pthread_mutex_unlock(&device->mutex);
		return indigo_alpaca_error_OK;
	}
	id -= device->sw.maxswitch_heater_outlet;
	if (id < device->sw.maxswitch_usb_port) {
		*value = device->sw.canwrite[2 * ALPACA_MAX_SWITCHES + id];
		pthread_mutex_unlock(&device->mutex);
		return indigo_alpaca_error_OK;
	}
	id -= device->sw.maxswitch_usb_port;
	if (id < device->sw.maxswitch_gpio_outlet) {
		*value = device->sw.canwrite[3 * ALPACA_MAX_SWITCHES + id];
		pthread_mutex_unlock(&device->mutex);
		return indigo_alpaca_error_OK;
	}
	id -= device->sw.maxswitch_gpio_outlet;
	*value = device->sw.canwrite[4 * ALPACA_MAX_SWITCHES + id];
	pthread_mutex_unlock(&device->mutex);
	return indigo_alpaca_error_OK;
}

static indigo_alpaca_error alpaca_get_minswitchvalue(indigo_alpaca_device *device, int version, int id, double *value) {
	pthread_mutex_lock(&device->mutex);
	if (!device->connected) {
		pthread_mutex_unlock(&device->mutex);
		return indigo_alpaca_error_NotConnected;
	}
	if (id < 0 || id >= get_switch_number(device)) {
		pthread_mutex_unlock(&device->mutex);
		return indigo_alpaca_error_InvalidValue;
	}
	if (id < device->sw.maxswitch_power_outlet) {
		*value = device->sw.minswitchvalue[0 * ALPACA_MAX_SWITCHES + id];
		pthread_mutex_unlock(&device->mutex);
		return indigo_alpaca_error_OK;
	}
	id -= device->sw.maxswitch_power_outlet;
	if (id < device->sw.maxswitch_heater_outlet) {
		*value = device->sw.minswitchvalue[1 * ALPACA_MAX_SWITCHES + id];
		pthread_mutex_unlock(&device->mutex);
		return indigo_alpaca_error_OK;
	}
	id -= device->sw.maxswitch_heater_outlet;
	if (id < device->sw.maxswitch_usb_port) {
		*value = device->sw.minswitchvalue[2 * ALPACA_MAX_SWITCHES + id];
		pthread_mutex_unlock(&device->mutex);
		return indigo_alpaca_error_OK;
	}
	id -= device->sw.maxswitch_usb_port;
	if (id < device->sw.maxswitch_gpio_outlet) {
		*value = device->sw.minswitchvalue[3 * ALPACA_MAX_SWITCHES + id];
		pthread_mutex_unlock(&device->mutex);
		return indigo_alpaca_error_OK;
	}
	id -= device->sw.maxswitch_gpio_outlet;
	*value = device->sw.minswitchvalue[4 * ALPACA_MAX_SWITCHES + id];
	pthread_mutex_unlock(&device->mutex);
	return indigo_alpaca_error_OK;
}

static indigo_alpaca_error alpaca_get_maxswitchvalue(indigo_alpaca_device *device, int version, int id, double *value) {
	pthread_mutex_lock(&device->mutex);
	if (!device->connected) {
		pthread_mutex_unlock(&device->mutex);
		return indigo_alpaca_error_NotConnected;
	}
	if (id < 0 || id >= get_switch_number(device)) {
		pthread_mutex_unlock(&device->mutex);
		return indigo_alpaca_error_InvalidValue;
	}
	if (id < device->sw.maxswitch_power_outlet) {
		*value = device->sw.maxswitchvalue[0 * ALPACA_MAX_SWITCHES + id];
		pthread_mutex_unlock(&device->mutex);
		return indigo_alpaca_error_OK;
	}
	id -= device->sw.maxswitch_power_outlet;
	if (id < device->sw.maxswitch_heater_outlet) {
		*value = device->sw.maxswitchvalue[1 * ALPACA_MAX_SWITCHES + id];
		pthread_mutex_unlock(&device->mutex);
		return indigo_alpaca_error_OK;
	}
	id -= device->sw.maxswitch_heater_outlet;
	if (id < device->sw.maxswitch_usb_port) {
		*value = device->sw.maxswitchvalue[2 * ALPACA_MAX_SWITCHES + id];
		pthread_mutex_unlock(&device->mutex);
		return indigo_alpaca_error_OK;
	}
	id -= device->sw.maxswitch_usb_port;
	if (id < device->sw.maxswitch_gpio_outlet) {
		*value = device->sw.maxswitchvalue[3 * ALPACA_MAX_SWITCHES + id];
		pthread_mutex_unlock(&device->mutex);
		return indigo_alpaca_error_OK;
	}
	id -= device->sw.maxswitch_gpio_outlet;
	*value = device->sw.maxswitchvalue[4 * ALPACA_MAX_SWITCHES + id];
	pthread_mutex_unlock(&device->mutex);
	return indigo_alpaca_error_OK;
}

static indigo_alpaca_error alpaca_get_switchstep(indigo_alpaca_device *device, int version, int id, double *value) {
	pthread_mutex_lock(&device->mutex);
	if (!device->connected) {
		pthread_mutex_unlock(&device->mutex);
		return indigo_alpaca_error_NotConnected;
	}
	if (id < 0 || id >= get_switch_number(device)) {
		pthread_mutex_unlock(&device->mutex);
		return indigo_alpaca_error_InvalidValue;
	}
	if (id < device->sw.maxswitch_power_outlet) {
		*value = device->sw.switchstep[0 * ALPACA_MAX_SWITCHES + id];
		pthread_mutex_unlock(&device->mutex);
		return indigo_alpaca_error_OK;
	}
	id -= device->sw.maxswitch_power_outlet;
	if (id < device->sw.maxswitch_heater_outlet) {
		*value = device->sw.switchstep[1 * ALPACA_MAX_SWITCHES + id];
		pthread_mutex_unlock(&device->mutex);
		return indigo_alpaca_error_OK;
	}
	id -= device->sw.maxswitch_heater_outlet;
	if (id < device->sw.maxswitch_usb_port) {
		*value = device->sw.switchstep[2 * ALPACA_MAX_SWITCHES + id];
		pthread_mutex_unlock(&device->mutex);
		return indigo_alpaca_error_OK;
	}
	id -= device->sw.maxswitch_usb_port;
	if (id < device->sw.maxswitch_gpio_outlet) {
		*value = device->sw.switchstep[3 * ALPACA_MAX_SWITCHES + id];
		pthread_mutex_unlock(&device->mutex);
		return indigo_alpaca_error_OK;
	}
	id -= device->sw.maxswitch_gpio_outlet;
	*value = device->sw.switchstep[4 * ALPACA_MAX_SWITCHES + id];
	pthread_mutex_unlock(&device->mutex);
	return indigo_alpaca_error_OK;
}

static indigo_alpaca_error alpaca_get_switchvalue(indigo_alpaca_device *device, int version, int id, double *value) {
	pthread_mutex_lock(&device->mutex);
	if (!device->connected) {
		pthread_mutex_unlock(&device->mutex);
		return indigo_alpaca_error_NotConnected;
	}
	if (id < 0 || id >= get_switch_number(device)) {
		pthread_mutex_unlock(&device->mutex);
		return indigo_alpaca_error_InvalidValue;
	}
	if (id < device->sw.maxswitch_power_outlet) {
		*value = device->sw.switchvalue[0 * ALPACA_MAX_SWITCHES + id];
		pthread_mutex_unlock(&device->mutex);
		return indigo_alpaca_error_OK;
	}
	id -= device->sw.maxswitch_power_outlet;
	if (id < device->sw.maxswitch_heater_outlet) {
		*value = device->sw.switchvalue[1 * ALPACA_MAX_SWITCHES + id];
		pthread_mutex_unlock(&device->mutex);
		return indigo_alpaca_error_OK;
	}
	id -= device->sw.maxswitch_heater_outlet;
	if (id < device->sw.maxswitch_usb_port) {
		*value = device->sw.switchvalue[2 * ALPACA_MAX_SWITCHES + id];
		pthread_mutex_unlock(&device->mutex);
		return indigo_alpaca_error_OK;
	}
	id -= device->sw.maxswitch_usb_port;
	if (id < device->sw.maxswitch_gpio_outlet) {
		*value = device->sw.switchvalue[3 * ALPACA_MAX_SWITCHES + id];
		pthread_mutex_unlock(&device->mutex);
		return indigo_alpaca_error_OK;
	}
	id -= device->sw.maxswitch_gpio_outlet;
	*value = device->sw.switchvalue[4 * ALPACA_MAX_SWITCHES + id];
	pthread_mutex_unlock(&device->mutex);
	return indigo_alpaca_error_OK;
}

static indigo_alpaca_error alpaca_get_switch(indigo_alpaca_device *device, int version, int id, bool *value) {
	pthread_mutex_lock(&device->mutex);
	if (!device->connected) {
		pthread_mutex_unlock(&device->mutex);
		return indigo_alpaca_error_NotConnected;
	}
	if (id < 0 || id >= get_switch_number(device)) {
		pthread_mutex_unlock(&device->mutex);
		return indigo_alpaca_error_InvalidValue;
	}
	if (id < device->sw.maxswitch_power_outlet) {
		*value = device->sw.switchvalue[0 * ALPACA_MAX_SWITCHES + id] == device->sw.maxswitchvalue[0 * ALPACA_MAX_SWITCHES + id];
		pthread_mutex_unlock(&device->mutex);
		return indigo_alpaca_error_OK;
	}
	id -= device->sw.maxswitch_power_outlet;
	if (id < device->sw.maxswitch_heater_outlet) {
		*value = device->sw.switchvalue[1 * ALPACA_MAX_SWITCHES + id] == device->sw.maxswitchvalue[1 * ALPACA_MAX_SWITCHES + id];
		pthread_mutex_unlock(&device->mutex);
		return indigo_alpaca_error_OK;
	}
	id -= device->sw.maxswitch_heater_outlet;
	if (id < device->sw.maxswitch_usb_port) {
		*value = device->sw.switchvalue[2 * ALPACA_MAX_SWITCHES + id] == device->sw.maxswitchvalue[2 * ALPACA_MAX_SWITCHES + id];
		pthread_mutex_unlock(&device->mutex);
		return indigo_alpaca_error_OK;
	}
	id -= device->sw.maxswitch_usb_port;
	if (id < device->sw.maxswitch_gpio_outlet) {
		*value = device->sw.switchvalue[3 * ALPACA_MAX_SWITCHES + id] == device->sw.maxswitchvalue[3 * ALPACA_MAX_SWITCHES + id];
		pthread_mutex_unlock(&device->mutex);
		return indigo_alpaca_error_OK;
	}
	id -= device->sw.maxswitch_gpio_outlet;
	*value = device->sw.switchvalue[4 * ALPACA_MAX_SWITCHES + id] == device->sw.maxswitchvalue[4 * ALPACA_MAX_SWITCHES + id];
	pthread_mutex_unlock(&device->mutex);
	return indigo_alpaca_error_OK;
}

static indigo_alpaca_error alpaca_get_switchname(indigo_alpaca_device *device, int version, int id, char **value) {
	pthread_mutex_lock(&device->mutex);
	if (!device->connected) {
		pthread_mutex_unlock(&device->mutex);
		return indigo_alpaca_error_NotConnected;
	}
	if (id < 0 || id >= get_switch_number(device)) {
		pthread_mutex_unlock(&device->mutex);
		return indigo_alpaca_error_InvalidValue;
	}
	if (id < device->sw.maxswitch_power_outlet + device->sw.maxswitch_heater_outlet + device->sw.maxswitch_usb_port + device->sw.maxswitch_gpio_outlet) {
		*value = device->sw.switchname[0 * ALPACA_MAX_SWITCHES + id];
		pthread_mutex_unlock(&device->mutex);
		return indigo_alpaca_error_OK;
	}
	id -= device->sw.maxswitch_power_outlet + device->sw.maxswitch_heater_outlet + device->sw.maxswitch_usb_port + device->sw.maxswitch_gpio_outlet;
	*value = device->sw.switchname[4 * ALPACA_MAX_SWITCHES + id];
	pthread_mutex_unlock(&device->mutex);
	return indigo_alpaca_error_OK;
}

static indigo_alpaca_error alpaca_set_setswitch(indigo_alpaca_device *device, int version, int id, bool value) {
<<<<<<< HEAD
	bool canwrite = false;
	alpaca_get_canwrite(device, version, id, &canwrite);
=======
    bool canwrite = false;
    uint32_t max_devices = 0;
    alpaca_get_canwrite(device, version, id, &canwrite);
    alpaca_get_maxswitch(device, version, &max_devices);
    if (!canwrite && id >= 0 && id < max_devices) {
		return indigo_alpaca_error_NotImplemented;
    }
>>>>>>> 021ac403
	pthread_mutex_lock(&device->mutex);
	if (!device->connected) {
		pthread_mutex_unlock(&device->mutex);
		return indigo_alpaca_error_NotConnected;
	}
	int switch_number = get_switch_number(device);
	if (!canwrite && id >= 0 && id < switch_number {
		return indigo_alpaca_error_NotImplemented;
	}
	if (id < 0 || id >= switch_number) {
		pthread_mutex_unlock(&device->mutex);
		return indigo_alpaca_error_InvalidValue;
	}
	char name[INDIGO_NAME_SIZE];
	if (id < device->sw.maxswitch_power_outlet) {
		sprintf(name, "OUTLET_%d", id + 1);
		device->sw.valueset[0] = false;
		indigo_change_switch_property_1(indigo_agent_alpaca_client, device->indigo_device, AUX_POWER_OUTLET_PROPERTY_NAME, name, value);
		pthread_mutex_unlock(&device->mutex);
		return indigo_alpaca_wait_for_bool(&device->sw.valueset[0], true, 30);
	}
	id -= device->sw.maxswitch_power_outlet;
	if (id < device->sw.maxswitch_heater_outlet) {
		sprintf(name, "OUTLET_%d", id + 1);
		device->sw.valueset[1] = false;
		indigo_change_number_property_1(indigo_agent_alpaca_client, device->indigo_device, AUX_HEATER_OUTLET_PROPERTY_NAME, name, value ? 100 : 0);
		pthread_mutex_unlock(&device->mutex);
		return indigo_alpaca_wait_for_bool(&device->sw.valueset[1], true, 30);
	}
	id -= device->sw.maxswitch_heater_outlet;
	if (id < device->sw.maxswitch_usb_port) {
		sprintf(name, "PORT_%d", id + 1);
		device->sw.valueset[2] = false;
		indigo_change_switch_property_1(indigo_agent_alpaca_client, device->indigo_device, AUX_USB_PORT_PROPERTY_NAME, name, value);
		pthread_mutex_unlock(&device->mutex);
		return indigo_alpaca_wait_for_bool(&device->sw.valueset[2], true, 30);
	}
	id -= device->sw.maxswitch_usb_port;
	sprintf(name, "OUTLET_%d", id + 1);
	device->sw.valueset[3] = false;
	indigo_change_switch_property_1(indigo_agent_alpaca_client, device->indigo_device, AUX_GPIO_OUTLETS_PROPERTY_NAME, name, value);
	pthread_mutex_unlock(&device->mutex);
	return indigo_alpaca_wait_for_bool(&device->sw.valueset[3], true, 30);
}

static indigo_alpaca_error alpaca_set_setswitchvalue(indigo_alpaca_device *device, int version, int id, double value) {
<<<<<<< HEAD
	bool canwrite = false;
	alpaca_get_canwrite(device, version, id, &canwrite);
=======
    bool canwrite = false;
    uint32_t max_devices = 0;
    alpaca_get_canwrite(device, version, id, &canwrite);
    alpaca_get_maxswitch(device, version, &max_devices);
    if (!canwrite && id >= 0 && id < max_devices) {
		return indigo_alpaca_error_NotImplemented;
    }
>>>>>>> 021ac403
	pthread_mutex_lock(&device->mutex);
	if (!device->connected) {
		pthread_mutex_unlock(&device->mutex);
		return indigo_alpaca_error_NotConnected;
	}
	int switch_number = get_switch_number(device);
	if (!canwrite && id >= 0 && id < switch_number {
		return indigo_alpaca_error_NotImplemented;
	}
	if (id < 0 || id >= switch_number) {
		pthread_mutex_unlock(&device->mutex);
		return indigo_alpaca_error_InvalidValue;
	}
	char name[INDIGO_NAME_SIZE];
	if (id < device->sw.maxswitch_power_outlet) {
		if (value < device->sw.minswitchvalue[0 * ALPACA_MAX_SWITCHES + id] || value > device->sw.maxswitchvalue[0 * ALPACA_MAX_SWITCHES + id]) {
			pthread_mutex_unlock(&device->mutex);
			return indigo_alpaca_error_InvalidValue;
		}
		sprintf(name, "OUTLET_%d", id + 1);
		device->sw.valueset[0] = false;
		indigo_change_switch_property_1(indigo_agent_alpaca_client, device->indigo_device, AUX_POWER_OUTLET_PROPERTY_NAME, name, value == 1);
		pthread_mutex_unlock(&device->mutex);
		return indigo_alpaca_wait_for_bool(&device->sw.valueset[0], true, 30);
	}
	id -= device->sw.maxswitch_power_outlet;
	if (id < device->sw.maxswitch_heater_outlet) {
		if (value < device->sw.minswitchvalue[1 * ALPACA_MAX_SWITCHES + id] || value > device->sw.maxswitchvalue[1 * ALPACA_MAX_SWITCHES + id]) {
			pthread_mutex_unlock(&device->mutex);
			return indigo_alpaca_error_InvalidValue;
		}
		sprintf(name, "OUTLET_%d", id + 1);
		device->sw.valueset[1] = false;
		indigo_change_number_property_1(indigo_agent_alpaca_client, device->indigo_device, AUX_HEATER_OUTLET_PROPERTY_NAME, name, value);
		pthread_mutex_unlock(&device->mutex);
		return indigo_alpaca_wait_for_bool(&device->sw.valueset[1], true, 30);
	}
	id -= device->sw.maxswitch_heater_outlet;
	if (id < device->sw.maxswitch_usb_port) {
		if (value < device->sw.minswitchvalue[2 * ALPACA_MAX_SWITCHES + id] || value > device->sw.maxswitchvalue[2 * ALPACA_MAX_SWITCHES + id]) {
			pthread_mutex_unlock(&device->mutex);
			return indigo_alpaca_error_InvalidValue;
		}
		sprintf(name, "PORT_%d", id + 1);
		device->sw.valueset[2] = false;
		indigo_change_switch_property_1(indigo_agent_alpaca_client, device->indigo_device, AUX_USB_PORT_PROPERTY_NAME, name, value == 1);
		pthread_mutex_unlock(&device->mutex);
		return indigo_alpaca_wait_for_bool(&device->sw.valueset[2], true, 30);
	}
	id -= device->sw.maxswitch_usb_port;
	if (value < device->sw.minswitchvalue[3 * ALPACA_MAX_SWITCHES + id] || value > device->sw.maxswitchvalue[3 * ALPACA_MAX_SWITCHES + id]) {
		pthread_mutex_unlock(&device->mutex);
		return indigo_alpaca_error_InvalidValue;
	}
	sprintf(name, "OUTLET_%d", id + 1);
	device->sw.valueset[3] = false;
	indigo_change_switch_property_1(indigo_agent_alpaca_client, device->indigo_device, AUX_GPIO_OUTLETS_PROPERTY_NAME, name, value == 1);
	pthread_mutex_unlock(&device->mutex);
	return indigo_alpaca_wait_for_bool(&device->sw.valueset[3], true, 30);
}

static indigo_alpaca_error alpaca_set_setswitchname(indigo_alpaca_device *device, int version, int id, char *value) {
	pthread_mutex_lock(&device->mutex);
	if (!device->connected) {
		pthread_mutex_unlock(&device->mutex);
		return indigo_alpaca_error_NotConnected;
	}
	if (id < 0 || id >= get_switch_number(device)) {
		pthread_mutex_unlock(&device->mutex);
		return indigo_alpaca_error_InvalidValue;
	}
	char name[INDIGO_NAME_SIZE];
	if (id < device->sw.maxswitch_power_outlet) {
		sprintf(name, "POWER_OUTLET_NAME_%d", id + 1);
		device->sw.nameset[0] = false;
		indigo_change_text_property_1(indigo_agent_alpaca_client, device->indigo_device, AUX_OUTLET_NAMES_PROPERTY_NAME, name, value);
		pthread_mutex_unlock(&device->mutex);
		return indigo_alpaca_wait_for_bool(&device->sw.nameset[0], true, 30);
	}
	id -= device->sw.maxswitch_power_outlet;
	if (id < device->sw.maxswitch_heater_outlet) {
		sprintf(name, "HEATER_OUTLET_NAME_%d", id + 1);
		device->sw.nameset[0] = false;
		indigo_change_text_property_1(indigo_agent_alpaca_client, device->indigo_device, AUX_OUTLET_NAMES_PROPERTY_NAME, name, value);
		pthread_mutex_unlock(&device->mutex);
		return indigo_alpaca_wait_for_bool(&device->sw.nameset[0], true, 30);
	}
	id -= device->sw.maxswitch_heater_outlet;
	if (id < device->sw.maxswitch_usb_port) {
		sprintf(name, "USB_PORT_NAME_%d", id + 1);
		device->sw.nameset[0] = false;
		indigo_change_text_property_1(indigo_agent_alpaca_client, device->indigo_device, AUX_OUTLET_NAMES_PROPERTY_NAME, name, value);
		pthread_mutex_unlock(&device->mutex);
		return indigo_alpaca_wait_for_bool(&device->sw.nameset[0], true, 30);
	}
	id -= device->sw.maxswitch_usb_port;
	if (id < device->sw.maxswitch_gpio_outlet) {
		sprintf(name, "GPIO_OUTLET_%d", id + 1);
		device->sw.nameset[0] = false;
		indigo_change_text_property_1(indigo_agent_alpaca_client, device->indigo_device, AUX_OUTLET_NAMES_PROPERTY_NAME, name, value);
		pthread_mutex_unlock(&device->mutex);
		return indigo_alpaca_wait_for_bool(&device->sw.nameset[0], true, 30);
	}
	id -= device->sw.maxswitch_gpio_outlet;
	sprintf(name, "GPIO_SENSOR_NAME_%d", id + 1);
	device->sw.nameset[4] = false;
	indigo_change_text_property_1(indigo_agent_alpaca_client, device->indigo_device, AUX_SENSOR_NAMES_PROPERTY_NAME, name, value);
	pthread_mutex_unlock(&device->mutex);
	return indigo_alpaca_wait_for_bool(&device->sw.nameset[4], true, 30);
}

void indigo_alpaca_switch_update_property(indigo_alpaca_device *alpaca_device, indigo_property *property) {
	if (!strcmp(property->name, AUX_POWER_OUTLET_PROPERTY_NAME)) {
		int count = property->count;
		if (count > 8)
			count = 8;
		alpaca_device->sw.maxswitch_power_outlet = count;
		int offset = 0 * ALPACA_MAX_SWITCHES;
		alpaca_device->sw.valueset[0] = property->state == INDIGO_OK_STATE;
		if (property->state == INDIGO_OK_STATE) {
			for (int i = 0; i < count; i++) {
				indigo_item *item = property->items + i;
				alpaca_device->sw.canwrite[offset + i] = property->perm == INDIGO_RW_PERM;
				alpaca_device->sw.minswitchvalue[offset + i] = 0;
				alpaca_device->sw.maxswitchvalue[offset + i] = 1;
				alpaca_device->sw.switchstep[offset + i] = 1;
				alpaca_device->sw.switchvalue[offset + i] = item->sw.value ? 1 : 0;
			}
		}
	} else if (!strcmp(property->name, AUX_HEATER_OUTLET_PROPERTY_NAME)) {
		int count = property->count;
		if (count > 8)
			count = 8;
		alpaca_device->sw.maxswitch_heater_outlet = count;
		int offset = 1 * ALPACA_MAX_SWITCHES;
		alpaca_device->sw.valueset[1] = property->state == INDIGO_OK_STATE;
		if (property->state == INDIGO_OK_STATE) {
			for (int i = 0; i < count; i++) {
				indigo_item *item = property->items + i;
				alpaca_device->sw.canwrite[offset + i] = property->perm == INDIGO_RW_PERM;
				alpaca_device->sw.minswitchvalue[offset + i] = item->number.min;
				alpaca_device->sw.maxswitchvalue[offset + i] = item->number.max;
				alpaca_device->sw.switchstep[offset + i] = item->number.step;
				alpaca_device->sw.switchvalue[offset + i] = item->number.value;
			}
		}
	} else if (!strcmp(property->name, AUX_USB_PORT_PROPERTY_NAME)) {
		int count = property->count;
		if (count > 8)
			count = 8;
		alpaca_device->sw.maxswitch_usb_port = count;
		int offset = 2 * ALPACA_MAX_SWITCHES;
		alpaca_device->sw.valueset[2] = property->state == INDIGO_OK_STATE;
		if (property->state == INDIGO_OK_STATE) {
			for (int i = 0; i < count; i++) {
				indigo_item *item = property->items + i;
				alpaca_device->sw.canwrite[offset + i] = property->perm == INDIGO_RW_PERM;
				alpaca_device->sw.minswitchvalue[offset + i] = 0;
				alpaca_device->sw.maxswitchvalue[offset + i] = 1;
				alpaca_device->sw.switchstep[offset + i] = 1;
				alpaca_device->sw.switchvalue[offset + i] = item->sw.value ? 1 : 0;
			}
		}
	} else if (!strcmp(property->name, AUX_GPIO_OUTLETS_PROPERTY_NAME)) {
		int count = property->count;
		if (count > 8)
			count = 8;
		alpaca_device->sw.maxswitch_gpio_outlet = count;
		int offset = 3 * ALPACA_MAX_SWITCHES;
		alpaca_device->sw.valueset[3] = property->state == INDIGO_OK_STATE;
		if (property->state == INDIGO_OK_STATE) {
			for (int i = 0; i < count; i++) {
				indigo_item *item = property->items + i;
				alpaca_device->sw.canwrite[offset + i] = property->perm == INDIGO_RW_PERM;
				alpaca_device->sw.minswitchvalue[offset + i] = 0;
				alpaca_device->sw.maxswitchvalue[offset + i] = 1;
				alpaca_device->sw.switchstep[offset + i] = 1;
				alpaca_device->sw.switchvalue[offset + i] = item->sw.value ? 1 : 0;
			}
		}
	} else if (!strcmp(property->name, AUX_GPIO_SENSORS_PROPERTY_NAME)) {
		int count = property->count;
		if (count > 8)
			count = 8;
		alpaca_device->sw.maxswitch_gpio_sensor = count;
		int offset = 4 * ALPACA_MAX_SWITCHES;
		alpaca_device->sw.valueset[4] = property->state == INDIGO_OK_STATE;
		if (property->state == INDIGO_OK_STATE) {
			for (int i = 0; i < count; i++) {
				indigo_item *item = property->items + i;
				alpaca_device->sw.canwrite[offset + i] = false;
				alpaca_device->sw.minswitchvalue[offset + i] = item->number.min;
				alpaca_device->sw.maxswitchvalue[offset + i] = item->number.max;
				alpaca_device->sw.switchstep[offset + i] = item->number.step;
				alpaca_device->sw.switchvalue[offset + i] = item->number.value;
			}
		}
	} else if (!strcmp(property->name, AUX_OUTLET_NAMES_PROPERTY_NAME)) {
		int offset = 0 * ALPACA_MAX_SWITCHES;
		alpaca_device->sw.nameset[0] = property->state == INDIGO_OK_STATE;
		for (int i = 0; i < property->count; i++) {
			indigo_item *item = property->items + i;
			strcpy(alpaca_device->sw.switchname[offset + i], item->text.value);
		}
	} else if (!strcmp(property->name, AUX_SENSOR_NAMES_PROPERTY_NAME)) {
		int offset = 4 * ALPACA_MAX_SWITCHES;
		alpaca_device->sw.nameset[4] = property->state == INDIGO_OK_STATE;
		for (int i = 0; i < property->count; i++) {
			indigo_item *item = property->items + i;
			strcpy(alpaca_device->sw.switchname[offset + i], item->text.value);
		}
	}
}

long indigo_alpaca_switch_get_command(indigo_alpaca_device *alpaca_device, int version, char *command, int id, char *buffer, long buffer_length) {
	if (!strcmp(command, "supportedactions")) {
		return snprintf(buffer, buffer_length, "\"Value\": [ ], \"ErrorNumber\": 0, \"ErrorMessage\": \"\"");
	}
	if (!strcmp(command, "interfaceversion")) {
		uint32_t value;
		indigo_alpaca_error result = alpaca_get_interfaceversion(alpaca_device, version, &value);
		return indigo_alpaca_append_value_int(buffer, buffer_length, value, result);
	}
	if (!strcmp(command, "maxswitch")) {
		uint32_t value;
		indigo_alpaca_error result = alpaca_get_maxswitch(alpaca_device, version, &value);
		return indigo_alpaca_append_value_int(buffer, buffer_length, value, result);
	}
	if (!strcmp(command, "canwrite")) {
		bool value;
		indigo_alpaca_error result = alpaca_get_canwrite(alpaca_device, version, id, &value);
		return indigo_alpaca_append_value_bool(buffer, buffer_length, value, result);
	}
	if (!strcmp(command, "getswitchname") || !strcmp(command, "getswitchdescription")) {
		char *value = NULL;
		indigo_alpaca_error result = alpaca_get_switchname(alpaca_device, version, id, &value);
		return indigo_alpaca_append_value_string(buffer, buffer_length, value, result);
	}
	if (!strcmp(command, "getswitch")) {
		bool value;
		indigo_alpaca_error result = alpaca_get_switch(alpaca_device, version, id, &value);
		return indigo_alpaca_append_value_bool(buffer, buffer_length, value, result);
	}
	if (!strcmp(command, "getswitchvalue")) {
		double value;
		indigo_alpaca_error result = alpaca_get_switchvalue(alpaca_device, version, id, &value);
		return indigo_alpaca_append_value_double(buffer, buffer_length, value, result);
	}
	if (!strcmp(command, "minswitchvalue")) {
		double value;
		indigo_alpaca_error result = alpaca_get_minswitchvalue(alpaca_device, version, id, &value);
		return indigo_alpaca_append_value_double(buffer, buffer_length, value, result);
	}
	if (!strcmp(command, "maxswitchvalue")) {
		double value;
		indigo_alpaca_error result = alpaca_get_maxswitchvalue(alpaca_device, version, id, &value);
		return indigo_alpaca_append_value_double(buffer, buffer_length, value, result);
	}
	if (!strcmp(command, "switchstep")) {
		double value;
		indigo_alpaca_error result = alpaca_get_switchstep(alpaca_device, version, id, &value);
		return indigo_alpaca_append_value_double(buffer, buffer_length, value, result);
	}
	return snprintf(buffer, buffer_length, "\"ErrorNumber\": %d, \"ErrorMessage\": \"%s\"", indigo_alpaca_error_NotImplemented, indigo_alpaca_error_string(indigo_alpaca_error_NotImplemented));
}

long indigo_alpaca_switch_set_command(indigo_alpaca_device *alpaca_device, int version, char *command, char *buffer, long buffer_length, char *param_1, char *param_2) {
	if (!strcmp(command, "setswitch")) {
		int id = 0;
		indigo_alpaca_error result;
		if (sscanf(param_1, "ID=%d", &id) == 1) {
			bool value = !strcasecmp(param_2, "State=true");
			result = alpaca_set_setswitch(alpaca_device, version, id, value);
		} else {
			result = indigo_alpaca_error_InvalidValue;
		}
		return indigo_alpaca_append_error(buffer, buffer_length, result);
	}
	if (!strcmp(command, "setswitchvalue")) {
		int id = 0;
		indigo_alpaca_error result;
		if (sscanf(param_1, "ID=%d", &id) == 1) {
			double value = 0;
			sscanf(param_2, "Value=%lf", &value);
			result = alpaca_set_setswitchvalue(alpaca_device, version, id, value);
		} else {
			result = indigo_alpaca_error_InvalidValue;
		}
		return indigo_alpaca_append_error(buffer, buffer_length, result);
	}
	if (!strcmp(command, "setswitchname")) {
		int id = 0;
		indigo_alpaca_error result;
		if (sscanf(param_1, "ID=%d", &id) == 1) {
			char value[INDIGO_VALUE_SIZE];
			sscanf(param_2, "Name=%s", value);
			result = alpaca_set_setswitchname(alpaca_device, version, id, value);
		} else {
			result = indigo_alpaca_error_InvalidValue;
		}
		return indigo_alpaca_append_error(buffer, buffer_length, result);
	}
	return snprintf(buffer, buffer_length, "\"ErrorNumber\": %d, \"ErrorMessage\": \"%s\"", indigo_alpaca_error_NotImplemented, indigo_alpaca_error_string(indigo_alpaca_error_NotImplemented));
}<|MERGE_RESOLUTION|>--- conflicted
+++ resolved
@@ -303,25 +303,15 @@
 }
 
 static indigo_alpaca_error alpaca_set_setswitch(indigo_alpaca_device *device, int version, int id, bool value) {
-<<<<<<< HEAD
 	bool canwrite = false;
 	alpaca_get_canwrite(device, version, id, &canwrite);
-=======
-    bool canwrite = false;
-    uint32_t max_devices = 0;
-    alpaca_get_canwrite(device, version, id, &canwrite);
-    alpaca_get_maxswitch(device, version, &max_devices);
-    if (!canwrite && id >= 0 && id < max_devices) {
-		return indigo_alpaca_error_NotImplemented;
-    }
->>>>>>> 021ac403
 	pthread_mutex_lock(&device->mutex);
 	if (!device->connected) {
 		pthread_mutex_unlock(&device->mutex);
 		return indigo_alpaca_error_NotConnected;
 	}
 	int switch_number = get_switch_number(device);
-	if (!canwrite && id >= 0 && id < switch_number {
+	if (!canwrite && id >= 0 && id < switch_number) {
 		return indigo_alpaca_error_NotImplemented;
 	}
 	if (id < 0 || id >= switch_number) {
@@ -361,25 +351,15 @@
 }
 
 static indigo_alpaca_error alpaca_set_setswitchvalue(indigo_alpaca_device *device, int version, int id, double value) {
-<<<<<<< HEAD
 	bool canwrite = false;
 	alpaca_get_canwrite(device, version, id, &canwrite);
-=======
-    bool canwrite = false;
-    uint32_t max_devices = 0;
-    alpaca_get_canwrite(device, version, id, &canwrite);
-    alpaca_get_maxswitch(device, version, &max_devices);
-    if (!canwrite && id >= 0 && id < max_devices) {
-		return indigo_alpaca_error_NotImplemented;
-    }
->>>>>>> 021ac403
 	pthread_mutex_lock(&device->mutex);
 	if (!device->connected) {
 		pthread_mutex_unlock(&device->mutex);
 		return indigo_alpaca_error_NotConnected;
 	}
 	int switch_number = get_switch_number(device);
-	if (!canwrite && id >= 0 && id < switch_number {
+	if (!canwrite && id >= 0 && id < switch_number) {
 		return indigo_alpaca_error_NotImplemented;
 	}
 	if (id < 0 || id >= switch_number) {
