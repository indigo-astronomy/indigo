# ASCOM ALPACA bridge agent

https://github.com/ASCOMInitiative/ASCOMRemote/blob/master/Documentation/ASCOM%20Alpaca%20API%20Reference.pdf
https://ascom-standards.org/api

## Supported devices

N/A

## Supported platforms

This driver is platform independent.

## License

INDIGO Astronomy open-source license.

## Use

indigo_server indigo_agent_alpaca ...

## Status: Under development

--------------------------------------------------------------------------------------------------------------

ConformanceCheck ASCOM Device Conformance Checker Version 6.5.7500.22515, Build time: 14/07/2020 13:30:30
ConformanceCheck Running on: ASCOM Platform 6.5 SP1 6.5.1.3234

ConformanceCheck Driver ProgID: ASCOM.AlpacaDynamic5.FilterWheel

Error handling
Error number for "Not Implemented" is: 80040400
Error number for "Invalid Value 1" is: 80040404
Error number for "Value Not Set 1" is: 80040402
Error number for "Value Not Set 2" is: 80040403
Error messages will not be interpreted to infer state.

21:33:29.713 Driver Access Checks              OK
21:33:30.644 AccessChecks                      OK       Successfully created driver using late binding
21:33:30.851 AccessChecks                      OK       Successfully connected using late binding
21:33:30.858 AccessChecks                      INFO     The driver is a COM object
21:33:31.770 AccessChecks                      INFO     Device does not expose interface IFilterWheel
21:33:32.000 AccessChecks                      INFO     Device exposes interface IFilterWheelV2
21:33:32.048 AccessChecks                      OK       Successfully created driver using driver access toolkit
21:33:32.095 AccessChecks                      OK       Successfully connected using driver access toolkit

Conform is using ASCOM.DriverAccess.FilterWheel to get a FilterWheel object
21:33:32.138 ConformanceCheck                  OK       Driver instance created successfully
21:33:32.212 ConformanceCheck                  OK       Connected OK

Common Driver Methods
21:33:32.282 InterfaceVersion                  OK       1
21:33:32.330 Connected                         OK       True
21:33:32.381 Description                       OK       CCD Imager Simulator (wheel)
21:33:32.426 DriverInfo                        OK       ASCOM Dynamic Driver v6.5.1.3234 - REMOTE DEVICE: indigo_ccd_simulator
21:33:32.472 DriverVersion                     OK       2.0.0.17
21:33:32.519 Name                              OK       CCD Imager Simulator (wheel)
21:33:32.562 CommandString                     INFO     Conform cannot test the CommandString method
21:33:32.570 CommandBlind                      INFO     Conform cannot test the CommandBlind method
21:33:32.578 CommandBool                       INFO     Conform cannot test the CommandBool method
21:33:32.587 Action                            INFO     Conform cannot test the Action method
21:33:32.621 SupportedActions                  OK       Driver returned an empty action list

Pre-run Checks
21:33:34.071 Pre-run Check                     OK       Filter wheel is stationary, ready to start tests

Properties
21:33:34.148 FocusOffsets Get                  OK       Found 5 filter offset values
21:33:34.162 FocusOffsets Get                  INFO     Filter 0 Offset: 0
21:33:34.219 FocusOffsets Get                  INFO     Filter 1 Offset: 0
21:33:34.266 FocusOffsets Get                  INFO     Filter 2 Offset: 0
21:33:34.312 FocusOffsets Get                  INFO     Filter 3 Offset: 0
21:33:34.359 FocusOffsets Get                  INFO     Filter 4 Offset: 0
21:33:34.410 Names Get                         OK       Found 5 filter names
21:33:34.420 Names Get                         INFO     Filter 0 Name: Ha
21:33:34.429 Names Get                         INFO     Filter 1 Name: OIII
21:33:34.437 Names Get                         INFO     Filter 2 Name: SII
21:33:34.450 Names Get                         INFO     Filter 3 Name: Clean
21:33:34.459 Names Get                         INFO     Filter 4 Name: Empty
21:33:34.468 Names Get                         OK       Number of filter offsets and number of names are the same: 5
21:33:34.483 Position Get                      OK       Currently at position: 0
21:33:34.643 Position Set                      OK       Reached position: 0 in: 0.1 seconds
21:33:36.287 Position Set                      OK       Reached position: 1 in: 0.6 seconds
21:33:37.928 Position Set                      OK       Reached position: 2 in: 0.6 seconds
21:33:39.574 Position Set                      OK       Reached position: 3 in: 0.6 seconds
21:33:41.183 Position Set                      OK       Reached position: 4 in: 0.6 seconds
21:33:42.280 Position Set                      OK       Correctly rejected bad position: -1
21:33:42.296 Position Set                      OK       Correctly rejected bad position: 5

Conformance test complete

No errors, warnings or issues found: your driver passes ASCOM validation!!

--------------------------------------------------------------------------------------------------------------

ConformanceCheck ASCOM Device Conformance Checker Version 6.5.7500.22515, Build time: 14/07/2020 13:30:30
ConformanceCheck Running on: ASCOM Platform 6.5 SP1 6.5.1.3234

ConformanceCheck Driver ProgID: ASCOM.AlpacaDynamic1.Focuser

Error handling
Error number for "Not Implemented" is: 80040400
Error number for "Invalid Value 1" is: 80040404
Error number for "Value Not Set 1" is: 80040402
Error number for "Value Not Set 2" is: 80040403
Error messages will not be interpreted to infer state.

21:35:11.918 Driver Access Checks              OK
21:35:12.839 AccessChecks                      OK       Successfully created driver using late binding
21:35:13.055 AccessChecks                      OK       Successfully connected using late binding
21:35:13.062 AccessChecks                      INFO     The driver is a COM object
21:35:13.965 AccessChecks                      INFO     Device does not expose IFocuser interface
21:35:14.236 AccessChecks                      INFO     Device exposes IFocuserV2 interface
21:35:14.312 AccessChecks                      INFO     Device does not expose IFocuserV3 interface
21:35:14.385 AccessChecks                      OK       Successfully created driver using driver access toolkit
21:35:14.396 AccessChecks                      OK       Successfully connected using driver access toolkit
21:35:14.406 AccessChecks                      OK       Successfully disconnected using driver access toolkit

Conform is using ASCOM.DriverAccess.Focuser to get a Focuser object
21:35:14.498 ConformanceCheck                  OK       Driver instance created successfully
21:35:14.574 ConformanceCheck                  OK       Connected OK

Common Driver Methods
21:35:14.651 InterfaceVersion                  OK       1
21:35:14.699 Connected                         OK       True
21:35:14.747 Description                       OK       CCD Imager Simulator (focuser)
21:35:14.792 DriverInfo                        OK       ASCOM Dynamic Driver v6.5.1.3234 - REMOTE DEVICE: indigo_ccd_simulator
21:35:14.837 DriverVersion                     OK       2.0.0.17
21:35:14.886 Name                              OK       CCD Imager Simulator (focuser)
21:35:14.927 CommandString                     INFO     Conform cannot test the CommandString method
21:35:14.936 CommandBlind                      INFO     Conform cannot test the CommandBlind method
21:35:14.943 CommandBool                       INFO     Conform cannot test the CommandBool method
21:35:14.952 Action                            INFO     Conform cannot test the Action method
21:35:14.976 SupportedActions                  OK       Driver returned an empty action list

Properties
21:35:15.163 Absolute                          OK       False
21:35:15.176 IsMoving                          OK       False
21:35:15.206 MaxStep                           OK       65535
21:35:15.219 MaxIncrement                      OK       65535
21:35:15.236 Position                          OK       Position must not be implemented for a relative focuser and a PropertyNotImplementedException exception was generated as expected
21:35:15.276 StepSize                          OK       Optional member threw a PropertyNotImplementedException exception.
21:35:15.289 TempCompAvailable                 OK       True
21:35:15.305 TempComp Read                     OK       False
21:35:15.321 TempComp Write                    OK       Successfully turned temperature compensation on
21:35:15.338 TempComp Write                    OK       Successfully turned temperature compensation off
21:35:15.357 Temperature                       OK       25

Methods
21:35:15.440 Halt                              OK       Focuser halted OK
21:35:15.472 Move - TempComp False                      Moving by: 6554
21:35:34.474 Move - TempComp False                      Asynchronous move found
21:35:34.484 Move - TempComp False             OK       Relative move OK
21:35:34.499 Move - TempComp False             INFO     Returning to original position: 0
21:35:41.798 Move - TempComp True                       Moving by: 6554
21:35:41.821 Move - TempComp True              OK       COM Exception correctly raised as expected

Conformance test complete

No errors, warnings or issues found: your driver passes ASCOM validation!!

--------------------------------------------------------------------------------------------------------------

ConformanceCheck ASCOM Device Conformance Checker Version 6.5.7500.22515, Build time: 14/07/2020 13:30:30
ConformanceCheck Running on: ASCOM Platform 6.5 SP1 6.5.1.3234

ConformanceCheck Driver ProgID: ASCOM.AlpacaDynamic1.CoverCalibrator

Error handling
Error number for "Not Implemented" is: 80040400
Error number for "Invalid Value 1" is: 80040405
Error number for "Value Not Set 1" is: 80040402
Error number for "Value Not Set 2" is: 80040403
Error messages will not be interpreted to infer state.

22:31:33.433 Driver Access Checks              OK       
22:31:34.348 AccessChecks                      OK       Successfully created driver using late binding
22:31:37.085 AccessChecks                      OK       Successfully connected using late binding
22:31:37.092 AccessChecks                      INFO     The driver is a COM object
22:31:37.979 AccessChecks                      OK       Successfully created driver using early binding to ICoverCalibratorV1 interface
22:31:40.672 AccessChecks                      OK       Successfully connected using early binding to ICoverCalibratorV1 interface
22:31:40.703 AccessChecks                      OK       Successfully created driver using driver access toolkit
22:31:43.263 AccessChecks                      OK       Successfully connected using driver access toolkit

Conform is using ASCOM.DriverAccess.CoverCalibrator to get a CoverCalibrator object
22:31:43.327 ConformanceCheck                  OK       Driver instance created successfully

Pre-connect checks

Connect
22:31:45.990 ConformanceCheck                  OK       Connected OK

Common Driver Methods
22:31:46.057 InterfaceVersion                  OK       1
22:31:46.110 Connected                         OK       True
22:31:46.160 Description                       OK       Flip-Flat
22:31:46.204 DriverInfo                        OK       ASCOM Dynamic Driver v6.5.1.3234 - REMOTE DEVICE: indigo_aux_flipflat
22:31:46.251 DriverVersion                     OK       2.0.0.4
22:31:46.298 Name                              OK       Flip-Flat
22:31:46.341 CommandString                     INFO     Conform cannot test the CommandString method
22:31:46.349 CommandBlind                      INFO     Conform cannot test the CommandBlind method
22:31:46.356 CommandBool                       INFO     Conform cannot test the CommandBool method
22:31:46.366 Action                            INFO     Conform cannot test the Action method
22:31:46.394 SupportedActions                  OK       Driver returned an empty action list

Properties
22:31:46.604 CalibratorState                   OK       Off
22:31:46.638 CoverState                        OK       Open
22:31:46.666 MaxBrightness                     OK       255
22:31:46.718 Brightness                        OK       255

Methods
22:31:48.856 OpenCover                         OK       OpenCover was successful. The asynchronous open took 2.0 seconds
22:31:50.964 CloseCover                        OK       CloseCover was successful. The asynchronous close took 2.1 seconds
22:31:52.102 HaltCover                         ISSUE    CoverStatus indicates that the device has cover capability and a MethodNotImplementedException exception was thrown, this method must function per the ASCOM specification.
22:31:52.156 CalibratorOn                      OK       CalibratorOn with brightness -1 threw an InvalidValueException as expected
22:31:53.209 CalibratorOn                      OK       CalibratorOn with brightness 0 was successful. The synchronous operation took 1.0 seconds
22:31:53.223 CalibratorOn                      OK       The Brightness property does return the value that was set
22:31:53.276 CalibratorOn                      OK       CalibratorOn with brightness 63 was successful. The synchronous operation took 0.0 seconds
22:31:53.295 CalibratorOn                      OK       The Brightness property does return the value that was set
22:31:53.368 CalibratorOn                      OK       CalibratorOn with brightness 127 was successful. The synchronous operation took 0.0 seconds
22:31:53.383 CalibratorOn                      OK       The Brightness property does return the value that was set
22:31:53.430 CalibratorOn                      OK       CalibratorOn with brightness 191 was successful. The synchronous operation took 0.0 seconds
22:31:53.444 CalibratorOn                      OK       The Brightness property does return the value that was set
22:31:53.492 CalibratorOn                      OK       CalibratorOn with brightness 255 was successful. The synchronous operation took 0.0 seconds
22:31:53.508 CalibratorOn                      OK       The Brightness property does return the value that was set
22:31:53.565 CalibratorOn                      OK       CalibratorOn with brightness 256 threw an InvalidValueException as expected
22:32:08.669 CalibratorOff                     OK       CalibratorOff was successful. The synchronous action took 15.1 seconds
22:32:08.683 CalibratorOff                     OK       Brightness is set to zero when the calibrator is turned off

Conformance test complete

Your driver had 0 errors, 0 warnings and 1 issues


--------------------------------------------------------------------------------------------


ConformanceCheck ASCOM Device Conformance Checker Version 6.5.7500.22515, Build time: 7/14/2020 12:30:30 PM
ConformanceCheck Running on: ASCOM Platform 6.5 SP1 6.5.1.3234

ConformanceCheck Driver ProgID: ASCOM.AlpacaDynamic1.Rotator

Error handling
Error number for "Not Implemented" is: 80040400
Error number for "Invalid Value 1" is: 80040405
Error number for "Value Not Set 1" is: 80040402
Error number for "Value Not Set 2" is: 80040403
Error messages will not be interpreted to infer state.

08:10:31.270 Driver Access Checks              OK       
08:10:32.254 AccessChecks                      OK       Successfully created driver using late binding
08:10:32.973 AccessChecks                      OK       Successfully connected using late binding
08:10:32.973 AccessChecks                      INFO     The driver is a COM object
08:10:33.832 AccessChecks                      INFO     Driver does not expose interface IRotator
08:10:33.848 AccessChecks                      INFO     Driver does not expose interface IRotatorV2
08:10:33.863 AccessChecks                      OK       Successfully created driver using driver access toolkit
08:10:34.535 AccessChecks                      OK       Successfully connected using driver access toolkit

Conform is using ASCOM.DriverAccess.Rotator to get a Rotator object
08:10:34.582 ConformanceCheck                  OK       Driver instance created successfully
08:10:35.207 ConformanceCheck                  OK       Connected OK

Common Driver Methods
08:10:35.505 InterfaceVersion                  OK       1
08:10:35.551 Connected                         OK       True
08:10:35.582 Description                       OK       Field Rotator Simulator
08:10:35.630 DriverInfo                        OK       ASCOM Dynamic Driver v6.5.1.3234 - REMOTE DEVICE: indigo_rotator_simulator
08:10:35.676 DriverVersion                     OK       2.0.0.2
08:10:35.754 Name                              OK       Field Rotator Simulator
08:10:35.816 CommandString                     INFO     Conform cannot test the CommandString method
08:10:35.816 CommandBlind                      INFO     Conform cannot test the CommandBlind method
08:10:35.816 CommandBool                       INFO     Conform cannot test the CommandBool method
08:10:35.832 Action                            INFO     Conform cannot test the Action method
08:10:35.847 SupportedActions                  OK       Driver returned an empty action list

Can Properties
08:10:36.004 CanReverse                        OK       False

Pre-run Checks
08:10:36.144 Pre-run Check                     OK       Rotator is stationary

Properties
08:10:36.254 IsMoving                          OK       False
08:10:36.473 Position                          OK       0
08:10:36.550 TargetPosition                    OK       0
08:10:36.629 StepSize                          OK       Optional member threw a PropertyNotImplementedException exception.
08:10:36.677 Reverse Read                      OK       when CanReverse is False and a PropertyNotImplementedException exception was generated as expected
08:10:36.771 Reverse Write                     OK       when CanReverse is False and a PropertyNotImplementedException exception was generated as expected

Methods
08:10:36.847 Halt                              OK       Halt command successful
08:10:48.333 MoveAbsolute                      OK       Asynchronous move successful to: 45 degrees
08:10:48.363 MoveAbsolute                      OK       Rotator is at the expected position: 45
08:11:08.832 MoveAbsolute                      OK       Asynchronous move successful to: 135 degrees
08:11:08.878 MoveAbsolute                      OK       Rotator is at the expected position: 135
08:11:29.660 MoveAbsolute                      OK       Asynchronous move successful to: 225 degrees
08:11:29.708 MoveAbsolute                      OK       Rotator is at the expected position: 225
08:11:50.254 MoveAbsolute                      OK       Asynchronous move successful to: 315 degrees
08:11:50.284 MoveAbsolute                      OK       Rotator is at the expected position: 315
08:13:21.254 MoveAbsolute                      OK       Asynchronous move successful to: -90 degrees
08:13:21.284 MoveAbsolute                      INFO     Rotator supports angles < 0.0
08:13:21.302 MoveAbsolute                      ISSUE    Rotator is 45.000 degrees from expected position -90, which is more than the conformance value of 2.0 degrees
08:15:02.003 MoveAbsolute                      OK       Asynchronous move successful to: 360 degrees
08:15:02.050 MoveAbsolute                      ISSUE    Rotator is 45.000 degrees from expected position 360, which is more than the conformance value of 2.0 degrees
08:15:05.160 Move                              OK       Asynchronous move successful - moved by -10 degrees to: 350 degrees
08:15:05.206 Move                              OK       Rotator is at the expected position: 350
08:15:08.253 Move                              OK       Asynchronous move successful - moved by 10 degrees to: 360 degrees
08:15:08.269 Move                              OK       Rotator is at the expected position: 360
08:15:18.066 Move                              OK       Asynchronous move successful - moved by -40 degrees to: 320 degrees
08:15:18.082 Move                              OK       Rotator is at the expected position: 320
08:15:27.378 Move                              OK       Asynchronous move successful - moved by 40 degrees to: 360 degrees
08:15:27.425 Move                              OK       Rotator is at the expected position: 360
08:15:57.113 Move                              OK       Asynchronous move successful - moved by -130 degrees to: 230 degrees
08:15:57.144 Move                              OK       Rotator is at the expected position: 230
08:16:26.972 Move                              OK       Asynchronous move successful - moved by 130 degrees to: 360 degrees
08:16:27.004 Move                              OK       Rotator is at the expected position: 360
08:17:51.367 Move                              OK       Asynchronous move successful - moved by -375 degrees to: -15 degrees
08:17:51.379 Move                              INFO     Rotator supports angles < 0.0
08:17:51.394 Move                              OK       Rotator is at the expected position: -15
08:19:15.769 Move                              OK       Asynchronous move successful - moved by 375 degrees to: 360 degrees
08:19:15.833 Move                              OK       Rotator is at the expected position: 360

Performance
08:19:21.128 Position                          INFO     Transaction rate: 398.5 per second
08:19:26.255 TargetPosition                    INFO     Transaction rate: 491.6 per second
08:19:26.285 StepSize                          INFO     Skipping test as property is not supported
08:19:31.347 IsMoving                          INFO     Transaction rate: 328.4 per second

Conformance test complete

<<<<<<< HEAD
Your driver had 0 errors, 0 warnings and 2 issues 
=======
Your driver had 0 errors, 0 warnings and 1 issues 

--------------------------------------------------------------------------------------------------------------

ConformanceCheck ASCOM Device Conformance Checker Version 6.5.7500.22515, Build time: 14/07/2020 13:30:30
ConformanceCheck Running on: ASCOM Platform 6.5 SP1 6.5.1.3234

ConformanceCheck Driver ProgID: ASCOM.AlpacaDynamic3.Telescope

Error handling 
Error number for "Not Implemented" is: 80040400
Error number for "Invalid Value 1" is: 80040401
Error number for "Invalid Value 2" is: 80040405
Error number for "Value Not Set 1" is: 80040402
Error number for "Value Not Set 2" is: 80040403
Error messages will not be interpreted to infer state.

16:32:14.593 Driver Access Checks              OK       
16:32:15.514 AccessChecks                      OK       Successfully created driver using late binding
16:32:16.250 AccessChecks                      OK       Successfully connected using late binding
16:32:16.256 AccessChecks                      INFO     The driver is a COM object
16:32:17.270 AccessChecks                      INFO     Device does not expose interface ITelescopeV2
16:32:18.694 AccessChecks                      INFO     Device exposes interface ITelescopeV3
16:32:20.251 AccessChecks                      OK       Successfully created driver using driver access toolkit
16:32:21.209 AccessChecks                      OK       Successfully connected using driver access toolkit

Conform is using ASCOM.DriverAccess.Telescope to get a Telescope object
16:32:22.822 ConformanceCheck                  OK       Driver instance created successfully
16:32:23.853 ConformanceCheck                  OK       Connected OK

Common Driver Methods 
16:32:23.927 InterfaceVersion                  OK       3
16:32:23.985 Connected                         OK       True
16:32:24.066 Description                       OK       Mount Simulator
16:32:24.118 DriverInfo                        OK       ASCOM Dynamic Driver v6.5.1.3234 - REMOTE DEVICE: indigo_mount_simulator
16:32:24.180 DriverVersion                     OK       2.0.0.6
16:32:24.242 Name                              OK       Mount Simulator
16:32:24.292 CommandString                     INFO     Conform cannot test the CommandString method
16:32:24.301 CommandBlind                      INFO     Conform cannot test the CommandBlind method
16:32:24.308 CommandBool                       INFO     Conform cannot test the CommandBool method
16:32:24.316 Action                            INFO     Conform cannot test the Action method
16:32:24.352 SupportedActions                  OK       Driver returned an empty action list

Can Properties 
16:32:24.491 CanFindHome                       OK       False
16:32:24.509 CanPark                           OK       True
16:32:24.527 CanPulseGuide                     OK       False
16:32:24.552 CanSetDeclinationRate             OK       False
16:32:24.587 CanSetGuideRates                  OK       True
16:32:24.622 CanSetPark                        OK       False
16:32:24.693 CanSetPierSide                    OK       False
16:32:24.745 CanSetRightAscensionRate          OK       False
16:32:24.776 CanSetTracking                    OK       True
16:32:24.799 CanSlew                           OK       True
16:32:24.832 CanSlewltAz                       OK       False
16:32:24.857 CanSlewAltAzAsync                 OK       False
16:32:24.882 CanSlewAsync                      OK       True
16:32:24.933 CanSync                           OK       True
16:32:24.960 CanSyncAltAz                      OK       False
16:32:24.999 CanUnPark                         OK       True

Pre-run Checks 
16:32:25.135 Mount Safety                      INFO     Scope is parked, so it has been unparked for testing
16:32:25.211 Mount Safety                      INFO     Scope tracking has been enabled
16:32:25.253 TimeCheck                         INFO     PC Time Zone:  W. Europe Standard Time, offset -1 hours.
16:32:25.263 TimeCheck                         INFO     PC UTCDate:    25-Mar-2021 15:32:25.263
16:32:25.318 TimeCheck                         INFO     Mount UTCDate: 25-Mar-2021 15:32:25.000

Properties 
16:32:25.418 AlignmentMode                     OK       algPolar
16:32:25.499 Altitude                          OK       49.00
16:32:25.609 ApertureArea                      OK       Optional member threw a PropertyNotImplementedException exception.
16:32:25.673 ApertureDiameter                  OK       Optional member threw a PropertyNotImplementedException exception.
16:32:25.738 AtHome                            OK       False
16:32:25.797 AtPark                            OK       False
16:32:25.856 Azimuth                           OK       0.00
16:32:25.930 Declination                       OK        90:00:00.00
16:32:25.999 DeclinationRate Read              OK       0.00
16:32:26.082 DeclinationRate Write             OK       CanSetDeclinationRate is False and a PropertyNotImplementedException exception was generated as expected
16:32:26.159 DoesRefraction Read               OK       Optional member threw a PropertyNotImplementedException exception.
16:32:26.263 DoesRefraction Write              OK       Optional member threw a PropertyNotImplementedException exception.
16:32:26.339 EquatorialSystem                  OK       equJ2000
16:32:26.402 FocalLength                       OK       Optional member threw a PropertyNotImplementedException exception.
16:32:26.472 GuideRateDeclination Read         OK       50.00
16:32:26.501 GuideRateDeclination Write        OK       Can write Declination Guide Rate OK
16:32:26.571 GuideRateRightAscension Read      OK       50.00
16:32:26.600 GuideRateRightAscension Write     OK       Can set RightAscension Guide OK
16:32:26.661 IsPulseGuiding                    OK       CanPulseGuide is False and a PropertyNotImplementedException exception was generated as expected
16:32:26.717 RightAscension                    OK       22:53:53.32
16:32:26.829 RightAscensionRate Read           OK       0.00
16:32:26.901 RightAscensionRate Write          OK       CanSetRightAscensionRate is False and a PropertyNotImplementedException exception was generated as expected
16:32:26.948 SiteElevation Read                OK       0
16:32:27.002 SiteElevation Write               OK       Invalid Value exception generated as expected on set site elevation < -300m
16:32:27.050 SiteElevation Write               OK       Invalid Value exception generated as expected on set site elevation > 10,000m
16:32:27.086 SiteElevation Write               OK       Legal value 0m written successfully
16:32:27.143 SiteLatitude Read                 OK        49:00:00.00
16:32:27.219 SiteLatitude Write                OK       Invalid Value exception generated as expected on set site latitude < -90 degrees
16:32:27.257 SiteLatitude Write                OK       Invalid Value exception generated as expected on set site latitude > 90 degrees
16:32:27.290 SiteLatitude Write                OK       Legal value  49:00:00.00 degrees written successfully
16:32:27.375 SiteLongitude Read                OK        17:00:00.00
16:32:27.484 SiteLongitude Write               OK       Invalid Value exception generated as expected on set site longitude < -180 degrees
16:32:27.522 SiteLongitude Write               OK       Invalid Value exception generated as expected on set site longitude > 180 degrees
16:32:27.572 SiteLongitude Write               OK       Legal value  17:00:00.00 degrees written successfully
16:32:27.642 Slewing                           OK       False
16:32:27.708 SlewSettleTime Read               OK       Optional member threw a PropertyNotImplementedException exception.
16:32:27.812 SlewSettleTime Write              OK       Optional member threw a PropertyNotImplementedException exception.
16:32:27.837 SlewSettleTime Write              OK       Optional member threw a PropertyNotImplementedException exception.
16:32:27.919 SideOfPier Read                   OK       Optional member threw a PropertyNotImplementedException exception.
16:32:27.941 SiderealTime                      OK       04:53:56.33
16:32:27.953 SiderealTime                      OK       Scope and ASCOM sidereal times agree to better than 1 minute, Scope: 04:53:56.33, ASCOM: 04:53:43.71
16:32:28.059 TargetDeclination Read            OK       COM InvalidOperationException generated on read before write
16:32:28.105 TargetDeclination Write           INFO     Tests moved after the SlewToCoordinates tests so that Conform can check they properly set target coordinates.
16:32:28.139 TargetDeclination Read            OK       COM InvalidOperationException generated on read before write
16:32:28.182 TargetRightAscension Write        INFO     Tests moved after the SlewToCoordinates tests so that Conform can check they properly set target coordinates.
16:32:28.237 Tracking Read                     OK       True
16:32:29.710 Tracking Write                    OK       False
16:32:30.904 TrackingRates                              Found drive rate: driveSidereal
16:32:30.920 TrackingRates                              Found drive rate: driveLunar
16:32:30.947 TrackingRates                              Found drive rate: driveSolar
16:32:30.972 TrackingRates                              Found drive rate: driveKing
16:32:31.008 TrackingRates                     OK       Drive rates read OK
16:32:31.059 TrackingRates                     OK       Disposed tracking rates OK
16:32:31.128 TrackingRates                     OK       Successfully obtained a TrackingRates object after the previous TrackingRates object was disposed
16:32:31.174 TrackingRate Read                 OK       driveSidereal
16:32:31.297 TrackingRate Write                OK       Successfully set drive rate: driveSidereal
16:32:31.392 TrackingRate Write                OK       Successfully set drive rate: driveLunar
16:32:31.484 TrackingRate Write                OK       Successfully set drive rate: driveSolar
16:32:31.568 TrackingRate Write                OK       Successfully set drive rate: driveKing
16:32:31.621 TrackingRate Write                OK       Invalid Value exception generated as expected when TrackingRate is set to an invalid value (5)
16:32:31.689 TrackingRate Write                OK       Invalid Value exception generated as expected when TrackingRate is set to an invalid value (-1)
16:32:31.804 UTCDate Read                      OK       25-Mar-2021 15:32:25.000
16:32:31.842 UTCDate Write                     OK       Optional member threw a PropertyNotImplementedException exception.

Methods 
16:32:31.993 CanMoveAxis:Primary               OK       CanMoveAxis:Primary False
16:32:32.079 CanMoveAxis:Secondary             OK       CanMoveAxis:Secondary False
16:32:32.144 CanMoveAxis:Tertiary              OK       CanMoveAxis:Tertiary False
16:32:33.872 Park                              OK       Success
16:32:33.969 Park                              OK       Success if already parked
16:32:34.030 Parked:AbortSlew                  OK       AbortSlew did raise an exception when Parked as required
16:32:34.259 Parked:SlewToCoordinates          OK       SlewToCoordinates did raise an exception when Parked as required
16:32:34.401 Parked:SlewToCoordinatesAsync     OK       SlewToCoordinatesAsync did raise an exception when Parked as required
16:32:34.577 Parked:SlewToTarget               OK       SlewToTarget did raise an exception when Parked as required
16:32:34.816 Parked:SlewToTargetAsync          OK       SlewToTargetAsync did raise an exception when Parked as required
16:32:34.946 Parked:SyncToCoordinates          OK       SyncToCoordinates did raise an exception when Parked as required
16:32:35.144 Parked:SyncToTarget               OK       SyncToTarget did raise an exception when Parked as required
16:32:35.913 UnPark                            OK       Success
16:32:35.964 UnPark                            OK       Success if already unparked
16:32:36.068 AbortSlew                         OK       AbortSlew OK when not slewing
16:32:36.214 AxisRate:Primary                  OK       Empty axis rate returned
16:32:36.237 AxisRate:Primary                  OK       Disposed axis rates OK
16:32:36.305 AxisRate:Secondary                OK       Empty axis rate returned
16:32:36.348 AxisRate:Secondary                OK       Disposed axis rates OK
16:32:36.444 AxisRate:Tertiary                 OK       Empty axis rate returned
16:32:36.472 AxisRate:Tertiary                 OK       Disposed axis rates OK
16:32:36.507 FindHome                          OK       CanFindHome is False and a MethodNotImplementedException exception was generated as expected
16:32:36.686 MoveAxis Primary                  OK       CanMoveAxis Primary is False and a MethodNotImplementedException exception was generated as expected
16:32:36.820 MoveAxis Secondary                OK       CanMoveAxis Secondary is False and a MethodNotImplementedException exception was generated as expected
16:32:36.958 MoveAxis Tertiary                 OK       CanMoveAxis Tertiary is False and a MethodNotImplementedException exception was generated as expected
16:32:37.099 PulseGuide                        OK       CanPulseGuide is False and a MethodNotImplementedException exception was generated as expected
16:32:57.709 SlewToCoordinates                 OK       Slewed OK. RA:   03:54:05.36
16:32:57.727 SlewToCoordinates                 OK       Slewed OK. DEC:  01:00:00.00
16:32:57.774 SlewToCoordinates                 OK       The TargetRightAscension property 03:54:05.36 matches the expected RA OK. 
16:32:57.824 SlewToCoordinates                 OK       The TargetDeclination property  01:00:00.00 matches the expected Declination OK. 
16:32:57.946 SlewToCoordinates (Bad L)         OK       Correctly rejected bad RA coordinate: -01:00:00.00
16:32:58.019 SlewToCoordinates (Bad L)         OK       Correctly rejected bad Dec coordinate: -100:00:00.00
16:32:58.131 SlewToCoordinates (Bad H)         OK       Correctly rejected bad RA coordinate: 25:00:00.00
16:32:58.186 SlewToCoordinates (Bad H)         OK       Correctly rejected bad Dec coordinate: 100:00:00.00
16:33:03.407 SlewToCoordinatesAsync            OK       Slewed OK. RA:   02:54:26.41
16:33:03.423 SlewToCoordinatesAsync            OK       Slewed OK. DEC:  02:00:00.00
16:33:03.472 SlewToCoordinatesAsync            OK       The TargetRightAscension property 02:54:26.41 matches the expected RA OK. 
16:33:03.533 SlewToCoordinatesAsync            OK       The TargetDeclination property  02:00:00.00 matches the expected Declination OK. 
16:33:03.628 SlewToCoordinatesAsync (Bad L)    OK       Correctly rejected bad RA coordinate: -01:00:00.00
16:33:03.709 SlewToCoordinatesAsync (Bad L)    OK       Correctly rejected bad Dec coordinate: -100:00:00.00
16:33:03.815 SlewToCoordinatesAsync (Bad H)    OK       Correctly rejected bad RA coordinate: 25:00:00.00
16:33:03.861 SlewToCoordinatesAsync (Bad H)    OK       Correctly rejected bad Dec coordinate: 100:00:00.00
16:33:09.184 SyncToCoordinates                 OK       Slewed to start position OK. RA:   01:54:32.43
16:33:09.199 SyncToCoordinates                 OK       Slewed to start position OK. DEC:  24:30:00.00
16:33:09.286 SyncToCoordinates                 OK       Synced to sync position OK. RA:   01:50:32.43
16:33:09.307 SyncToCoordinates                 OK       Synced to sync position OK. DEC:  23:30:00.00
16:33:09.351 SyncToCoordinates                 OK       The TargetRightAscension property 01:50:32.43 matches the expected RA OK. 
16:33:09.405 SyncToCoordinates                 OK       The TargetDeclination property  23:30:00.00 matches the expected Declination OK. 
16:33:14.824 SyncToCoordinates                 OK       Slewed back to start position OK. RA:   01:54:32.43
16:33:14.852 SyncToCoordinates                 OK       Slewed back to start position OK. DEC:  24:30:00.00
16:33:14.990 SyncToCoordinates                 OK       Synced to reversed sync position OK. RA:   01:58:32.43
16:33:15.014 SyncToCoordinates                 OK       Synced to reversed sync position OK. DEC:  25:30:00.00
16:33:20.254 SyncToCoordinates                 OK       Slewed back to start position OK. RA:   01:54:32.43
16:33:20.282 SyncToCoordinates                 OK       Slewed back to start position OK. DEC:  24:30:00.00
16:33:20.422 SyncToCoordinates (Bad L)         OK       Correctly rejected bad RA coordinate: -01:00:00.00
16:33:20.479 SyncToCoordinates (Bad L)         OK       Correctly rejected bad Dec coordinate: -100:00:00.00
16:33:20.594 SyncToCoordinates (Bad H)         OK       Correctly rejected bad RA coordinate: 25:00:00.00
16:33:20.658 SyncToCoordinates (Bad H)         OK       Correctly rejected bad Dec coordinate: 100:00:00.00
16:33:20.757 TargetRightAscension Write        OK       Invalid Value exception generated as expected on set TargetRightAscension < 0 hours
16:33:20.796 TargetRightAscension Write        OK       Invalid Value exception generated as expected on set TargetRightAscension > 24 hours
16:33:20.868 TargetRightAscension Write        OK       Target RightAscension is within 1 second of the value set: 00:54:48.47
16:33:20.944 TargetDeclination Write           OK       Invalid Value exception generated as expected on set TargetDeclination < -90 degrees
16:33:20.969 TargetDeclination Write           OK       Invalid Value exception generated as expected on set TargetDeclination < -90 degrees
16:33:21.011 TargetDeclination Write           OK       Legal value  01:00:00.00 DD:MM:SS written successfully
16:33:25.240 SlewToTarget                      OK       Slewed OK. RA:   01:54:49.48
16:33:25.252 SlewToTarget                      OK       Slewed OK. DEC:  03:00:00.00
16:33:25.299 SlewToTarget                      OK       The TargetRightAscension property 01:54:49.48 matches the expected RA OK. 
16:33:25.355 SlewToTarget                      OK       The TargetDeclination property  03:00:00.00 matches the expected Declination OK. 
16:33:25.507 SlewToTarget (Bad L)              OK       Telescope.TargetRA correctly rejected bad RA coordinate: -01:00:00.00
16:33:25.549 SlewToTarget (Bad L)              OK       Telescope.TargetDeclination correctly rejected bad Dec coordinate: -100:00:00.00
16:33:25.652 SlewToTarget (Bad H)              OK       Telescope.TargetRA correctly rejected bad RA coordinate: 25:00:00.00
16:33:25.690 SlewToTarget (Bad H)              OK       Telescope.TargetDeclination correctly rejected bad Dec coordinate: 100:00:00.00
16:33:31.119 SlewToTargetAsync                 OK       Slewed OK. RA:   00:54:54.49
16:33:31.155 SlewToTargetAsync                 OK       Slewed OK. DEC:  04:00:00.00
16:33:31.204 SlewToTargetAsync                 OK       The TargetRightAscension property 00:54:54.49 matches the expected RA OK. 
16:33:31.271 SlewToTargetAsync                 OK       The TargetDeclination property  04:00:00.00 matches the expected Declination OK. 
16:33:31.362 SlewToTargetAsync (Bad L)         OK       Telescope.TargetRA correctly rejected bad RA coordinate: -01:00:00.00
16:33:31.410 SlewToTargetAsync (Bad L)         OK       Telescope.TargetDeclination correctly rejected bad Dec coordinate: -100:00:00.00
16:33:31.549 SlewToTargetAsync (Bad H)         OK       Telescope.TargetRA correctly rejected bad RA coordinate: 25:00:00.00
16:33:31.613 SlewToTargetAsync (Bad H)         OK       Telescope.TargetDeclination correctly rejected bad Dec coordinate: 100:00:00.00
16:33:31.712 DestinationSideOfPier                      Test skipped as AligmentMode is not German Polar
16:33:31.817 SlewToAltAz                       OK       CanSlewAltAz is False and a MethodNotImplementedException exception was generated as expected
16:33:31.942 SlewToAltAzAsync                  OK       CanSlewAltAzAsync is False and a MethodNotImplementedException exception was generated as expected
16:33:37.272 SyncToTarget                      OK       Slewed to start position OK. RA:   01:55:00.51
16:33:37.303 SyncToTarget                      OK       Slewed to start position OK. DEC:  24:30:00.00
16:33:37.494 SyncToTarget                      OK       Synced to sync position OK. RA:   01:51:00.51
16:33:37.511 SyncToTarget                      OK       Synced to sync position OK. DEC:  23:30:00.00
16:33:42.758 SyncToTarget                      OK       Slewed back to start position OK. RA:   01:55:00.51
16:33:42.780 SyncToTarget                      OK       Slewed back to start position OK. DEC:  24:30:00.00
16:33:42.912 SyncToTarget                      OK       Synced to reversed sync position OK. RA:   01:59:00.51
16:33:42.936 SyncToTarget                      OK       Synced to reversed sync position OK. DEC:  25:30:00.00
16:33:48.097 SyncToTarget                      OK       Slewed back to start position OK. RA:   01:55:00.51
16:33:48.115 SyncToTarget                      OK       Slewed back to start position OK. DEC:  24:30:00.00
16:33:48.237 SyncToTarget (Bad L)              OK       Telescope.TargetRA correctly rejected bad RA coordinate: -01:00:00.00
16:33:48.300 SyncToTarget (Bad L)              OK       Telescope.TargetDeclination correctly rejected bad Dec coordinate: -100:00:00.00
16:33:48.406 SyncToTarget (Bad H)              OK       Telescope.TargetRA correctly rejected bad RA coordinate: 25:00:00.00
16:33:48.465 SyncToTarget (Bad H)              OK       Telescope.TargetDeclination correctly rejected bad Dec coordinate: 100:00:00.00
16:33:48.632 SyncToAltAz                       OK       CanSyncAltAz is False and a MethodNotImplementedException exception was generated as expected

SideOfPier Model Tests 
16:33:48.713 SideOfPier Model Tests            INFO     Tests skipped because this driver does Not support SideOfPier Read

Post-run Checks 
16:33:48.866 Mount Safety                      OK       Tracking stopped to protect your mount.

Conformance test complete 

No errors, warnings or issues found: your driver passes ASCOM validation!! 
>>>>>>> c0aff24c
<|MERGE_RESOLUTION|>--- conflicted
+++ resolved
@@ -329,10 +329,7 @@
 
 Conformance test complete
 
-<<<<<<< HEAD
 Your driver had 0 errors, 0 warnings and 2 issues 
-=======
-Your driver had 0 errors, 0 warnings and 1 issues 
 
 --------------------------------------------------------------------------------------------------------------
 
@@ -341,7 +338,7 @@
 
 ConformanceCheck Driver ProgID: ASCOM.AlpacaDynamic3.Telescope
 
-Error handling 
+Error handling
 Error number for "Not Implemented" is: 80040400
 Error number for "Invalid Value 1" is: 80040401
 Error number for "Invalid Value 2" is: 80040405
@@ -362,7 +359,7 @@
 16:32:22.822 ConformanceCheck                  OK       Driver instance created successfully
 16:32:23.853 ConformanceCheck                  OK       Connected OK
 
-Common Driver Methods 
+Common Driver Methods
 16:32:23.927 InterfaceVersion                  OK       3
 16:32:23.985 Connected                         OK       True
 16:32:24.066 Description                       OK       Mount Simulator
@@ -375,7 +372,7 @@
 16:32:24.316 Action                            INFO     Conform cannot test the Action method
 16:32:24.352 SupportedActions                  OK       Driver returned an empty action list
 
-Can Properties 
+Can Properties
 16:32:24.491 CanFindHome                       OK       False
 16:32:24.509 CanPark                           OK       True
 16:32:24.527 CanPulseGuide                     OK       False
@@ -393,14 +390,14 @@
 16:32:24.960 CanSyncAltAz                      OK       False
 16:32:24.999 CanUnPark                         OK       True
 
-Pre-run Checks 
+Pre-run Checks
 16:32:25.135 Mount Safety                      INFO     Scope is parked, so it has been unparked for testing
 16:32:25.211 Mount Safety                      INFO     Scope tracking has been enabled
 16:32:25.253 TimeCheck                         INFO     PC Time Zone:  W. Europe Standard Time, offset -1 hours.
 16:32:25.263 TimeCheck                         INFO     PC UTCDate:    25-Mar-2021 15:32:25.263
 16:32:25.318 TimeCheck                         INFO     Mount UTCDate: 25-Mar-2021 15:32:25.000
 
-Properties 
+Properties
 16:32:25.418 AlignmentMode                     OK       algPolar
 16:32:25.499 Altitude                          OK       49.00
 16:32:25.609 ApertureArea                      OK       Optional member threw a PropertyNotImplementedException exception.
@@ -465,7 +462,7 @@
 16:32:31.804 UTCDate Read                      OK       25-Mar-2021 15:32:25.000
 16:32:31.842 UTCDate Write                     OK       Optional member threw a PropertyNotImplementedException exception.
 
-Methods 
+Methods
 16:32:31.993 CanMoveAxis:Primary               OK       CanMoveAxis:Primary False
 16:32:32.079 CanMoveAxis:Secondary             OK       CanMoveAxis:Secondary False
 16:32:32.144 CanMoveAxis:Tertiary              OK       CanMoveAxis:Tertiary False
@@ -494,16 +491,16 @@
 16:32:37.099 PulseGuide                        OK       CanPulseGuide is False and a MethodNotImplementedException exception was generated as expected
 16:32:57.709 SlewToCoordinates                 OK       Slewed OK. RA:   03:54:05.36
 16:32:57.727 SlewToCoordinates                 OK       Slewed OK. DEC:  01:00:00.00
-16:32:57.774 SlewToCoordinates                 OK       The TargetRightAscension property 03:54:05.36 matches the expected RA OK. 
-16:32:57.824 SlewToCoordinates                 OK       The TargetDeclination property  01:00:00.00 matches the expected Declination OK. 
+16:32:57.774 SlewToCoordinates                 OK       The TargetRightAscension property 03:54:05.36 matches the expected RA OK.
+16:32:57.824 SlewToCoordinates                 OK       The TargetDeclination property  01:00:00.00 matches the expected Declination OK.
 16:32:57.946 SlewToCoordinates (Bad L)         OK       Correctly rejected bad RA coordinate: -01:00:00.00
 16:32:58.019 SlewToCoordinates (Bad L)         OK       Correctly rejected bad Dec coordinate: -100:00:00.00
 16:32:58.131 SlewToCoordinates (Bad H)         OK       Correctly rejected bad RA coordinate: 25:00:00.00
 16:32:58.186 SlewToCoordinates (Bad H)         OK       Correctly rejected bad Dec coordinate: 100:00:00.00
 16:33:03.407 SlewToCoordinatesAsync            OK       Slewed OK. RA:   02:54:26.41
 16:33:03.423 SlewToCoordinatesAsync            OK       Slewed OK. DEC:  02:00:00.00
-16:33:03.472 SlewToCoordinatesAsync            OK       The TargetRightAscension property 02:54:26.41 matches the expected RA OK. 
-16:33:03.533 SlewToCoordinatesAsync            OK       The TargetDeclination property  02:00:00.00 matches the expected Declination OK. 
+16:33:03.472 SlewToCoordinatesAsync            OK       The TargetRightAscension property 02:54:26.41 matches the expected RA OK.
+16:33:03.533 SlewToCoordinatesAsync            OK       The TargetDeclination property  02:00:00.00 matches the expected Declination OK.
 16:33:03.628 SlewToCoordinatesAsync (Bad L)    OK       Correctly rejected bad RA coordinate: -01:00:00.00
 16:33:03.709 SlewToCoordinatesAsync (Bad L)    OK       Correctly rejected bad Dec coordinate: -100:00:00.00
 16:33:03.815 SlewToCoordinatesAsync (Bad H)    OK       Correctly rejected bad RA coordinate: 25:00:00.00
@@ -512,8 +509,8 @@
 16:33:09.199 SyncToCoordinates                 OK       Slewed to start position OK. DEC:  24:30:00.00
 16:33:09.286 SyncToCoordinates                 OK       Synced to sync position OK. RA:   01:50:32.43
 16:33:09.307 SyncToCoordinates                 OK       Synced to sync position OK. DEC:  23:30:00.00
-16:33:09.351 SyncToCoordinates                 OK       The TargetRightAscension property 01:50:32.43 matches the expected RA OK. 
-16:33:09.405 SyncToCoordinates                 OK       The TargetDeclination property  23:30:00.00 matches the expected Declination OK. 
+16:33:09.351 SyncToCoordinates                 OK       The TargetRightAscension property 01:50:32.43 matches the expected RA OK.
+16:33:09.405 SyncToCoordinates                 OK       The TargetDeclination property  23:30:00.00 matches the expected Declination OK.
 16:33:14.824 SyncToCoordinates                 OK       Slewed back to start position OK. RA:   01:54:32.43
 16:33:14.852 SyncToCoordinates                 OK       Slewed back to start position OK. DEC:  24:30:00.00
 16:33:14.990 SyncToCoordinates                 OK       Synced to reversed sync position OK. RA:   01:58:32.43
@@ -532,16 +529,16 @@
 16:33:21.011 TargetDeclination Write           OK       Legal value  01:00:00.00 DD:MM:SS written successfully
 16:33:25.240 SlewToTarget                      OK       Slewed OK. RA:   01:54:49.48
 16:33:25.252 SlewToTarget                      OK       Slewed OK. DEC:  03:00:00.00
-16:33:25.299 SlewToTarget                      OK       The TargetRightAscension property 01:54:49.48 matches the expected RA OK. 
-16:33:25.355 SlewToTarget                      OK       The TargetDeclination property  03:00:00.00 matches the expected Declination OK. 
+16:33:25.299 SlewToTarget                      OK       The TargetRightAscension property 01:54:49.48 matches the expected RA OK.
+16:33:25.355 SlewToTarget                      OK       The TargetDeclination property  03:00:00.00 matches the expected Declination OK.
 16:33:25.507 SlewToTarget (Bad L)              OK       Telescope.TargetRA correctly rejected bad RA coordinate: -01:00:00.00
 16:33:25.549 SlewToTarget (Bad L)              OK       Telescope.TargetDeclination correctly rejected bad Dec coordinate: -100:00:00.00
 16:33:25.652 SlewToTarget (Bad H)              OK       Telescope.TargetRA correctly rejected bad RA coordinate: 25:00:00.00
 16:33:25.690 SlewToTarget (Bad H)              OK       Telescope.TargetDeclination correctly rejected bad Dec coordinate: 100:00:00.00
 16:33:31.119 SlewToTargetAsync                 OK       Slewed OK. RA:   00:54:54.49
 16:33:31.155 SlewToTargetAsync                 OK       Slewed OK. DEC:  04:00:00.00
-16:33:31.204 SlewToTargetAsync                 OK       The TargetRightAscension property 00:54:54.49 matches the expected RA OK. 
-16:33:31.271 SlewToTargetAsync                 OK       The TargetDeclination property  04:00:00.00 matches the expected Declination OK. 
+16:33:31.204 SlewToTargetAsync                 OK       The TargetRightAscension property 00:54:54.49 matches the expected RA OK.
+16:33:31.271 SlewToTargetAsync                 OK       The TargetDeclination property  04:00:00.00 matches the expected Declination OK.
 16:33:31.362 SlewToTargetAsync (Bad L)         OK       Telescope.TargetRA correctly rejected bad RA coordinate: -01:00:00.00
 16:33:31.410 SlewToTargetAsync (Bad L)         OK       Telescope.TargetDeclination correctly rejected bad Dec coordinate: -100:00:00.00
 16:33:31.549 SlewToTargetAsync (Bad H)         OK       Telescope.TargetRA correctly rejected bad RA coordinate: 25:00:00.00
@@ -565,13 +562,12 @@
 16:33:48.465 SyncToTarget (Bad H)              OK       Telescope.TargetDeclination correctly rejected bad Dec coordinate: 100:00:00.00
 16:33:48.632 SyncToAltAz                       OK       CanSyncAltAz is False and a MethodNotImplementedException exception was generated as expected
 
-SideOfPier Model Tests 
+SideOfPier Model Tests
 16:33:48.713 SideOfPier Model Tests            INFO     Tests skipped because this driver does Not support SideOfPier Read
 
-Post-run Checks 
+Post-run Checks
 16:33:48.866 Mount Safety                      OK       Tracking stopped to protect your mount.
 
-Conformance test complete 
-
-No errors, warnings or issues found: your driver passes ASCOM validation!! 
->>>>>>> c0aff24c
+Conformance test complete
+
+No errors, warnings or issues found: your driver passes ASCOM validation!!