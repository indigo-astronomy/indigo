#define BAUD_RATE                  9600
#define SERIAL_TIMEOUT             1000
#define COMMAND_LENGTH             30
#define START_COMMAND              '@'
#define SEPARATOR                  ','
#define COMMAND_TERMINATION_CR     '\r'
#define COMMAND_TERMINATION_LF     '\n'
#define START_RESPONSE             ':'
#define RESPONSE_TERMINATION       '#'
#define ERROR_MESSAGE              ":Err#"
#define RAIN_DETECTED              ":Rain#"
#define RAIN_STOPPED               ":RainStopped#"
#define BATTERY_ENABLED            ":BateryStatusEnabled#"
#define BATTERY_DISABLED           ":BateryStatusDisabled#"

#define STATE_BUFFER_CLEAR         0
#define STATE_COMMAND_STARTED      1
#define STATE_COMMAND_RECEIVED     2
#define STATE_COMMAND_ERROR        3


#define COMPOSE_VALUE_RESPONSE(command, value) (":" + command.substring(0,3) + String(value, DEC) + "#")
#define COMPOSE_RESPONSE(command)              (":" + command.substring(0,3) + "#")
#define NO_PARAMS(command)                     ((command.length() <= 4) || (command.charAt(3) != ','))
#define GET_INT_PARAM(command)                 (command.substring(4).toInt())
#define DEGREES_TO_STEPS(deg)                  (deg * steps_per_degree)


char ReceiveBuffer[COMMAND_LENGTH];
String ResponseMessage;
char CurrentSymbol;
int ReceiveCounter = 0;
int ReceivedCommandLength = 0;
int CommandReceiverState = STATE_BUFFER_CLEAR;

#define DELAY_TIME 1000  // 1sec
long int delay_start;

long int r_delay_start;
long int s_delay_start;


String r_version = "3.0.0";
String s_version = "3.0.1";

#define R_STATE_STOPPED         0
#define R_STATE_MOVING_LEFT     1
#define R_STATE_MOVING_RIGHT    2
#define R_STATE_MOVE            R_STATE_MOVING_LEFT

#define S_STATE_CLOSED          0
#define S_STATE_OPEN            1
#define S_STATE_OPENING         2
#define S_STATE_CLOSING         3
#define S_STATE_ABORTED         4

int r_state;
int r_requested_state;

int s_state;
int s_requested_state;


/* Default configuration */
long int r_accelleration_ramp = 1500;
long int s_accelleration_ramp = 1500;
long int r_dead_zone = 300;
long int r_home_position = 0;
long int r_max_steps = 55080;
long int s_max_steps = 12000;
long int r_velosity = 600; // ~4deg/sec
long int s_velosity = 800; // ~5deg/sec
const int steps_per_degree = 153;

/* Runtime parameters */
long int r_position = 1600;
long int s_position = 0;
int s_battery_voltage = 1000;
int s_battery_status_report = 1;


String SES_response() {
  bool open_sensor = false;
  bool closed_sensor = false;

  if (s_position == s_max_steps) open_sensor = true;
  if (s_position == 0) closed_sensor = true;

  return ":SES," +
          String(s_position, DEC) + "," +
          String(s_max_steps, DEC) + "," +
          String(open_sensor, DEC) + "," +
          String(closed_sensor, DEC) +
          "#";
}


String SER_response() {
  bool home_sensor = false;

  if (r_position == r_home_position) home_sensor = true;

  return ":SER," +
          String(r_position, DEC) + "," +
          String(home_sensor, DEC) + "," +
          String(r_max_steps, DEC) + "," +
          String(r_home_position, DEC) + "," +
          String(r_dead_zone, DEC) +
          "#";
}


String NexDomeProcessCommand(char ReceivedBuffer[], int BufferLength);

void setup() {
  Serial.setTimeout(SERIAL_TIMEOUT);
  Serial.begin(BAUD_RATE);
  while (!Serial);

  delay_start = r_delay_start = s_delay_start = millis();
  r_state = R_STATE_STOPPED;
  r_requested_state = R_STATE_STOPPED;
  s_state = S_STATE_CLOSED;
  s_requested_state = S_STATE_CLOSED;
}

void loop() {
  switch (CommandReceiverState) {
    case STATE_BUFFER_CLEAR:
      if (Serial.available()) {
       CurrentSymbol = Serial.read();
       if (START_COMMAND == CurrentSymbol){
         CommandReceiverState = STATE_COMMAND_STARTED;  
       }
      }
      break;
        
    case STATE_COMMAND_STARTED:
      if (Serial.available()) {
        CurrentSymbol = Serial.read();
        if (START_COMMAND == CurrentSymbol){
          ReceiveCounter = 0; 
        }
        else{
          if ((COMMAND_TERMINATION_CR == CurrentSymbol) || (COMMAND_TERMINATION_LF == CurrentSymbol)){
            if (0 == ReceiveCounter){
              CommandReceiverState = STATE_COMMAND_ERROR;
            }
            else{
              ReceiveBuffer[ReceiveCounter] = 0;
              CommandReceiverState = STATE_COMMAND_RECEIVED;
            }
          }
          else{
            if (ReceiveCounter < COMMAND_LENGTH){
              ReceiveBuffer[ReceiveCounter] = CurrentSymbol;
              ReceiveCounter++;
            }
            else{
              CommandReceiverState = STATE_COMMAND_ERROR;
              ReceiveCounter = 0;
            }
          }
        }
      }
      break;
      
    case STATE_COMMAND_RECEIVED:
      ResponseMessage = NexDomeProcessCommand(ReceiveBuffer, ReceiveCounter);
      Serial.print(ResponseMessage);
      CommandReceiverState = STATE_BUFFER_CLEAR;
      ReceiveBuffer[0] = 0;
      ReceiveCounter = 0;
      break;
        
    case STATE_COMMAND_ERROR:
      Serial.print(ERROR_MESSAGE);
      CommandReceiverState = STATE_BUFFER_CLEAR;
      break;
  }

  // check if delay has timed out
  if (((millis() - delay_start) >= DELAY_TIME)) {
    delay_start += DELAY_TIME; // this prevents delay drifting

    if (s_battery_status_report){
      // Report Battery Voltage
      ResponseMessage = ":" + String("BV") + String(s_battery_voltage, DEC) + "#";
      Serial.print(ResponseMessage);
    }
    if ((s_state == S_STATE_OPENING) || (s_state == S_STATE_CLOSING)) {
      Serial.print(String("S") + String(s_position, DEC) + "\n");
    }
<<<<<<< HEAD

=======
    if ((r_state == R_STATE_MOVING_LEFT) || (r_state == R_STATE_MOVING_RIGHT)) {
      Serial.print(String("P") + String(r_position, DEC) + "\n");
    }
>>>>>>> c4eaa797
  }

  if (s_requested_state != s_state) {
    switch (s_requested_state) {
      case S_STATE_OPENING:
        if (s_state == S_STATE_OPEN) {
          s_requested_state = s_state;
        } else {
          s_state = s_requested_state;
          Serial.print(":open#");
        }
        break;
      case S_STATE_CLOSING:
        if (s_state == S_STATE_CLOSED) {
          s_requested_state = s_state;
        } else {
          s_state = s_requested_state;
          Serial.print(":close#");
        }
        break;
      case S_STATE_ABORTED:
        if ((s_state == S_STATE_OPENING) || (s_state == S_STATE_CLOSING)){
          s_state = S_STATE_ABORTED;
          Serial.print(SES_response());
        }
        break;
    }
  }

  if (((millis() - s_delay_start) >= 1)) {
    s_delay_start += 1; // this prevents delay drifting
    if (s_state == S_STATE_OPENING) {
      if (s_position < s_max_steps) s_position++;
      else {
        s_state = S_STATE_OPEN;
        s_position = s_max_steps;
        Serial.print(SES_response());
      }
    } else if (s_state == S_STATE_CLOSING) {
      if (s_position > 0) s_position--;
      else {
        s_state = S_STATE_CLOSED;
        s_position = 0;
        Serial.print(SES_response());
      }
    }
  }

  if (r_requested_state != r_state) {
    switch (r_requested_state) {
      case R_STATE_STOPPED:
        r_state = R_STATE_STOPPED;
        break;
      case R_STATE_MOVING_LEFT:
      case R_STATE_MOVING_RIGHT:
        break;
    }
  }
}

String NexDomeProcessCommand(char ReceivedBuffer[], int BufferLength)
{
  String response;
  String command;
  
  if (BufferLength < 3) {
    response = ERROR_MESSAGE;
  }
  else {
    command = String(ReceivedBuffer);

    response = COMPOSE_RESPONSE(command);
    
    /* Firmware protocol commands */
    if (command.equals("ARR")) {
      response = COMPOSE_VALUE_RESPONSE(command, r_accelleration_ramp);
    }
    else if (command.equals("ARS")) {
      response = COMPOSE_VALUE_RESPONSE(command, s_accelleration_ramp);
    }
    else if (command.startsWith("AWR")) {
      if (NO_PARAMS(command)) return ERROR_MESSAGE;
      r_accelleration_ramp = GET_INT_PARAM(command);
    }
    else if (command.startsWith("AWS")) {
      if (NO_PARAMS(command)) return ERROR_MESSAGE;
      s_accelleration_ramp = GET_INT_PARAM(command);
    }
    else if (command.equals("CLS")) {
      s_requested_state = S_STATE_CLOSING;
    }
    else if (command.equals("DRR")) {
      response = COMPOSE_VALUE_RESPONSE(command, r_dead_zone);
    }
    else if (command.startsWith("DWR")) {
      if NO_PARAMS(command) return ERROR_MESSAGE;
      r_dead_zone = GET_INT_PARAM(command);
    }
    else if (command.equals("FRR")) {
      response = ":" + command.substring(0,2) + r_version + "#";
    }
    else if (command.equals("FRS")) {
      response = ":" + command.substring(0,2) + s_version + "#";
    }
    else if (command.startsWith("GAR")) {
      if (NO_PARAMS(command)) return ERROR_MESSAGE;
      int azimuth = GET_INT_PARAM(command);
      // Check if deff is more than dead zone and then process goto...
      r_requested_state = R_STATE_MOVE;
    }
    else if (command.equals("GHR")) {
      // Goto Home position
    }
    else if (command.equals("HRR")) {
      response = COMPOSE_VALUE_RESPONSE(command, r_home_position);
    }
    else if (command.startsWith("HWR")) {
      if (NO_PARAMS(command)) return ERROR_MESSAGE;
      r_home_position = GET_INT_PARAM(command);
    }
    else if (command.equals("OPS")) {
      s_requested_state = S_STATE_OPENING;
    }
    else if (command.equals("PRR")) {
      response = COMPOSE_VALUE_RESPONSE(command, r_position);
    }
    else if (command.equals("PRS")) {
      response = COMPOSE_VALUE_RESPONSE(command, s_position);
    }
    else if (command.startsWith("PWR")) {
      if (NO_PARAMS(command)) return ERROR_MESSAGE;
      r_position = GET_INT_PARAM(command);
    }
    else if (command.startsWith("PWS")) {
      if (NO_PARAMS(command)) return ERROR_MESSAGE;
      s_position = GET_INT_PARAM(command);
    }
    else if (command.equals("RRR")) {
      response = COMPOSE_VALUE_RESPONSE(command, r_max_steps);
    }
    else if (command.equals("RRS")) {
      response = COMPOSE_VALUE_RESPONSE(command, s_max_steps);
    }
    else if (command.startsWith("RWR")) {
      if (NO_PARAMS(command)) return ERROR_MESSAGE;
      r_max_steps = GET_INT_PARAM(command);
    }
    else if (command.startsWith("RWS")) {
      if (NO_PARAMS(command)) return ERROR_MESSAGE;
      s_max_steps = GET_INT_PARAM(command);
    }
    else if (command.equals("SRR")) {
      response = SER_response();
    }
    else if (command.equals("SRS")) {
      response = SES_response();
    }
    else if (command.equals("SWR")) {
      // abort motion
    }
    else if (command.equals("SWS")) {
      s_requested_state = S_STATE_ABORTED;
    }
    else if (command.equals("VRR")) {
      response = COMPOSE_VALUE_RESPONSE(command, r_velosity);
    }
    else if (command.equals("VRS")) {
      response = COMPOSE_VALUE_RESPONSE(command, s_velosity);
    }
    else if (command.startsWith("VWR")) {
      if (NO_PARAMS(command)) return ERROR_MESSAGE;
      r_velosity = GET_INT_PARAM(command);
    }
    else if (command.startsWith("VWS")) {
      if (NO_PARAMS(command)) return ERROR_MESSAGE;
      s_velosity = GET_INT_PARAM(command);
    }
    else if (command.equals("ZDR")) {
    }
    else if (command.equals("ZDS")) {
    }
    else if (command.equals("ZRR")) {
    }
    else if (command.equals("ZRS")) {
    }
    else if (command.equals("ZWR")) {
    }
    else if (command.equals("ZWS")) {
    }
    /* Additional commands to simulate events */
    /* Set battery voltage in range [0..1023], @wbv,dddd -> :wbv# */
    else if (command.startsWith("wbv")) {
      if (NO_PARAMS(command)) return ERROR_MESSAGE;
      s_battery_voltage = GET_INT_PARAM(command);
    }
    /* Simulate rain */
    else if (command.equals("StartRain")) {
      response = RAIN_DETECTED;
      s_requested_state = S_STATE_CLOSING;
    }
    /* Stop rain */
    else if (command.equals("StopRain")) {
      response = RAIN_STOPPED;
    }
    /* Enable battery status report */
    else if (command.equals("EnaBatStatus")) {
      response = BATTERY_ENABLED;
      s_battery_status_report = 1;
    }
    /* Disable battery status report */
    else if (command.equals("DisBatStatus")) {
      response = BATTERY_DISABLED;
      s_battery_status_report = 0;
    }  
    else{
      response = ERROR_MESSAGE;
    }
  }
  
  return response;
}
<|MERGE_RESOLUTION|>--- conflicted
+++ resolved
@@ -191,13 +191,10 @@
     if ((s_state == S_STATE_OPENING) || (s_state == S_STATE_CLOSING)) {
       Serial.print(String("S") + String(s_position, DEC) + "\n");
     }
-<<<<<<< HEAD
-
-=======
+
     if ((r_state == R_STATE_MOVING_LEFT) || (r_state == R_STATE_MOVING_RIGHT)) {
       Serial.print(String("P") + String(r_position, DEC) + "\n");
     }
->>>>>>> c4eaa797
   }
 
   if (s_requested_state != s_state) {
@@ -418,4 +415,4 @@
   }
   
   return response;
-}
+}