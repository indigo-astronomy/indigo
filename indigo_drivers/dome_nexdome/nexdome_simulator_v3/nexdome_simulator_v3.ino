// NexDome Firmware v3 simulator for Arduino
// https://github.com/nexdome/Firmware
//
// Copyright (c) 2019 Ivan Gorchev and Rumen G. Bogdanovski
// All rights reserved.
//
// You can use this software under the terms of 'INDIGO Astronomy
// open-source license' (see LICENSE.md).
//
// THIS SOFTWARE IS PROVIDED BY THE AUTHORS 'AS IS' AND ANY EXPRESS
// OR IMPLIED WARRANTIES, INCLUDING, BUT NOT LIMITED TO, THE IMPLIED
// WARRANTIES OF MERCHANTABILITY AND FITNESS FOR A PARTICULAR PURPOSE
// ARE DISCLAIMED. IN NO EVENT SHALL THE AUTHOR BE LIABLE FOR ANY
// DIRECT, INDIRECT, INCIDENTAL, SPECIAL, EXEMPLARY, OR CONSEQUENTIAL
// DAMAGES (INCLUDING, BUT NOT LIMITED TO, PROCUREMENT OF SUBSTITUTE
// GOODS OR SERVICES; LOSS OF USE, DATA, OR PROFITS; OR BUSINESS
// INTERRUPTION) HOWEVER CAUSED AND ON ANY THEORY OF LIABILITY,
// WHETHER IN CONTRACT, STRICT LIABILITY, OR TORT (INCLUDING
// NEGLIGENCE OR OTHERWISE) ARISING IN ANY WAY OUT OF THE USE OF THIS
// SOFTWARE, EVEN IF ADVISED OF THE POSSIBILITY OF SUCH DAMAGE.

#include <EEPROM.h>

#ifdef ARDUINO_SAM_DUE
#define Serial SerialUSB
#endif

#define R_VERSION                  "3.1.0"
#define S_VERSION                  "3.1.1"

#define R_DATA_ID                  0xbab1
#define S_DATA_ID                  0xbab2

// Communication constants
#define BAUD_RATE                  9600
#define SERIAL_TIMEOUT             1000
#define COMMAND_LENGTH             30
#define START_COMMAND              '@'
#define SEPARATOR                  ','
#define COMMAND_TERMINATION_CR     '\r'
#define COMMAND_TERMINATION_LF     '\n'

#define RESPONSE_START             ":"
<<<<<<< HEAD
#define RESPONSE_END               "#"
#define ERROR_MESSAGE              ":Err#"
#define RAIN_DETECTED              ":Rain#"
#define RAIN_STOPPED               ":RainStopped#"
#define BATTERY_ENABLED            ":BateryStatusEnabled#"
#define BATTERY_DISABLED           ":BateryStatusDisabled#"
#define EEPROM_CLEAR               ":EEPROMisClear#"
=======
#define RESPONSE_END               "#\n"

#define ERROR_MESSAGE              (compose_message("Err"))
#define RAIN_DETECTED              (compose_message("Rain"))
#define RAIN_STOPPED               (compose_message("RainStopped"))
#define BATTERY_ENABLED            (compose_message("BateryStatusEnabled"))
#define BATTERY_DISABLED           (compose_message("BateryStatusDisabled"))

#define COMPOSE_VALUE_RESPONSE(command, value) (compose_message(command.substring(0,3) + String(value, DEC)))
#define COMPOSE_COMMAND_RESPONSE(command)      (compose_message(command.substring(0,3)))
>>>>>>> 4e50fe1b

#define XB_START_MSG               "XB->Start\n"
#define XB_WAITAT_MSG              "XB->WaitAT\n"
#define XB_CONFIG_MSG              "XB->Config\n"
#define XB_DETECT_MSG              "XB->Detect\n"
#define XB_ONLINE_MSG              "XB->Online\n"

#define STATE_BUFFER_CLEAR         0
#define STATE_COMMAND_STARTED      1
#define STATE_COMMAND_RECEIVED     2
#define STATE_COMMAND_ERROR        3

#define NO_PARAMS(command)                     ((command.length() <= 4) || (command.charAt(3) != ','))
#define GET_INT_PARAM(command)                 (command.substring(4).toInt())
#define DEGREES_TO_STEPS(deg)                  (deg * steps_per_degree)


char ReceiveBuffer[COMMAND_LENGTH];
String ResponseMessage;
char CurrentSymbol;
int ReceiveCounter = 0;
int ReceivedCommandLength = 0;
int CommandReceiverState = STATE_BUFFER_CLEAR;

#define DELAY_TIME             1000  // 1sec
#define XB_DELAY_TIME          10000 // 10sec
#define XB_TRANSITION_TIME     1000  // 1sek

long int delay_start;
long int r_delay_start;
long int s_delay_start;
long int xb_delay_start;

// Device states

#define R_STATE_STOPPED         0
#define R_STATE_MOVING_LEFT     1 //counter-clockwise
#define R_STATE_MOVING_RIGHT    2 //clockwise

#define S_STATE_CLOSED          0
#define S_STATE_OPEN            1
#define S_STATE_OPENING         2
#define S_STATE_CLOSING         3
#define S_STATE_ABORTED         4

#define XB_STATE_START          0
#define XB_STATE_WAITAT         1
#define XB_STATE_CONFIG         2
#define XB_STATE_DETECT         3
#define XB_STATE_ONLINE         4

int r_state;
int r_requested_state;

int s_state;
int s_requested_state;

int xb_state;

// Configuration

#define ROTATOR_CONFIG_SIZE    22
#define SHUTTER__CONFIG_SIZE   14
#define EEPROM_R_ADDRESS       0
#define EEPROM_S_ADDRESS       EEPROM_R_ADDRESS + ROTATOR_CONFIG_SIZE
 
typedef struct {
  int data_id;
  long int accelleration_ramp;
  long int dead_zone;
  long int home_position;
  long int max_steps;
  long int velocity;
} rotator_config_t;

typedef struct {
  int data_id;
  long int accelleration_ramp;
  long int max_steps;
  long int velocity;
} shutter_config_t;

rotator_config_t r;
shutter_config_t s;

/* Runtime parameters */
long int r_position = 0;
long int r_requested_position = 0;
long int s_position = 0;
int s_battery_voltage = 1000;
int s_battery_status_report = 1;

void rotator_defaults() {
  r.data_id = R_DATA_ID;
  r.accelleration_ramp = 1500;
  r.dead_zone = 300;
  r.home_position = 0;
  r.max_steps = 55080;
  r.velocity = 600; // ~4deg/sec
}

void shutter_defaults() {
  s.data_id = S_DATA_ID;
  s.accelleration_ramp = 1500;
  s.max_steps = 12000;
  s.velocity = 800; // ~5deg/sec
}

String compose_message(String message) {
  return RESPONSE_START + message + RESPONSE_END;
}

String SES_response() {
  bool open_sensor = false;
  bool closed_sensor = false;

  if (s_position == s.max_steps) open_sensor = true;
  if (s_position == 0) closed_sensor = true;

  return compose_message("SES," +
         String(s_position, DEC) + "," +
         String(s.max_steps, DEC) + "," +
         String(open_sensor, DEC) + "," +
         String(closed_sensor, DEC)
         );
}

String SER_response() {
  bool home_sensor = false;

  if (r_position == r.home_position) home_sensor = true;

  return compose_message("SER," +
         String(r_position, DEC) + "," +
         String(home_sensor, DEC) + "," +
         String(r.max_steps, DEC) + "," +
         String(r.home_position, DEC) + "," +
         String(r.dead_zone, DEC)
         );
}


String NexDomeProcessCommand(char ReceivedBuffer[], int BufferLength);

void setup() {
  Serial.setTimeout(SERIAL_TIMEOUT);
  Serial.begin(BAUD_RATE);
  while (!Serial);


  /* Default configuration */
  rotator_defaults();
  shutter_defaults();

  delay_start = r_delay_start = s_delay_start = xb_delay_start = millis();
  r_state = R_STATE_STOPPED;
  r_requested_state = R_STATE_STOPPED;
  s_state = S_STATE_CLOSED;
  s_requested_state = S_STATE_CLOSED;
  xb_state = XB_STATE_START;
  Serial.print(XB_START_MSG);
}

void loop() {  
  switch (CommandReceiverState) {
    case STATE_BUFFER_CLEAR:
      if (Serial.available()) {
        CurrentSymbol = Serial.read();
        if (START_COMMAND == CurrentSymbol) {
          CommandReceiverState = STATE_COMMAND_STARTED;
        }
      }
      break;

    case STATE_COMMAND_STARTED:
      if (Serial.available()) {
        CurrentSymbol = Serial.read();
        if (START_COMMAND == CurrentSymbol) {
          ReceiveCounter = 0;
        }
        else {
          if ((COMMAND_TERMINATION_CR == CurrentSymbol) || (COMMAND_TERMINATION_LF == CurrentSymbol)) {
            if (0 == ReceiveCounter) {
              CommandReceiverState = STATE_COMMAND_ERROR;
            }
            else {
              ReceiveBuffer[ReceiveCounter] = 0;
              CommandReceiverState = STATE_COMMAND_RECEIVED;
            }
          }
          else {
            if (ReceiveCounter < COMMAND_LENGTH) {
              ReceiveBuffer[ReceiveCounter] = CurrentSymbol;
              ReceiveCounter++;
            }
            else {
              CommandReceiverState = STATE_COMMAND_ERROR;
              ReceiveCounter = 0;
            }
          }
        }
      }
      break;

    case STATE_COMMAND_RECEIVED:
      ResponseMessage = NexDomeProcessCommand(ReceiveBuffer, ReceiveCounter);
      Serial.print(ResponseMessage);
      CommandReceiverState = STATE_BUFFER_CLEAR;
      ReceiveBuffer[0] = 0;
      ReceiveCounter = 0;
      break;

    case STATE_COMMAND_ERROR:
      Serial.print(ERROR_MESSAGE);
      CommandReceiverState = STATE_BUFFER_CLEAR;
      break;
  }

  // check if delay has timed out
  if (((millis() - delay_start) >= DELAY_TIME)) {
    delay_start += DELAY_TIME; // this prevents delay drifting

    if (s_battery_status_report) {
      // Report Battery Voltage
      ResponseMessage = compose_message(String("BV") + String(s_battery_voltage, DEC));
      Serial.print(ResponseMessage);
    }

    // Report Shutter position if needed
    if ((s_state == S_STATE_OPENING) || (s_state == S_STATE_CLOSING)) {
      Serial.print("S" + String(s_position, DEC) + "\n");
    }

    // Report Rotator position if needed
    if ((r_state == R_STATE_MOVING_LEFT) || (r_state == R_STATE_MOVING_RIGHT)) {
      Serial.print("P" + String(r_position, DEC) + "\n");
    }
  }

  // check if XB report is needed
  if (((millis() - xb_delay_start) >= XB_DELAY_TIME) && (xb_state == XB_STATE_ONLINE)) {
    xb_delay_start += XB_DELAY_TIME; // this prevents delay drifting
    Serial.print(XB_ONLINE_MSG);
  } else if (((millis() - xb_delay_start) >= XB_TRANSITION_TIME) && (xb_state != XB_STATE_ONLINE)) {
    xb_delay_start += XB_TRANSITION_TIME; // this prevents delay drifting
    xb_state++;
    switch(xb_state) {
      case XB_STATE_START:
        Serial.print(XB_START_MSG);
        break;
      case XB_STATE_WAITAT:
        Serial.print(XB_WAITAT_MSG);
        break;
      case XB_STATE_CONFIG:
        Serial.print(XB_CONFIG_MSG);
        break;
      case XB_STATE_DETECT:
        Serial.print(XB_DETECT_MSG);
        break;
      case XB_STATE_ONLINE:
        Serial.print(XB_ONLINE_MSG);
        break;
    }
  }

  // Change Shutter state
  if (s_requested_state != s_state) {
    switch (s_requested_state) {
      case S_STATE_OPENING:
        if (s_state == S_STATE_OPEN) {
          s_requested_state = s_state;
        } else {
          s_state = s_requested_state;
          Serial.print(compose_message("open"));
        }
        break;
      case S_STATE_CLOSING:
        if (s_state == S_STATE_CLOSED) {
          s_requested_state = s_state;
        } else {
          s_state = s_requested_state;
          Serial.print(compose_message("close"));
        }
        break;
      case S_STATE_ABORTED:
        if ((s_state == S_STATE_OPENING) || (s_state == S_STATE_CLOSING)) {
          s_state = S_STATE_ABORTED;
          Serial.print(SES_response());
        }
        break;
    }
  }

  // Change Rotator state
  if (r_requested_state != r_state) {
    switch (r_requested_state) {
      case R_STATE_MOVING_LEFT:
        if (r_state != R_STATE_MOVING_LEFT) {
          r_state = r_requested_state;
          Serial.print(compose_message("left"));
        } else {
          r_requested_state = r_state;
        }
        break;
      case R_STATE_MOVING_RIGHT:
        if (r_state != R_STATE_MOVING_RIGHT) {
          r_state = r_requested_state;
          Serial.print(compose_message("rigth"));
        } else {
          r_requested_state = r_state;
        }
        break;
      case R_STATE_STOPPED:
        if ((r_state == R_STATE_MOVING_LEFT) || (r_state == R_STATE_MOVING_RIGHT)) {
          r_state = R_STATE_STOPPED;
          Serial.print(SER_response());
        }
        break;
    }
  }

  // Process Shutter move request
  if (((millis() - s_delay_start) >= 1)) {
    s_delay_start += 1; // this prevents delay drifting
    if (s_state == S_STATE_OPENING) {
      if (s_position < s.max_steps) s_position++;
      else {
        s_state = S_STATE_OPEN;
        s_position = s.max_steps;
        Serial.print(SES_response());
      }
    } else if (s_state == S_STATE_CLOSING) {
      if (s_position > 0) s_position--;
      else {
        s_state = S_STATE_CLOSED;
        s_position = 0;
        Serial.print(SES_response());
      }
    }
  }

  // Process Rotator request
  if (((millis() - r_delay_start) >= 1)) {
    r_delay_start += 1; // this prevents delay drifting
    if (r_requested_position != r_position) {
      if (r_state == R_STATE_MOVING_LEFT) {
        r_position--;
      }
      else if (r_state == R_STATE_MOVING_RIGHT) {
        r_position++;        
      }
      if (r_position > r.max_steps) {
        r_position = 0;
      }
      if (0 > r_position ) {
        r_position = r.max_steps;
      }
    }
    else {
      r_requested_state = R_STATE_STOPPED;
    }
  }
}

String NexDomeProcessCommand(char ReceivedBuffer[], int BufferLength)
{
  String response;
  String command;

  if (BufferLength < 3) {
    response = ERROR_MESSAGE;
  }
  else {
    command = String(ReceivedBuffer);

    response = COMPOSE_COMMAND_RESPONSE(command);

    /* Firmware protocol commands */
    //======================================
    if (command.equals("ARR")) {
      response = COMPOSE_VALUE_RESPONSE(command, r.accelleration_ramp);
    }
    //======================================
    else if (command.equals("ARS")) {
      response = COMPOSE_VALUE_RESPONSE(command, s.accelleration_ramp);
    }
    //======================================
    else if (command.startsWith("AWR")) {
      if (NO_PARAMS(command)) return ERROR_MESSAGE;
      int accelleration_ramp = GET_INT_PARAM(command);
      if (accelleration_ramp < 100)
        response = ERROR_MESSAGE;
      else
        r.accelleration_ramp = accelleration_ramp;
    }
    //======================================
    else if (command.startsWith("AWS")) {
      if (NO_PARAMS(command)) return ERROR_MESSAGE;
      int accelleration_ramp = GET_INT_PARAM(command);
      if (accelleration_ramp < 100)
        response = ERROR_MESSAGE;
      else
        s.accelleration_ramp = accelleration_ramp;
    }
    //=======================================
    else if (command.equals("CLS")) {
      s_requested_state = S_STATE_CLOSING;
    }
    //=======================================
    else if (command.equals("DRR")) {
      response = COMPOSE_VALUE_RESPONSE(command, r.dead_zone);
    }
    //=======================================
    else if (command.startsWith("DWR")) {
      if NO_PARAMS(command) return ERROR_MESSAGE;
      int dead_zone = GET_INT_PARAM(command);
      if ((dead_zone < 0) || (dead_zone > 10000))
        response = ERROR_MESSAGE;
      else
        r.dead_zone = dead_zone;
    }
    //========================================
    else if (command.equals("FRR")) {
      response = compose_message(command.substring(0, 2) + R_VERSION);
    }
    //========================================
    else if (command.equals("FRS")) {
      response = compose_message(command.substring(0, 2) + S_VERSION);
    }
    //========================================
    else if (command.startsWith("GAR")) {
      if (NO_PARAMS(command)) return ERROR_MESSAGE;
      int azimuth = GET_INT_PARAM(command);
      r_requested_position = (r.max_steps / 360) * azimuth;
      long int delta = r_position - r_requested_position;
      if (abs(delta) > r.dead_zone) {
        if (0 > delta){
          if (abs(delta) > r.max_steps/2){
            r_requested_state = R_STATE_MOVING_LEFT;
          } else {
            r_requested_state = R_STATE_MOVING_RIGHT;
          }
        } else {
          if (abs(delta) > r.max_steps/2){
            r_requested_state = R_STATE_MOVING_RIGHT;
          } else {
            r_requested_state = R_STATE_MOVING_LEFT;
          }         
        }
      }
    }
    //=======================================
    else if (command.equals("GHR")) {
      r_requested_position = r.home_position;
      r_requested_state = R_STATE_MOVING_RIGHT;
    }
    //=======================================
    else if (command.equals("HRR")) {
      response = COMPOSE_VALUE_RESPONSE(command, r.home_position);
    }
    //=======================================
    else if (command.startsWith("HWR")) {
      if (NO_PARAMS(command)) return ERROR_MESSAGE;
      int home_position = GET_INT_PARAM(command);
      if ((home_position < 0) || (home_position > r.max_steps))
        response = ERROR_MESSAGE;
      else
        r.home_position = home_position;
    }
    //=======================================
    else if (command.equals("OPS")) {
      s_requested_state = S_STATE_OPENING;
    }
    //=======================================
    else if (command.equals("PRR")) {
      response = COMPOSE_VALUE_RESPONSE(command, r_position);
    }
    //=======================================
    else if (command.equals("PRS")) {
      response = COMPOSE_VALUE_RESPONSE(command, s_position);
    }
    //=======================================
    else if (command.startsWith("PWR")) {
      if (NO_PARAMS(command)) return ERROR_MESSAGE;
      r_position = GET_INT_PARAM(command);
    }
    //=======================================
    else if (command.startsWith("PWS")) {
      if (NO_PARAMS(command)) return ERROR_MESSAGE;
      s_position = GET_INT_PARAM(command);
    }
    //=======================================
    else if (command.equals("RRR")) {
      response = COMPOSE_VALUE_RESPONSE(command, r.max_steps);
    }
    //=======================================
    else if (command.equals("RRS")) {
      response = COMPOSE_VALUE_RESPONSE(command, s.max_steps);
    }
    //=======================================
    else if (command.startsWith("RWR")) {
      if (NO_PARAMS(command)) return ERROR_MESSAGE;
      r.max_steps = GET_INT_PARAM(command);
    }
    //=======================================
    else if (command.startsWith("RWS")) {
      if (NO_PARAMS(command)) return ERROR_MESSAGE;
      s.max_steps = GET_INT_PARAM(command);
    }
    //=======================================
    else if (command.equals("SRR")) {
      response = SER_response();
    }
    //=======================================
    else if (command.equals("SRS")) {
      response = SES_response();
    }
    //=======================================
    else if (command.equals("SWR")) {
      r_requested_state = R_STATE_STOPPED;
    }
    //=======================================
    else if (command.equals("SWS")) {
      s_requested_state = S_STATE_ABORTED;
    }
    //=======================================
    else if (command.equals("VRR")) {
      response = COMPOSE_VALUE_RESPONSE(command, r.velocity);
    }
    //=======================================
    else if (command.equals("VRS")) {
      response = COMPOSE_VALUE_RESPONSE(command, s.velocity);
    }
    //=======================================
    else if (command.startsWith("VWR")) {
      if (NO_PARAMS(command)) return ERROR_MESSAGE;
      int velocity = GET_INT_PARAM(command);
      if (velocity < 100)
        response = ERROR_MESSAGE;
      else
        r.velocity = velocity;
    }
    //=======================================
    else if (command.startsWith("VWS")) {
      if (NO_PARAMS(command)) return ERROR_MESSAGE;
      int velocity = GET_INT_PARAM(command);
      if (velocity < 100)
        response = ERROR_MESSAGE;
      else
        s.velocity = velocity;
    }
    //======================================
    else if (command.equals("ZDR")) {
      rotator_defaults();
    }
    //======================================
    else if (command.equals("ZDS")) {
      shutter_defaults();
    }
    //======================================
    else if (command.equals("ZRR")) {
      int eerpom_r_id;
      EEPROM.get(EEPROM_R_ADDRESS, eerpom_r_id);
      if (R_DATA_ID != eerpom_r_id){
        response = ERROR_MESSAGE;
      } else {
        EEPROM.get(EEPROM_R_ADDRESS, r);
      }
    }
    //======================================
    else if (command.equals("ZRS")) {
      int eerpom_s_id;
      EEPROM.get(EEPROM_S_ADDRESS, eerpom_s_id);
      if (S_DATA_ID != eerpom_s_id){
        response = ERROR_MESSAGE;
      } else {
        EEPROM.get(EEPROM_S_ADDRESS, s);
      }
    }
    //======================================
    else if (command.equals("ZWR")) {
      EEPROM.put(EEPROM_R_ADDRESS, r);
    }
    //======================================
    else if (command.equals("ZWS")) {
      EEPROM.put(EEPROM_S_ADDRESS, s);
    }
    //======================================
    /* Additional commands to simulate events */
    /* Set battery voltage in range [0..1023], @wbv,dddd -> :wbv# */
    else if (command.startsWith("wbv")) {
      if (NO_PARAMS(command)) return ERROR_MESSAGE;
      s_battery_voltage = GET_INT_PARAM(command);
    }
    /* Simulate rain */
    else if (command.equals("StartRain")) {
      response = RAIN_DETECTED;
      s_requested_state = S_STATE_CLOSING;
    }
    /* Stop rain */
    else if (command.equals("StopRain")) {
      response = RAIN_STOPPED;
    }
    /* Enable battery status report */
    else if (command.equals("EnaBatStatus")) {
      response = BATTERY_ENABLED;
      s_battery_status_report = 1;
    }
    /* Disable battery status report */
    else if (command.equals("DisBatStatus")) {
      response = BATTERY_DISABLED;
      s_battery_status_report = 0;
    }
    /* Simulate Xbee reset */
    else if (command.equals("XBReset")) {
      xb_state = XB_STATE_START;
      response = XB_START_MSG;
      xb_delay_start = millis();
    }
    /* Delete EEPROM */
    else if (command.equals("DeleteEEPROM")){
      for (int i = 0 ; i < EEPROM.length() ; i++) {
      EEPROM.write(i, 0);
      response = EEPROM_CLEAR;
      }
    }
    //========================================
    else {
      response = ERROR_MESSAGE;
    }
  }

  return response;
}
<|MERGE_RESOLUTION|>--- conflicted
+++ resolved
@@ -41,26 +41,16 @@
 #define COMMAND_TERMINATION_LF     '\n'
 
 #define RESPONSE_START             ":"
-<<<<<<< HEAD
-#define RESPONSE_END               "#"
-#define ERROR_MESSAGE              ":Err#"
-#define RAIN_DETECTED              ":Rain#"
-#define RAIN_STOPPED               ":RainStopped#"
-#define BATTERY_ENABLED            ":BateryStatusEnabled#"
-#define BATTERY_DISABLED           ":BateryStatusDisabled#"
-#define EEPROM_CLEAR               ":EEPROMisClear#"
-=======
 #define RESPONSE_END               "#\n"
-
 #define ERROR_MESSAGE              (compose_message("Err"))
 #define RAIN_DETECTED              (compose_message("Rain"))
 #define RAIN_STOPPED               (compose_message("RainStopped"))
 #define BATTERY_ENABLED            (compose_message("BateryStatusEnabled"))
 #define BATTERY_DISABLED           (compose_message("BateryStatusDisabled"))
+#define EEPROM_CLEAR               (compose_message("EEPROMisClear"))
 
 #define COMPOSE_VALUE_RESPONSE(command, value) (compose_message(command.substring(0,3) + String(value, DEC)))
 #define COMPOSE_COMMAND_RESPONSE(command)      (compose_message(command.substring(0,3)))
->>>>>>> 4e50fe1b
 
 #define XB_START_MSG               "XB->Start\n"
 #define XB_WAITAT_MSG              "XB->WaitAT\n"
@@ -694,4 +684,4 @@
   }
 
   return response;
-}
+}