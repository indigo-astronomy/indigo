// Copyright (c) 2018-2025 CloudMakers, s. r. o.
// All rights reserved.
//
// You can use this software under the terms of 'INDIGO Astronomy
// open-source license' (see LICENSE.md).
//
// THIS SOFTWARE IS PROVIDED BY THE AUTHORS 'AS IS' AND ANY EXPRESS
// OR IMPLIED WARRANTIES, INCLUDING, BUT NOT LIMITED TO, THE IMPLIED
// WARRANTIES OF MERCHANTABILITY AND FITNESS FOR A PARTICULAR PURPOSE
// ARE DISCLAIMED. IN NO EVENT SHALL THE AUTHOR BE LIABLE FOR ANY
// DIRECT, INDIRECT, INCIDENTAL, SPECIAL, EXEMPLARY, OR CONSEQUENTIAL
// DAMAGES (INCLUDING, BUT NOT LIMITED TO, PROCUREMENT OF SUBSTITUTE
// GOODS OR SERVICES; LOSS OF USE, DATA, OR PROFITS; OR BUSINESS
// INTERRUPTION) HOWEVER CAUSED AND ON ANY THEORY OF LIABILITY,
// WHETHER IN CONTRACT, STRICT LIABILITY, OR TORT (INCLUDING
// NEGLIGENCE OR OTHERWISE) ARISING IN ANY WAY OUT OF THE USE OF THIS
// SOFTWARE, EVEN IF ADVISED OF THE POSSIBILITY OF SUCH DAMAGE.

// version history
// 2.0 by Peter Polakovic <peter.polakovic@cloudmakers.eu>
// 3.0 refactoring by Peter Polakovic <peter.polakovic@cloudmakers.eu>

/** INDIGO IOPTRON driver
 \file indigo_mount_ioptron.c
 */

#define DRIVER_VERSION 0x0300002B
#define DRIVER_NAME	"indigo_mount_ioptron"

#include <stdlib.h>
#include <string.h>
#include <math.h>
#include <assert.h>
#include <pthread.h>

#include <indigo/indigo_driver_xml.h>
#include <indigo/indigo_uni_io.h>
#include <indigo/indigo_align.h>

#include "indigo_mount_ioptron.h"

#define PRIVATE_DATA        ((ioptron_private_data *)device->private_data)

#define MOUNT_HOME_SEARCH_ITEM				(MOUNT_HOME_PROPERTY->items+1)
#define MOUNT_HOME_SEARCH_ITEM_NAME		"SEARCH"

#define MOUNT_PROTOCOL_PROPERTY       (PRIVATE_DATA->protocol_property)
#define PROTOCOL_AUTO_ITEM            (MOUNT_PROTOCOL_PROPERTY->items+0)
#define PROTOCOL_8406_ITEM            (MOUNT_PROTOCOL_PROPERTY->items+1)
#define PROTOCOL_8407_ITEM            (MOUNT_PROTOCOL_PROPERTY->items+2)
#define PROTOCOL_0000_ITEM            (MOUNT_PROTOCOL_PROPERTY->items+3)
#define PROTOCOL_0100_ITEM            (MOUNT_PROTOCOL_PROPERTY->items+4)
#define PROTOCOL_0200_ITEM            (MOUNT_PROTOCOL_PROPERTY->items+5)
#define PROTOCOL_0205_ITEM            (MOUNT_PROTOCOL_PROPERTY->items+6)
#define PROTOCOL_0300_ITEM            (MOUNT_PROTOCOL_PROPERTY->items+7)

#define MOUNT_PROTOCOL_PROPERTY_NAME	"PROTOCOL_VERSION"
#define PROTOCOL_AUTO_ITEM_NAME       "AUTO"
#define PROTOCOL_8406_ITEM_NAME       "8406"
#define PROTOCOL_8407_ITEM_NAME       "8407"
#define PROTOCOL_0000_ITEM_NAME       "0000"
#define PROTOCOL_0100_ITEM_NAME       "0100"
#define PROTOCOL_0200_ITEM_NAME       "0200"
#define PROTOCOL_0205_ITEM_NAME       "0205"
#define PROTOCOL_0300_ITEM_NAME       "0300"

#define RA_MIN_DIF					0.1
#define DEC_MIN_DIF					0.1

typedef struct {
	indigo_uni_handle *handle;
	int device_count;
	double currentRA;
	double currentDec;
	indigo_timer *position_timer;
	pthread_mutex_t port_mutex, mutex;
	char lastSlewRate, lastTrackRate, lastMotionRA, lastMotionDec;
	double lastRA, lastDec, lastCustomTrackingRate;
	char lastUTC[INDIGO_VALUE_SIZE];
	char product[64];
	unsigned protocol;
	bool hc8406;
	bool hc8407;
	bool no_park;
	bool has_sp;
	indigo_property *protocol_property;
} ioptron_private_data;

static bool ieq_command(indigo_device *device, char *command, char *response, int max) {
	pthread_mutex_lock(&PRIVATE_DATA->port_mutex);
	if (indigo_uni_discard(PRIVATE_DATA->handle) >= 0) {
		if (indigo_uni_write(PRIVATE_DATA->handle, command, (long)strlen(command)) > 0) {
			if (response != NULL) {
				if (indigo_uni_read_section(PRIVATE_DATA->handle, response, max, "#", "", INDIGO_DELAY(1) > 0)) {
					pthread_mutex_unlock(&PRIVATE_DATA->port_mutex);
					return true;
				}
			}
		}
	}
	pthread_mutex_unlock(&PRIVATE_DATA->port_mutex);
	return false;
}

static bool ieq_open(indigo_device *device) {
	char response[128] = "";
	char *name = DEVICE_PORT_ITEM->text.value;
	if (!indigo_uni_is_url(name, "ieq")) {
		if (DEVICE_BAUDRATE_ITEM->text.value[0] != '\0') {
			PRIVATE_DATA->handle = indigo_uni_open_serial_with_config(name, DEVICE_BAUDRATE_ITEM->text.value, INDIGO_LOG_DEBUG);
			if (!ieq_command(device, ":MountInfo#", response, sizeof(response)) || strlen(response) < 4) {
				indigo_uni_close(&PRIVATE_DATA->handle);
			}
		} else {
			PRIVATE_DATA->handle = indigo_uni_open_serial_with_speed(name, 9600, INDIGO_LOG_DEBUG);
			if (PRIVATE_DATA->handle != NULL) {
				bool reopenAt115200 = true;
				if (ieq_command(device, ":V#", response, sizeof(response)) && *response == 'V') {
					reopenAt115200 = false;
				} else if (ieq_command(device, ":MountInfo#", response, sizeof(response)) && strlen(response) >= 4) {
					reopenAt115200 = false;
				}
				if (reopenAt115200) {
					indigo_uni_close(&PRIVATE_DATA->handle);
					PRIVATE_DATA->handle = indigo_uni_open_serial_with_speed(name, 115200, INDIGO_LOG_DEBUG);
					if (!ieq_command(device, ":MountInfo#", response, sizeof(response)) || strlen(response) < 4) {
						indigo_uni_close(&PRIVATE_DATA->handle);
					}
				}
			}
		}
	} else {
		PRIVATE_DATA->handle = indigo_uni_open_url(name, 4030, INDIGO_TCP_HANDLE, INDIGO_LOG_DEBUG);
	}
	if (PRIVATE_DATA->handle != NULL) {
		INDIGO_DRIVER_LOG(DRIVER_NAME, "Connected to %s", name);
		pthread_mutex_init(&PRIVATE_DATA->port_mutex, NULL);
		pthread_mutex_init(&PRIVATE_DATA->mutex, NULL);
		return true;
	} else {
		INDIGO_DRIVER_ERROR(DRIVER_NAME, "Failed to connect to %s", name);
		return false;
	}
}

static void ieq_close(indigo_device *device) {
	if (PRIVATE_DATA->handle != NULL) {
		indigo_uni_close(&PRIVATE_DATA->handle);
		pthread_mutex_destroy(&PRIVATE_DATA->port_mutex);
		pthread_mutex_destroy(&PRIVATE_DATA->mutex);
		INDIGO_DRIVER_LOG(DRIVER_NAME, "Disconnected from %s", DEVICE_PORT_ITEM->text.value);
	}
}

static void ieq_get_coords(indigo_device *device) {
	char response[128];
	MOUNT_EQUATORIAL_COORDINATES_PROPERTY->state = INDIGO_ALERT_STATE;
	if (PRIVATE_DATA->hc8406 || PRIVATE_DATA->hc8407 || PRIVATE_DATA->protocol == 0x0000) {
		if (ieq_command(device, ":GR#", response, sizeof(response)))
			PRIVATE_DATA->currentRA = indigo_stod(response);
		if (ieq_command(device, ":GD#", response, sizeof(response)))
			PRIVATE_DATA->currentDec = indigo_stod(response);
		MOUNT_EQUATORIAL_COORDINATES_PROPERTY->state = INDIGO_OK_STATE;
	} else if (PRIVATE_DATA->protocol == 0x0100) {
		long ra, dec;
		if (ieq_command(device, ":GEC#", response, sizeof(response)) && sscanf(response, "%10ld%9ld", &dec, &ra) == 2) {
			PRIVATE_DATA->currentDec = dec / 100.0 / 60.0 / 60.0;
			PRIVATE_DATA->currentRA = ra / 100.0 / 60.0 / 60.0;
			MOUNT_EQUATORIAL_COORDINATES_PROPERTY->state = INDIGO_OK_STATE;
		}
	} else if (PRIVATE_DATA->protocol == 0x0200 || PRIVATE_DATA->protocol == 0x0205) {
		long ra, dec;
		if (ieq_command(device, ":GEC#", response, sizeof(response)) && sscanf(response, "%9ld%8ld", &dec, &ra) == 2) {
			PRIVATE_DATA->currentDec = dec / 100.0 / 60.0 / 60.0;
			PRIVATE_DATA->currentRA = ra / 1000.0 / 60.0 / 60.0;
			MOUNT_EQUATORIAL_COORDINATES_PROPERTY->state = INDIGO_OK_STATE;
		}
	} else if (PRIVATE_DATA->protocol == 0x0300) {
		long ra, dec;
		char side_of_pier, pointing_state;
		if (ieq_command(device, ":GEP#", response, sizeof(response)) && sscanf(response, "%9ld%9ld%c%c", &dec, &ra, &side_of_pier, &pointing_state) == 4) {
			PRIVATE_DATA->currentDec = dec / 100.0 / 60.0 / 60.0;
			PRIVATE_DATA->currentRA = ra / 100.0 / 60.0 / 60.0 / 15;
			MOUNT_EQUATORIAL_COORDINATES_PROPERTY->state = INDIGO_OK_STATE;
			if (!((MOUNT_SIDE_OF_PIER_EAST_ITEM->sw.value && side_of_pier == '0') || (MOUNT_SIDE_OF_PIER_WEST_ITEM->sw.value && side_of_pier == '1'))) {
				MOUNT_SIDE_OF_PIER_EAST_ITEM->sw.value = MOUNT_SIDE_OF_PIER_WEST_ITEM->sw.value = false;
				if (side_of_pier == '0') {
					MOUNT_SIDE_OF_PIER_EAST_ITEM->sw.value = true;
				} else if (side_of_pier == '1')
					MOUNT_SIDE_OF_PIER_WEST_ITEM->sw.value = true;
				MOUNT_SIDE_OF_PIER_PROPERTY->state = INDIGO_OK_STATE;
				indigo_update_property(device, MOUNT_SIDE_OF_PIER_PROPERTY, NULL);
			}
		}
	}
	if (PRIVATE_DATA->has_sp) {
		if (ieq_command(device, ":pS#", response, sizeof(response))) {
			bool update = false;
			if ((response[0] == '0' || response[0] == 'E') && !MOUNT_SIDE_OF_PIER_EAST_ITEM->sw.value) {
				indigo_set_switch(MOUNT_SIDE_OF_PIER_PROPERTY, MOUNT_SIDE_OF_PIER_EAST_ITEM, true);
				update = true;
			} else if ((response[0] == '1' || response[0] == 'W') && !MOUNT_SIDE_OF_PIER_WEST_ITEM->sw.value){
				indigo_set_switch(MOUNT_SIDE_OF_PIER_PROPERTY, MOUNT_SIDE_OF_PIER_WEST_ITEM, true);
				update = true;
			}
			if (update) {
				indigo_update_property(device, MOUNT_SIDE_OF_PIER_PROPERTY, NULL);
			}
		}
	}
	indigo_eq_to_j2k(MOUNT_EPOCH_ITEM->number.value, &PRIVATE_DATA->currentRA, &PRIVATE_DATA->currentDec);
}

static bool ieq_get_utc(indigo_device *device, time_t *secs, int *utc_offset) {
	struct tm tm;
	char response[128], sep;
	memset(&tm, 0, sizeof(tm));
	MOUNT_UTC_TIME_PROPERTY->state = INDIGO_ALERT_STATE;
	if (PRIVATE_DATA->hc8406) {
		if (ieq_command(device, ":GC#", response, sizeof(response)) && sscanf(response, "%2d%c%2d%c%2d", &tm.tm_mon, &sep, &tm.tm_mday, &sep, &tm.tm_year) == 5) {
			if (ieq_command(device, ":GL#", response, sizeof(response)) && sscanf(response, "%2d:%2d:%2d", &tm.tm_hour, &tm.tm_min, &tm.tm_sec) == 3) {
				tm.tm_year += 100; // TODO: To be fixed in year 2100 :)
				tm.tm_mon -= 1;
				if (ieq_command(device, ":GG#", response, sizeof(response))) {
					if (response[0] ==  'E') {
						*utc_offset = atoi(response + 1);
					} else {
						*utc_offset = -atoi(response + 1);
					}
					*secs = indigo_timegm(&tm) - *utc_offset * 3600;
					return true;
				}
			}
		}
	} else if (PRIVATE_DATA->hc8407 || PRIVATE_DATA->protocol == 0x0000) {
		if (ieq_command(device, ":GC#", response, sizeof(response)) && sscanf(response, "%2d%c%2d%c%2d", &tm.tm_mon, &sep, &tm.tm_mday, &sep, &tm.tm_year) == 5) {
			if (ieq_command(device, ":GL#", response, sizeof(response)) && sscanf(response, "%2d:%2d:%2d", &tm.tm_hour, &tm.tm_min, &tm.tm_sec) == 3) {
				tm.tm_year += 100; // TODO: To be fixed in year 2100 :)
				tm.tm_mon -= 1;
				if (ieq_command(device, ":GG#", response, sizeof(response))) {
					*utc_offset = atoi(response);
					*secs = indigo_timegm(&tm) - *utc_offset * 3600;
					return true;
				}
			}
		}
	} else if (PRIVATE_DATA->protocol == 0x0100 || PRIVATE_DATA->protocol == 0x0200 || PRIVATE_DATA->protocol == 0x0205) {
		int offset;
		if (ieq_command(device, ":GLT#", response, sizeof(response)) && sscanf(response, "%4d%c%2d%2d%2d%2d%2d%2d", &offset, &sep, &tm.tm_year, &tm.tm_mon, &tm.tm_mday, &tm.tm_hour, &tm.tm_min, &tm.tm_sec) == 8) {
			tm.tm_year += 100; // TODO: To be fixed in year 2100 :)
			tm.tm_mon -= 1;
			*utc_offset = offset / 60;
			*secs = indigo_timegm(&tm) - *utc_offset * 3600;
			return true;
		}
	} else if (PRIVATE_DATA->protocol == 0x0300) {
		if (ieq_command(device, ":GUT#", response, sizeof(response))) {
			response[4] = 0;
			int offset = atoi(response);
			*utc_offset = offset / 60;
			double jd = atoll(response + 5) / 8.64e+7 + JD2000;
<<<<<<< HEAD
			*secs = (time_t)((jd - DELTA_UTC_UT1 - 2440587.5) * 86400.0);
=======
			*secs = (jd - DELTA_UT1_UTC - 2440587.5) * 86400.0;
>>>>>>> 4b8065b2
			return true;
		}
	}
	return false;
}

static bool ieq_set_utc(indigo_device *device, time_t *secs, int utc_offset) {
	char command[128], response[128];
	time_t seconds = *secs + utc_offset * 3600;
	struct tm tm;
	indigo_gmtime(&seconds, &tm);
	if (PRIVATE_DATA->hc8406 || PRIVATE_DATA->protocol == 0x0000) {
		sprintf(command, ":SL %02d:%02d:%02d#", tm.tm_hour, tm.tm_min, tm.tm_sec);
		if (!ieq_command(device, command, response, 1) || *response != '1') {
			MOUNT_SET_HOST_TIME_PROPERTY->state = INDIGO_ALERT_STATE;
		} else {
			sprintf(command, ":SC %02d/%02d/%02d#", tm.tm_mon + 1, tm.tm_mday, tm.tm_year % 100);
			if (!ieq_command(device, command, response, 1)) {
				MOUNT_SET_HOST_TIME_PROPERTY->state = INDIGO_ALERT_STATE;
			} else {
				sprintf(command, ":SG %+03d#", utc_offset);
				if (!ieq_command(device, command, response, 1) || *response != '1') {
					MOUNT_SET_HOST_TIME_PROPERTY->state = INDIGO_ALERT_STATE;
				} else {
					return true;
				}
			}
		}
	} else if (PRIVATE_DATA->hc8407 || PRIVATE_DATA->protocol == 0x0100) {
		sprintf(command, ":SL %02d:%02d:%02d#", tm.tm_hour, tm.tm_min, tm.tm_sec);
		if (!ieq_command(device, command, response, 1) || *response != '1') {
			MOUNT_SET_HOST_TIME_PROPERTY->state = INDIGO_ALERT_STATE;
		} else {
			sprintf(command, ":SC %02d/%02d/%02d#", tm.tm_mon + 1, tm.tm_mday, tm.tm_year % 100);
			if (!ieq_command(device, command, response, 1) || *response != '1') {
				MOUNT_SET_HOST_TIME_PROPERTY->state = INDIGO_ALERT_STATE;
			} else {
				sprintf(command, ":SG %+03d:00#", utc_offset);
				if (!ieq_command(device, command, response, 1) || *response != '1') {
					MOUNT_SET_HOST_TIME_PROPERTY->state = INDIGO_ALERT_STATE;
				} else {
					sprintf(command, ":SDS%d#", indigo_get_dst_state());
					if (!ieq_command(device, command, response, 1) || *response != '1') {
						MOUNT_SET_HOST_TIME_PROPERTY->state = INDIGO_ALERT_STATE;
					} else {
						return true;
					}
				}
			}
		}
	} else if (PRIVATE_DATA->protocol == 0x0200 || PRIVATE_DATA->protocol == 0x0205) {
		sprintf(command, ":SL%02d%02d%02d#", tm.tm_hour, tm.tm_min, tm.tm_sec);
		if (!ieq_command(device, command, response, 1) || *response != '1') {
			MOUNT_SET_HOST_TIME_PROPERTY->state = INDIGO_ALERT_STATE;
		} else {
			sprintf(command, ":SC%02d%02d%02d#", tm.tm_year % 100, tm.tm_mon + 1, tm.tm_mday);
			if (!ieq_command(device, command, response, 1) || *response != '1') {
				MOUNT_SET_HOST_TIME_PROPERTY->state = INDIGO_ALERT_STATE;
			} else {
				sprintf(command, ":SG%+04d#", utc_offset * 60);
				if (!ieq_command(device, command, response, 1) || *response != '1') {
					MOUNT_SET_HOST_TIME_PROPERTY->state = INDIGO_ALERT_STATE;
				} else {
					sprintf(command, ":SDS%d#", indigo_get_dst_state());
					if (!ieq_command(device, command, response, 1) || *response != '1') {
						MOUNT_SET_HOST_TIME_PROPERTY->state = INDIGO_ALERT_STATE;
					} else {
						return true;
					}
				}
			}
		}
	} else if (PRIVATE_DATA->protocol == 0x0300) {
		sprintf(command, ":SUT%013llu#", (uint64_t)((JDNOW - JD2000) * 8.64e+7));
		if (!ieq_command(device, command, response, 1) || *response != '1') {
			MOUNT_SET_HOST_TIME_PROPERTY->state = INDIGO_ALERT_STATE;
		} else {
			sprintf(command, ":SG%+04d#", utc_offset * 60);
			if (!ieq_command(device, command, response, 1) || *response != '1') {
				MOUNT_SET_HOST_TIME_PROPERTY->state = INDIGO_ALERT_STATE;
			} else {
				sprintf(command, ":SDS%d#", indigo_get_dst_state());
				if (!ieq_command(device, command, response, 1) || *response != '1') {
					MOUNT_SET_HOST_TIME_PROPERTY->state = INDIGO_ALERT_STATE;
				} else {
					return true;
				}
			}
		}
	}
	return false;
}

static void position_timer_callback(indigo_device *device) {
	char response[128];
	pthread_mutex_lock(&PRIVATE_DATA->mutex);
	if (PRIVATE_DATA->handle != NULL) {
		ieq_get_coords(device);
		if (PRIVATE_DATA->hc8406) {
			if (ieq_command(device, ":SE?#", response, 1) && *response == '1') {
				MOUNT_EQUATORIAL_COORDINATES_PROPERTY->state = INDIGO_BUSY_STATE;
			}
		} else if (PRIVATE_DATA->hc8407) {
			if (ieq_command(device, ":AH#", response, 1) && *response == '1') {
				if (MOUNT_PARK_PROPERTY->state == INDIGO_BUSY_STATE && MOUNT_PARK_PARKED_ITEM->sw.value) {
					//ieq_command(device, ":MP1#", response, 1); // probably doesn't work
					ieq_command(device, ":ST0#", response, 1); // stop tracking at home position instead
					MOUNT_PARK_PROPERTY->state = INDIGO_OK_STATE;
					indigo_update_property(device, MOUNT_PARK_PROPERTY, "Parked - please switch mount off");
				}
			} else if (ieq_command(device, ":SE?#", response, 1) && *response == '1') {
				MOUNT_EQUATORIAL_COORDINATES_PROPERTY->state = INDIGO_BUSY_STATE;
			}
		} else if (PRIVATE_DATA->protocol == 0x0000) {
			if (fabs(MOUNT_EQUATORIAL_COORDINATES_RA_ITEM->number.value - PRIVATE_DATA->currentRA) < 1 / 60. && fabs(MOUNT_EQUATORIAL_COORDINATES_DEC_ITEM->number.value - PRIVATE_DATA->currentDec) < 1 / 60.) {
				MOUNT_EQUATORIAL_COORDINATES_PROPERTY->state = INDIGO_OK_STATE;
			} else {
				MOUNT_EQUATORIAL_COORDINATES_PROPERTY->state = INDIGO_BUSY_STATE;
			}
		} else if (PRIVATE_DATA->protocol == 0x0100 || PRIVATE_DATA->protocol == 0x0200) {
			if (ieq_command(device, ":GAS#", response, sizeof(response))) {
				switch (response[1]) {
					case '0': // stopped (not at zero position)
						if (MOUNT_TRACKING_ON_ITEM->sw.value) {
							indigo_set_switch(MOUNT_TRACKING_PROPERTY, MOUNT_TRACKING_OFF_ITEM, true);
							MOUNT_TRACKING_PROPERTY->state = INDIGO_OK_STATE;
							indigo_update_property(device, MOUNT_TRACKING_PROPERTY, NULL);
						}
						MOUNT_EQUATORIAL_COORDINATES_PROPERTY->state = INDIGO_OK_STATE;
						break;
					case '2': // slewing
						MOUNT_EQUATORIAL_COORDINATES_PROPERTY->state = INDIGO_BUSY_STATE;
						break;
					case '3': // guiding
						MOUNT_EQUATORIAL_COORDINATES_PROPERTY->state = INDIGO_OK_STATE;
						break;
					case '4': // meridian flipping
						MOUNT_EQUATORIAL_COORDINATES_PROPERTY->state = INDIGO_OK_STATE;
						break;
					case '1': // tracking with PEC disabled
					case '5': // tracking with PEC enabled (only for non-encoder edition)
						if (MOUNT_TRACKING_OFF_ITEM->sw.value) {
							indigo_set_switch(MOUNT_TRACKING_PROPERTY, MOUNT_TRACKING_ON_ITEM, true);
							MOUNT_TRACKING_PROPERTY->state = INDIGO_OK_STATE;
							indigo_update_property(device, MOUNT_TRACKING_PROPERTY, NULL);
						}
						MOUNT_EQUATORIAL_COORDINATES_PROPERTY->state = INDIGO_OK_STATE;
						break;
					case '6': // parked
						if (MOUNT_TRACKING_ON_ITEM->sw.value) {
							indigo_set_switch(MOUNT_TRACKING_PROPERTY, MOUNT_TRACKING_OFF_ITEM, true);
							MOUNT_TRACKING_PROPERTY->state = INDIGO_OK_STATE;
							indigo_update_property(device, MOUNT_TRACKING_PROPERTY, NULL);
						}
						if (MOUNT_PARK_PROPERTY->state == INDIGO_BUSY_STATE) {
							indigo_set_switch(MOUNT_PARK_PROPERTY, MOUNT_PARK_PARKED_ITEM, true);
							MOUNT_PARK_PROPERTY->state = INDIGO_OK_STATE;
							indigo_update_property(device, MOUNT_PARK_PROPERTY, "Parked - please switch mount off");
						}
						MOUNT_EQUATORIAL_COORDINATES_PROPERTY->state = INDIGO_OK_STATE;
						break;
					case '7': // stopped at zero position
						if (MOUNT_TRACKING_ON_ITEM->sw.value) {
							indigo_set_switch(MOUNT_TRACKING_PROPERTY, MOUNT_TRACKING_OFF_ITEM, true);
							MOUNT_TRACKING_PROPERTY->state = INDIGO_OK_STATE;
							indigo_update_property(device, MOUNT_TRACKING_PROPERTY, NULL);
						}
						if (MOUNT_HOME_PROPERTY->state == INDIGO_BUSY_STATE) {
							MOUNT_HOME_PROPERTY->state = INDIGO_OK_STATE;
							indigo_update_property(device, MOUNT_HOME_PROPERTY, NULL);
						}
						if (PRIVATE_DATA->no_park && MOUNT_PARK_PROPERTY->state == INDIGO_BUSY_STATE) {
							ieq_command(device, ":ST0#", response, 1); // stop tracking at home position instead
							indigo_set_switch(MOUNT_PARK_PROPERTY, MOUNT_PARK_PARKED_ITEM, true);
							MOUNT_PARK_PROPERTY->state = INDIGO_OK_STATE;
							indigo_update_property(device, MOUNT_PARK_PROPERTY, "Parked - please switch mount off");
						}
						MOUNT_EQUATORIAL_COORDINATES_PROPERTY->state = INDIGO_OK_STATE;
						break;
				}
				if (response[0] == '1') {
					if (MOUNT_GEOGRAPHIC_COORDINATES_PROPERTY->state != INDIGO_BUSY_STATE) {
						MOUNT_GEOGRAPHIC_COORDINATES_PROPERTY->state = INDIGO_BUSY_STATE;
						indigo_update_property(device, MOUNT_GEOGRAPHIC_COORDINATES_PROPERTY, NULL);
					}
				} else {
					bool update = MOUNT_GEOGRAPHIC_COORDINATES_PROPERTY->state == INDIGO_BUSY_STATE;
					if (ieq_command(device, ":Gt#", response, sizeof(response))) {
						double latitude = 0;
						if (PRIVATE_DATA->protocol == 0x0100) {
							latitude = indigo_stod(response);
						} else if (PRIVATE_DATA->protocol == 0x0200) {
							latitude = atol(response) / 60.0 / 60.0;
						}
						if (latitude != MOUNT_GEOGRAPHIC_COORDINATES_LATITUDE_ITEM->number.value) {
							MOUNT_GEOGRAPHIC_COORDINATES_LATITUDE_ITEM->number.target = MOUNT_GEOGRAPHIC_COORDINATES_LATITUDE_ITEM->number.value = latitude;
							update = true;
						}
					}
					if (ieq_command(device, ":Gg#", response, sizeof(response))) {
						double longitude = 0;
						if (PRIVATE_DATA->protocol == 0x0100) {
							longitude = indigo_stod(response);
						} else if (PRIVATE_DATA->protocol == 0x0200) {
							longitude = atol(response) / 60.0 / 60.0;
						}
						if (longitude < 0) {
							longitude += 360;
						}
						if (longitude != MOUNT_GEOGRAPHIC_COORDINATES_LONGITUDE_ITEM->number.value) {
							MOUNT_GEOGRAPHIC_COORDINATES_LONGITUDE_ITEM->number.target = MOUNT_GEOGRAPHIC_COORDINATES_LONGITUDE_ITEM->number.value = longitude;
							update = true;
						}
					}
					if (update) {
						MOUNT_GEOGRAPHIC_COORDINATES_PROPERTY->state = INDIGO_OK_STATE;
						indigo_update_property(device, MOUNT_GEOGRAPHIC_COORDINATES_PROPERTY, NULL);
					}
				}
			}
		} else if (PRIVATE_DATA->protocol == 0x0205) {
			if (ieq_command(device, ":GLS#", response, sizeof(response))) {
				if (response[13] == '1') {
					if (MOUNT_GEOGRAPHIC_COORDINATES_PROPERTY->state != INDIGO_BUSY_STATE) {
						MOUNT_GEOGRAPHIC_COORDINATES_PROPERTY->state = INDIGO_BUSY_STATE;
						indigo_update_property(device, MOUNT_GEOGRAPHIC_COORDINATES_PROPERTY, NULL);
					}
				} else {
					char val[16];
					bool update = MOUNT_GEOGRAPHIC_COORDINATES_PROPERTY->state == INDIGO_BUSY_STATE;
					memcpy(val, response, 7);
					val[7] = 0;
					double longitude = atol(val) / 60.0 / 60.0;
					if (longitude < 0) {
						longitude += 360;
					}
					if (longitude != MOUNT_GEOGRAPHIC_COORDINATES_LONGITUDE_ITEM->number.value) {
						MOUNT_GEOGRAPHIC_COORDINATES_LONGITUDE_ITEM->number.target = MOUNT_GEOGRAPHIC_COORDINATES_LONGITUDE_ITEM->number.value = longitude;
						update = true;
					}
					memcpy(val, response + 7, 6);
					val[6] = 0;
					double latitude = atol(val) / 60.0 / 60.0 - 90;
					if (latitude != MOUNT_GEOGRAPHIC_COORDINATES_LATITUDE_ITEM->number.value) {
						MOUNT_GEOGRAPHIC_COORDINATES_LATITUDE_ITEM->number.target = MOUNT_GEOGRAPHIC_COORDINATES_LATITUDE_ITEM->number.value = latitude;
						update = true;
					}
					if (update) {
						MOUNT_GEOGRAPHIC_COORDINATES_PROPERTY->state = INDIGO_OK_STATE;
						indigo_update_property(device, MOUNT_GEOGRAPHIC_COORDINATES_PROPERTY, NULL);
					}
				}
				switch (response[14]) {
					case '0': // stopped (not at zero position)
						if (MOUNT_TRACKING_ON_ITEM->sw.value) {
							indigo_set_switch(MOUNT_TRACKING_PROPERTY, MOUNT_TRACKING_OFF_ITEM, true);
							MOUNT_TRACKING_PROPERTY->state = INDIGO_OK_STATE;
							indigo_update_property(device, MOUNT_TRACKING_PROPERTY, NULL);
						}
						MOUNT_HOME_PROPERTY->state = INDIGO_OK_STATE;
						indigo_update_property(device, MOUNT_HOME_PROPERTY, NULL);
						MOUNT_EQUATORIAL_COORDINATES_PROPERTY->state = INDIGO_OK_STATE;
						break;
					case '2': // slewing
						MOUNT_EQUATORIAL_COORDINATES_PROPERTY->state = INDIGO_BUSY_STATE;
						break;
					case '3': // guiding
						MOUNT_EQUATORIAL_COORDINATES_PROPERTY->state = INDIGO_OK_STATE;
						break;
					case '4': // meridian flipping
						MOUNT_EQUATORIAL_COORDINATES_PROPERTY->state = INDIGO_OK_STATE;
						break;
					case '1': // tracking with PEC disabled
					case '5': // tracking with PEC enabled (only for non-encoder edition)
						if (MOUNT_TRACKING_OFF_ITEM->sw.value) {
							indigo_set_switch(MOUNT_TRACKING_PROPERTY, MOUNT_TRACKING_ON_ITEM, true);
							MOUNT_TRACKING_PROPERTY->state = INDIGO_OK_STATE;
							indigo_update_property(device, MOUNT_TRACKING_PROPERTY, NULL);
						}
						MOUNT_EQUATORIAL_COORDINATES_PROPERTY->state = INDIGO_OK_STATE;
						break;
					case '6': // parked
						if (MOUNT_TRACKING_ON_ITEM->sw.value) {
							indigo_set_switch(MOUNT_TRACKING_PROPERTY, MOUNT_TRACKING_OFF_ITEM, true);
							MOUNT_TRACKING_PROPERTY->state = INDIGO_OK_STATE;
							indigo_update_property(device, MOUNT_TRACKING_PROPERTY, NULL);
						}
						if (MOUNT_PARK_PROPERTY->state == INDIGO_BUSY_STATE) {
							indigo_set_switch(MOUNT_PARK_PROPERTY, MOUNT_PARK_PARKED_ITEM, true);
							MOUNT_PARK_PROPERTY->state = INDIGO_OK_STATE;
							indigo_update_property(device, MOUNT_PARK_PROPERTY, "Parked - please switch mount off");
						}
						MOUNT_EQUATORIAL_COORDINATES_PROPERTY->state = INDIGO_OK_STATE;
						break;
					case '7': // stopped at zero position
						if (MOUNT_TRACKING_ON_ITEM->sw.value) {
							indigo_set_switch(MOUNT_TRACKING_PROPERTY, MOUNT_TRACKING_OFF_ITEM, true);
							MOUNT_TRACKING_PROPERTY->state = INDIGO_OK_STATE;
							indigo_update_property(device, MOUNT_TRACKING_PROPERTY, NULL);
						}
						if (MOUNT_HOME_PROPERTY->state == INDIGO_BUSY_STATE) {
							MOUNT_HOME_PROPERTY->state = INDIGO_OK_STATE;
							indigo_update_property(device, MOUNT_HOME_PROPERTY, "At home");
						}
						if (PRIVATE_DATA->no_park && MOUNT_PARK_PROPERTY->state == INDIGO_BUSY_STATE) {
							ieq_command(device, ":ST0#", response, 1); // stop tracking at home position instead
							indigo_set_switch(MOUNT_PARK_PROPERTY, MOUNT_PARK_PARKED_ITEM, true);
							MOUNT_PARK_PROPERTY->state = INDIGO_OK_STATE;
							indigo_update_property(device, MOUNT_PARK_PROPERTY, "Parked - please switch mount off");
						}
						MOUNT_EQUATORIAL_COORDINATES_PROPERTY->state = INDIGO_OK_STATE;
						break;
				}
				switch (response[15]) {
					case '0':
						indigo_set_switch(MOUNT_TRACK_RATE_PROPERTY, MOUNT_TRACK_RATE_SIDEREAL_ITEM, true);
						break;
					case '1':
						indigo_set_switch(MOUNT_TRACK_RATE_PROPERTY, MOUNT_TRACK_RATE_LUNAR_ITEM, true);
						break;
					case '2':
						indigo_set_switch(MOUNT_TRACK_RATE_PROPERTY, MOUNT_TRACK_RATE_SOLAR_ITEM, true);
						break;
					case '3':
						indigo_set_switch(MOUNT_TRACK_RATE_PROPERTY, MOUNT_TRACK_RATE_KING_ITEM, true);
						break;
					case '4':
						indigo_set_switch(MOUNT_TRACK_RATE_PROPERTY, MOUNT_TRACK_RATE_CUSTOM_ITEM, true);
						break;
				}
			}
		} else if (PRIVATE_DATA->protocol == 0x0300) {
			if (ieq_command(device, ":GLS#", response, sizeof(response))) {
				if (response[17] == '1') {
					if (MOUNT_GEOGRAPHIC_COORDINATES_PROPERTY->state != INDIGO_BUSY_STATE) {
						MOUNT_GEOGRAPHIC_COORDINATES_PROPERTY->state = INDIGO_BUSY_STATE;
						indigo_update_property(device, MOUNT_GEOGRAPHIC_COORDINATES_PROPERTY, NULL);
					}
				} else {
					char val[16];
					bool update = MOUNT_GEOGRAPHIC_COORDINATES_PROPERTY->state == INDIGO_BUSY_STATE;
					memcpy(val, response, 9);
					val[9] = 0;
					double longitude = atol(val) / 60.0 / 60.0 / 100.0;
					if (longitude < 0) {
						longitude += 360;
					}
					if (longitude != MOUNT_GEOGRAPHIC_COORDINATES_LONGITUDE_ITEM->number.value) {
						MOUNT_GEOGRAPHIC_COORDINATES_LONGITUDE_ITEM->number.target = MOUNT_GEOGRAPHIC_COORDINATES_LONGITUDE_ITEM->number.value = longitude;
						update = true;
					}
					strncpy(val, response + 9, 8);
					val[8] = 0;
					double latitude = atol(val) / 60.0 / 60.0 / 100.0 - 90;
					if (latitude != MOUNT_GEOGRAPHIC_COORDINATES_LATITUDE_ITEM->number.value) {
						MOUNT_GEOGRAPHIC_COORDINATES_LATITUDE_ITEM->number.target = MOUNT_GEOGRAPHIC_COORDINATES_LATITUDE_ITEM->number.value = latitude;
						update = true;
					}
					if (update) {
						MOUNT_GEOGRAPHIC_COORDINATES_PROPERTY->state = INDIGO_OK_STATE;
						indigo_update_property(device, MOUNT_GEOGRAPHIC_COORDINATES_PROPERTY, NULL);
					}
				}
				switch (response[18]) {
					case '0': // stopped (not at zero position)
						if (MOUNT_TRACKING_ON_ITEM->sw.value) {
							indigo_set_switch(MOUNT_TRACKING_PROPERTY, MOUNT_TRACKING_OFF_ITEM, true);
							MOUNT_TRACKING_PROPERTY->state = INDIGO_OK_STATE;
							indigo_update_property(device, MOUNT_TRACKING_PROPERTY, NULL);
						}
						MOUNT_HOME_PROPERTY->state = INDIGO_OK_STATE;
						indigo_update_property(device, MOUNT_HOME_PROPERTY, NULL);
						MOUNT_EQUATORIAL_COORDINATES_PROPERTY->state = INDIGO_OK_STATE;
						break;
					case '2': // slewing
						MOUNT_EQUATORIAL_COORDINATES_PROPERTY->state = INDIGO_BUSY_STATE;
						break;
					case '3': // guiding
						MOUNT_EQUATORIAL_COORDINATES_PROPERTY->state = INDIGO_OK_STATE;
						break;
					case '4': // meridian flipping
						MOUNT_EQUATORIAL_COORDINATES_PROPERTY->state = INDIGO_OK_STATE;
						break;
					case '1': // tracking with PEC disabled
					case '5': // tracking with PEC enabled (only for non-encoder edition)
						if (MOUNT_TRACKING_OFF_ITEM->sw.value) {
							indigo_set_switch(MOUNT_TRACKING_PROPERTY, MOUNT_TRACKING_ON_ITEM, true);
							MOUNT_TRACKING_PROPERTY->state = INDIGO_OK_STATE;
							indigo_update_property(device, MOUNT_TRACKING_PROPERTY, NULL);
						}
						MOUNT_EQUATORIAL_COORDINATES_PROPERTY->state = INDIGO_OK_STATE;
						break;
					case '6': // parked
						if (MOUNT_TRACKING_ON_ITEM->sw.value) {
							indigo_set_switch(MOUNT_TRACKING_PROPERTY, MOUNT_TRACKING_OFF_ITEM, true);
							MOUNT_TRACKING_PROPERTY->state = INDIGO_OK_STATE;
							indigo_update_property(device, MOUNT_TRACKING_PROPERTY, NULL);
						}
						if (MOUNT_PARK_PROPERTY->state == INDIGO_BUSY_STATE) {
							indigo_set_switch(MOUNT_PARK_PROPERTY, MOUNT_PARK_PARKED_ITEM, true);
							MOUNT_PARK_PROPERTY->state = INDIGO_OK_STATE;
							indigo_update_property(device, MOUNT_PARK_PROPERTY, "Parked - please switch mount off");
						}
						MOUNT_EQUATORIAL_COORDINATES_PROPERTY->state = INDIGO_OK_STATE;
						break;
					case '7': // stopped at zero position
						if (MOUNT_TRACKING_ON_ITEM->sw.value) {
							indigo_set_switch(MOUNT_TRACKING_PROPERTY, MOUNT_TRACKING_OFF_ITEM, true);
							MOUNT_TRACKING_PROPERTY->state = INDIGO_OK_STATE;
							indigo_update_property(device, MOUNT_TRACKING_PROPERTY, NULL);
						}
						if (MOUNT_HOME_PROPERTY->state == INDIGO_BUSY_STATE) {
							MOUNT_HOME_PROPERTY->state = INDIGO_OK_STATE;
							indigo_update_property(device, MOUNT_HOME_PROPERTY, "At home");
						}
						if (PRIVATE_DATA->no_park && MOUNT_PARK_PROPERTY->state == INDIGO_BUSY_STATE) {
							ieq_command(device, ":ST0#", response, 1); // stop tracking at home position instead
							indigo_set_switch(MOUNT_PARK_PROPERTY, MOUNT_PARK_PARKED_ITEM, true);
							MOUNT_PARK_PROPERTY->state = INDIGO_OK_STATE;
							indigo_update_property(device, MOUNT_PARK_PROPERTY, "Parked - please switch mount off");
						}
						MOUNT_EQUATORIAL_COORDINATES_PROPERTY->state = INDIGO_OK_STATE;
						break;
				}
				switch (response[19]) {
					case '0':
						indigo_set_switch(MOUNT_TRACK_RATE_PROPERTY, MOUNT_TRACK_RATE_SIDEREAL_ITEM, true);
						break;
					case '1':
						indigo_set_switch(MOUNT_TRACK_RATE_PROPERTY, MOUNT_TRACK_RATE_LUNAR_ITEM, true);
						break;
					case '2':
						indigo_set_switch(MOUNT_TRACK_RATE_PROPERTY, MOUNT_TRACK_RATE_SOLAR_ITEM, true);
						break;
					case '3':
						indigo_set_switch(MOUNT_TRACK_RATE_PROPERTY, MOUNT_TRACK_RATE_KING_ITEM, true);
						break;
					case '4':
						indigo_set_switch(MOUNT_TRACK_RATE_PROPERTY, MOUNT_TRACK_RATE_CUSTOM_ITEM, true);
						break;
				}
			}
		}
		MOUNT_EQUATORIAL_COORDINATES_RA_ITEM->number.value = PRIVATE_DATA->currentRA;
		MOUNT_EQUATORIAL_COORDINATES_DEC_ITEM->number.value = PRIVATE_DATA->currentDec;
		indigo_update_coordinates(device, NULL);
		int utc_offset;
		time_t secs;
		if (ieq_get_utc(device, &secs, &utc_offset)) {
			sprintf(MOUNT_UTC_OFFSET_ITEM->text.value, "%d", utc_offset);
			indigo_timetoisogm(secs, MOUNT_UTC_ITEM->text.value, INDIGO_VALUE_SIZE);
			MOUNT_UTC_TIME_PROPERTY->state = INDIGO_OK_STATE;
		} else {
			MOUNT_UTC_TIME_PROPERTY->state = INDIGO_ALERT_STATE;
		}
		indigo_update_property(device, MOUNT_UTC_TIME_PROPERTY, NULL);
		indigo_reschedule_timer(device, MOUNT_EQUATORIAL_COORDINATES_PROPERTY->state == INDIGO_BUSY_STATE ? 0.2 : 1, &PRIVATE_DATA->position_timer);
	}
	pthread_mutex_unlock(&PRIVATE_DATA->mutex);
}

static void mount_connect_callback(indigo_device *device) {
	char response[128] = "";
	pthread_mutex_lock(&PRIVATE_DATA->mutex);
	if (CONNECTION_CONNECTED_ITEM->sw.value) {
		bool result = true;
		if (PRIVATE_DATA->device_count++ == 0) {
			result = ieq_open(device);
		}
		if (result) {
			strcpy(MOUNT_INFO_VENDOR_ITEM->text.value, "iOptron");
			PRIVATE_DATA->protocol = 0x0000;
			PRIVATE_DATA->hc8406 = false;
			PRIVATE_DATA->hc8407 = false;
			PRIVATE_DATA->no_park = true;
			if (ieq_command(device, ":MountInfo#", response, sizeof(response)) && *response) {
				PRIVATE_DATA->protocol = 0x0100;
				strncpy(PRIVATE_DATA->product, response, 64);
				if (!strcmp(PRIVATE_DATA->product, "8407")) {
					strcpy(MOUNT_INFO_MODEL_ITEM->text.value, "iEQ45 EQ/iEQ30");
				} else if (!strcmp(PRIVATE_DATA->product, "8497")) {
					strcpy(MOUNT_INFO_MODEL_ITEM->text.value, "iEQ45 Alt/Az");
				} else if (!strcmp(PRIVATE_DATA->product, "8408")) {
					strcpy(MOUNT_INFO_MODEL_ITEM->text.value, "ZEQ25");
				} else if (!strcmp(PRIVATE_DATA->product, "8498")) {
					strcpy(MOUNT_INFO_MODEL_ITEM->text.value, "SmartEQ");
				} else if (!strcmp(PRIVATE_DATA->product, "0010")) {
					strcpy(MOUNT_INFO_MODEL_ITEM->text.value, "Cube II EQ");
				} else if (!strcmp(PRIVATE_DATA->product, "0011")) {
					strcpy(MOUNT_INFO_MODEL_ITEM->text.value, "SmartEQ Pro+");
				} else if (!strcmp(PRIVATE_DATA->product, "0015")) {
					strcpy(MOUNT_INFO_MODEL_ITEM->text.value, "HEM15");
				} else if (!strcmp(PRIVATE_DATA->product, "0025")) {
					strcpy(MOUNT_INFO_MODEL_ITEM->text.value, "CEM25");
				} else if (!strcmp(PRIVATE_DATA->product, "0026")) {
					// NOTE:
					// v2.5 : CEM25-EC
					// v3.10 : CEM26
					strcpy(MOUNT_INFO_MODEL_ITEM->text.value, "CEM25-EC");
				} else if (!strcmp(PRIVATE_DATA->product, "0027")) {
					strcpy(MOUNT_INFO_MODEL_ITEM->text.value, "CEM26-EC");
				} else if (!strcmp(PRIVATE_DATA->product, "0028")) {
					strcpy(MOUNT_INFO_MODEL_ITEM->text.value, "GEM28");
				} else if (!strcmp(PRIVATE_DATA->product, "0029")) {
					strcpy(MOUNT_INFO_MODEL_ITEM->text.value, "GEM28-EC");
				} else if (!strcmp(PRIVATE_DATA->product, "0030")) {
					strcpy(MOUNT_INFO_MODEL_ITEM->text.value, "iEQ30 Pro");
				} else if (!strcmp(PRIVATE_DATA->product, "0036")) {
					strcpy(MOUNT_INFO_MODEL_ITEM->text.value, "HAE");
				} else if (!strcmp(PRIVATE_DATA->product, "0040")) {
					strcpy(MOUNT_INFO_MODEL_ITEM->text.value, "CEM40");
				} else if (!strcmp(PRIVATE_DATA->product, "0041")) {
					strcpy(MOUNT_INFO_MODEL_ITEM->text.value, "CEM40-EC");
				} else if (!strcmp(PRIVATE_DATA->product, "0043")) {
					strcpy(MOUNT_INFO_MODEL_ITEM->text.value, "GEM45");
				} else if (!strcmp(PRIVATE_DATA->product, "0044")) {
					strcpy(MOUNT_INFO_MODEL_ITEM->text.value, "GEM45-EC");
				} else if (!strcmp(PRIVATE_DATA->product, "0045")) {
					strcpy(MOUNT_INFO_MODEL_ITEM->text.value, "iEQ45 Pro EQ");
				} else if (!strcmp(PRIVATE_DATA->product, "0046")) {
					strcpy(MOUNT_INFO_MODEL_ITEM->text.value, "iEQ45 Pro Alt/Az");
				} else if (!strcmp(PRIVATE_DATA->product, "0060")) {
					strcpy(MOUNT_INFO_MODEL_ITEM->text.value, "CEM60");
				} else if (!strcmp(PRIVATE_DATA->product, "0061")) {
					strcpy(MOUNT_INFO_MODEL_ITEM->text.value, "CEM60-EC");
				} else if (!strcmp(PRIVATE_DATA->product, "0070")) {
					strcpy(MOUNT_INFO_MODEL_ITEM->text.value, "CEM70");
				} else if (!strcmp(PRIVATE_DATA->product, "0071")) {
					strcpy(MOUNT_INFO_MODEL_ITEM->text.value, "CEM70-EC");
				} else if (!strcmp(PRIVATE_DATA->product, "0120")) {
					strcpy(MOUNT_INFO_MODEL_ITEM->text.value, "CEM120");
				} else if (!strcmp(PRIVATE_DATA->product, "0121")) {
					strcpy(MOUNT_INFO_MODEL_ITEM->text.value, "CEM120-EC");
				} else if (!strcmp(PRIVATE_DATA->product, "0122")) {
					strcpy(MOUNT_INFO_MODEL_ITEM->text.value, "CEM120-EC2");
				} else if (!strcmp(PRIVATE_DATA->product, "5010")) {
					strcpy(MOUNT_INFO_MODEL_ITEM->text.value, "Cube II AA");
				} else if (!strcmp(PRIVATE_DATA->product, "5035")) {
					strcpy(MOUNT_INFO_MODEL_ITEM->text.value, "AZ Mount Pro");
				} else if (!strcmp(PRIVATE_DATA->product, "5045")) {
					strcpy(MOUNT_INFO_MODEL_ITEM->text.value, "iEQ45 Pro AA");
				} else if (strlen(PRIVATE_DATA->product) == 4) {
					INDIGO_DRIVER_ERROR(DRIVER_NAME, "Unknown mount '%s'", response);
					strcpy(MOUNT_INFO_MODEL_ITEM->text.value, "Unknown mount");
				} else if (!strcmp(PRIVATE_DATA->product, ":EQ45")) {
					strcpy(MOUNT_INFO_MODEL_ITEM->text.value, "iEQ45");
					PRIVATE_DATA->protocol = 0x0000;
				}
			} else {
				strcpy(MOUNT_INFO_MODEL_ITEM->text.value, "HC8406");
				PRIVATE_DATA->hc8406 = true;
				PRIVATE_DATA->protocol = -1;
			}
			if (!PRIVATE_DATA->hc8406 && PRIVATE_DATA->protocol >= 0x0100) {
				if (ieq_command(device, ":FW1#", response, sizeof(response))) {
					response[6] = 0;
					int product = atoi(PRIVATE_DATA->product);
					if (product == 8407 || product == 8497 || product == 8408 || product == 8498) {
						PRIVATE_DATA->hc8407 = true;
						PRIVATE_DATA->protocol = -1;
					}
					if (strncmp("140807", response, 6) <= 0 && (product == 60 || product == 61 || product == 45 || product == 46)) {
						PRIVATE_DATA->protocol = 0x0200;
					}
					if (strncmp("160610", response, 6) <= 0 && (product == 10  || product == 5010)) {
						PRIVATE_DATA->protocol = 0x0205;
					}
					if (strncmp("161101", response, 6) <= 0 && (product == 30 || product == 45 || product == 46 || product == 60 || product == 61)) {
						PRIVATE_DATA->protocol = 0x0205;
						PRIVATE_DATA->no_park = false;
					}
					if (strncmp("181018", response, 6) <= 0 && (product == 40 || product == 41)) {
						PRIVATE_DATA->protocol = 0x0205;
						PRIVATE_DATA->no_park = false;
					}
					if (strncmp("170518", response, 6) <= 0 && (product == 26)) {
						PRIVATE_DATA->protocol = 0x0205;
					}
					if (strncmp("170106", response, 6) <= 0 && (product == 25)) {
						PRIVATE_DATA->protocol = 0x0205;
					}
					if (strncmp("161028", response, 6) <= 0 && (product == 11)) {
						PRIVATE_DATA->protocol = 0x0205;
					}
					if (strncmp("170410", response, 6) <= 0 && (product == 5035)) {
						PRIVATE_DATA->protocol = 0x0205;
					}
					if (strncmp("191018", response, 6) <= 0 && (product == 43  || product == 44)) {
						PRIVATE_DATA->protocol = 0x0205;
						PRIVATE_DATA->no_park = false;
					}
					if (strncmp("190221", response, 6) <= 0 && (product == 60  || product == 61)) {
						PRIVATE_DATA->protocol = 0x0205;
						PRIVATE_DATA->no_park = false;
					}
					if (strncmp("171001", response, 6) <= 0 && (product == 45 || product == 70 || product == 71 || product == 120 || product == 121 || product == 122)) {
						PRIVATE_DATA->protocol = 0x0300;
						PRIVATE_DATA->no_park = false;
					}
					if (strncmp("201030", response, 6) <= 0 && (product == 26 || product == 27 || product == 28)) {
						PRIVATE_DATA->protocol = 0x0300;
						PRIVATE_DATA->no_park = false;
					}
					if (strncmp("210101", response, 6) <= 0 && (product == 29 || product == 40  || product == 41 || product == 43  || product == 44)) {
						PRIVATE_DATA->protocol = 0x0300;
						PRIVATE_DATA->no_park = false;
					}
					if (strncmp("230420", response, 6) <= 0 && (product == 15)) {
						PRIVATE_DATA->protocol = 0x0300;
						PRIVATE_DATA->no_park = false;
					}
					if (product == 36) {
						PRIVATE_DATA->protocol = 0x0300;
						PRIVATE_DATA->no_park = false;
					}
					strcpy(MOUNT_INFO_FIRMWARE_ITEM->text.value, response);
					if (ieq_command(device, ":FW2#", response, sizeof(response))) {
						response[6] = 0;
						strcat(MOUNT_INFO_FIRMWARE_ITEM->text.value, "/");
						strcat(MOUNT_INFO_FIRMWARE_ITEM->text.value, response);
					}
					if (PRIVATE_DATA->protocol == 0x0300 && product == 26) {
						// "0026" has been reassigned in v3.10
						strcpy(MOUNT_INFO_MODEL_ITEM->text.value, "CEM26");
					}
				}
			}
			if (PROTOCOL_8406_ITEM->sw.value) {
				PRIVATE_DATA->hc8406 = true;
				PRIVATE_DATA->hc8407 = false;
				PRIVATE_DATA->no_park = true;
				PRIVATE_DATA->protocol = -1;
			} else if (PROTOCOL_8407_ITEM->sw.value) {
				PRIVATE_DATA->hc8406 = false;
				PRIVATE_DATA->hc8407 = true;
				PRIVATE_DATA->no_park = true;
				PRIVATE_DATA->protocol = -1;
			} else if (PROTOCOL_0000_ITEM->sw.value) {
				PRIVATE_DATA->hc8406 = PRIVATE_DATA->hc8407 = false;
				PRIVATE_DATA->no_park = true;
				PRIVATE_DATA->protocol = 0x0000;
			} else if (PROTOCOL_0100_ITEM->sw.value) {
				PRIVATE_DATA->hc8406 = PRIVATE_DATA->hc8407 = false;
				PRIVATE_DATA->no_park = true;
				PRIVATE_DATA->protocol = 0x0100;
			} else if (PROTOCOL_0200_ITEM->sw.value) {
				PRIVATE_DATA->hc8406 = PRIVATE_DATA->hc8407 = false;
				PRIVATE_DATA->protocol = 0x0200;
			} else if (PROTOCOL_0205_ITEM->sw.value) {
				PRIVATE_DATA->hc8406 = PRIVATE_DATA->hc8407 = false;
				PRIVATE_DATA->protocol = 0x0205;
			} else if (PROTOCOL_0300_ITEM->sw.value) {
				PRIVATE_DATA->hc8406 = PRIVATE_DATA->hc8407 = false;
				PRIVATE_DATA->no_park = false;
				PRIVATE_DATA->protocol = 0x0300;
			}
			INDIGO_DRIVER_LOG(DRIVER_NAME, "Product:  %s (%s), firmware %s, protocol %d.%d %s", MOUNT_INFO_MODEL_ITEM->text.value, PRIVATE_DATA->product, MOUNT_INFO_FIRMWARE_ITEM->text.value, PRIVATE_DATA->protocol >> 8, PRIVATE_DATA->protocol & 0xFF, PRIVATE_DATA->hc8406 ? "HC8406" : (PRIVATE_DATA->hc8407 ? "HC8407" : ""));
			if (PRIVATE_DATA->hc8406) {
				MOUNT_PARK_PROPERTY->hidden = true;
				MOUNT_TRACKING_PROPERTY->hidden = true;
				MOUNT_SLEW_RATE_PROPERTY->hidden = true;
				MOUNT_MOTION_RA_PROPERTY->hidden = true;
				MOUNT_MOTION_DEC_PROPERTY->hidden = true;
				MOUNT_GUIDE_RATE_PROPERTY->hidden = true;
				MOUNT_CUSTOM_TRACKING_RATE_PROPERTY->hidden = true;
				MOUNT_TRACK_RATE_PROPERTY->hidden = true;
				if (ieq_command(device, ":Gt#", response, sizeof(response)))
					MOUNT_GEOGRAPHIC_COORDINATES_LATITUDE_ITEM->number.target = MOUNT_GEOGRAPHIC_COORDINATES_LATITUDE_ITEM->number.value = indigo_stod(response);
				if (ieq_command(device, ":Gg#", response, sizeof(response))) {
					double  longitude = indigo_stod(response);
					if (longitude < 0) {
						longitude += 360;
					}
					MOUNT_GEOGRAPHIC_COORDINATES_LONGITUDE_ITEM->number.target = MOUNT_GEOGRAPHIC_COORDINATES_LONGITUDE_ITEM->number.value = longitude;
				}
			} else if (PRIVATE_DATA->hc8407) {
				MOUNT_GUIDE_RATE_PROPERTY->hidden = false;
				MOUNT_CUSTOM_TRACKING_RATE_PROPERTY->hidden = false;
				MOUNT_CUSTOM_TRACKING_RATE_ITEM->number.min = -0.01;
				MOUNT_CUSTOM_TRACKING_RATE_ITEM->number.max = 0.01;
				MOUNT_TRACK_RATE_PROPERTY->hidden = false;
				if (ieq_command(device, ":AP#", response, 1)) {
					if (*response == '0') {
						indigo_set_switch(MOUNT_PARK_PROPERTY, MOUNT_PARK_UNPARKED_ITEM, true);
					} else {
						indigo_set_switch(MOUNT_PARK_PROPERTY, MOUNT_PARK_PARKED_ITEM, true);
					}
				}
				if (ieq_command(device, ":AT#", response, 1)) {
					if (*response == '0') {
						indigo_set_switch(MOUNT_TRACKING_PROPERTY, MOUNT_TRACKING_OFF_ITEM, true);
					} else {
						indigo_set_switch(MOUNT_TRACKING_PROPERTY, MOUNT_TRACKING_ON_ITEM, true);
					}
				}
				if (ieq_command(device, ":QT#", response, 1)) {
					switch (*response) {
						case '0':
						indigo_set_switch(MOUNT_TRACK_RATE_PROPERTY, MOUNT_TRACK_RATE_SIDEREAL_ITEM, true);
							break;
						case '1':
							indigo_set_switch(MOUNT_TRACK_RATE_PROPERTY, MOUNT_TRACK_RATE_LUNAR_ITEM, true);
							break;
						case '2':
							indigo_set_switch(MOUNT_TRACK_RATE_PROPERTY, MOUNT_TRACK_RATE_SOLAR_ITEM, true);
							break;
						case '3':
							indigo_set_switch(MOUNT_TRACK_RATE_PROPERTY, MOUNT_TRACK_RATE_KING_ITEM, true);
							break;
						case '4':
							indigo_set_switch(MOUNT_TRACK_RATE_PROPERTY, MOUNT_TRACK_RATE_CUSTOM_ITEM, true);
							break;
					}
				}
				if (ieq_command(device, ":Gt#", response, sizeof(response)))
					MOUNT_GEOGRAPHIC_COORDINATES_LATITUDE_ITEM->number.target = MOUNT_GEOGRAPHIC_COORDINATES_LATITUDE_ITEM->number.value = indigo_stod(response);
				if (ieq_command(device, ":Gg#", response, sizeof(response))) {
					double  longitude = indigo_stod(response);
					if (longitude < 0) {
						longitude += 360;
					}
					MOUNT_GEOGRAPHIC_COORDINATES_LONGITUDE_ITEM->number.target = MOUNT_GEOGRAPHIC_COORDINATES_LONGITUDE_ITEM->number.value = longitude;
				}
				if (ieq_command(device, ":AG#", response, sizeof(response))) {
					MOUNT_GUIDE_RATE_PROPERTY->count = 1;
					MOUNT_GUIDE_RATE_RA_ITEM->number.value = atoi(response);
				}
			} else if (PRIVATE_DATA->protocol == 0x0000) {
				MOUNT_PARK_PROPERTY->hidden = true;
				MOUNT_TRACKING_PROPERTY->hidden = true;
				MOUNT_SLEW_RATE_PROPERTY->hidden = true;
				MOUNT_MOTION_RA_PROPERTY->hidden = true;
				MOUNT_MOTION_DEC_PROPERTY->hidden = true;
				MOUNT_TRACK_RATE_PROPERTY->hidden = true;
				MOUNT_GUIDE_RATE_PROPERTY->hidden = true;
				MOUNT_CUSTOM_TRACKING_RATE_PROPERTY->hidden = true;
				MOUNT_TRACK_RATE_PROPERTY->hidden = true;
				if (ieq_command(device, ":Gt#", response, sizeof(response)))
					MOUNT_GEOGRAPHIC_COORDINATES_LATITUDE_ITEM->number.target = MOUNT_GEOGRAPHIC_COORDINATES_LATITUDE_ITEM->number.value = indigo_stod(response);
				if (ieq_command(device, ":Gg#", response, sizeof(response))) {
					double  longitude = indigo_stod(response);
					if (longitude < 0) {
						longitude += 360;
					}
					MOUNT_GEOGRAPHIC_COORDINATES_LONGITUDE_ITEM->number.target = MOUNT_GEOGRAPHIC_COORDINATES_LONGITUDE_ITEM->number.value = longitude;
				}
			} else if (PRIVATE_DATA->protocol == 0x0100) {
				MOUNT_GUIDE_RATE_PROPERTY->hidden = false;
				MOUNT_TRACK_RATE_PROPERTY->hidden = false;
				MOUNT_CUSTOM_TRACKING_RATE_PROPERTY->hidden = false;
				MOUNT_CUSTOM_TRACKING_RATE_ITEM->number.min = -0.01;
				MOUNT_CUSTOM_TRACKING_RATE_ITEM->number.max = 0.01;
				if (ieq_command(device, ":GAS#", response, sizeof(response))) {
					indigo_set_switch(MOUNT_TRACKING_PROPERTY, MOUNT_TRACKING_OFF_ITEM, true);
					indigo_set_switch(MOUNT_PARK_PROPERTY, MOUNT_PARK_UNPARKED_ITEM, true);
					switch (response[1]) {
						case '1':
						case '5':
							indigo_set_switch(MOUNT_TRACKING_PROPERTY, MOUNT_TRACKING_ON_ITEM, true);
							break;
						case '6':
							indigo_set_switch(MOUNT_PARK_PROPERTY, MOUNT_PARK_PARKED_ITEM, true);
							break;
					}
					switch (response[2]) {
						case '0':
							indigo_set_switch(MOUNT_TRACK_RATE_PROPERTY, MOUNT_TRACK_RATE_SIDEREAL_ITEM, true);
							break;
						case '1':
							indigo_set_switch(MOUNT_TRACK_RATE_PROPERTY, MOUNT_TRACK_RATE_LUNAR_ITEM, true);
							break;
						case '2':
							indigo_set_switch(MOUNT_TRACK_RATE_PROPERTY, MOUNT_TRACK_RATE_SOLAR_ITEM, true);
							break;
						case '3':
							indigo_set_switch(MOUNT_TRACK_RATE_PROPERTY, MOUNT_TRACK_RATE_KING_ITEM, true);
							break;
						case '4':
							indigo_set_switch(MOUNT_TRACK_RATE_PROPERTY, MOUNT_TRACK_RATE_CUSTOM_ITEM, true);
							break;
					}
					if (response[0] == '1') {
						MOUNT_GEOGRAPHIC_COORDINATES_PROPERTY->state = INDIGO_BUSY_STATE;
					} else {
						if (ieq_command(device, ":Gt#", response, sizeof(response))) {
							MOUNT_GEOGRAPHIC_COORDINATES_LATITUDE_ITEM->number.target = MOUNT_GEOGRAPHIC_COORDINATES_LATITUDE_ITEM->number.value = indigo_stod(response);
						}
						if (ieq_command(device, ":Gg#", response, sizeof(response))) {
							double longitude = indigo_stod(response);
							if (longitude < 0) {
								longitude += 360;
							}
							MOUNT_GEOGRAPHIC_COORDINATES_LONGITUDE_ITEM->number.target = MOUNT_GEOGRAPHIC_COORDINATES_LONGITUDE_ITEM->number.value = longitude;
						}
					}
				}
				if (ieq_command(device, ":AG#", response, sizeof(response))) {
					MOUNT_GUIDE_RATE_PROPERTY->count = 1;
					MOUNT_GUIDE_RATE_RA_ITEM->number.value = atoi(response);
				}
			} else if (PRIVATE_DATA->protocol == 0x0200) {
				MOUNT_GUIDE_RATE_PROPERTY->hidden = false;
				MOUNT_HOME_PROPERTY->hidden = false;
				MOUNT_PARK_SET_PROPERTY->hidden = false;
				MOUNT_PARK_SET_PROPERTY->count = 1;
				MOUNT_TRACK_RATE_PROPERTY->hidden = false;
				MOUNT_CUSTOM_TRACKING_RATE_PROPERTY->hidden = false;
				MOUNT_CUSTOM_TRACKING_RATE_ITEM->number.min = -0.01;
				MOUNT_CUSTOM_TRACKING_RATE_ITEM->number.max = 0.01;
				if (ieq_command(device, ":GAS#", response, sizeof(response))) {
					indigo_set_switch(MOUNT_TRACKING_PROPERTY, MOUNT_TRACKING_OFF_ITEM, true);
					indigo_set_switch(MOUNT_PARK_PROPERTY, MOUNT_PARK_UNPARKED_ITEM, true);
					switch (response[1]) {
						case '1':
						case '5':
							indigo_set_switch(MOUNT_TRACKING_PROPERTY, MOUNT_TRACKING_ON_ITEM, true);
							break;
						case '6':
							indigo_set_switch(MOUNT_PARK_PROPERTY, MOUNT_PARK_PARKED_ITEM, true);
							break;
					}
					switch (response[2]) {
						case '0':
							indigo_set_switch(MOUNT_TRACK_RATE_PROPERTY, MOUNT_TRACK_RATE_SIDEREAL_ITEM, true);
							break;
						case '1':
							indigo_set_switch(MOUNT_TRACK_RATE_PROPERTY, MOUNT_TRACK_RATE_LUNAR_ITEM, true);
							break;
						case '2':
							indigo_set_switch(MOUNT_TRACK_RATE_PROPERTY, MOUNT_TRACK_RATE_SOLAR_ITEM, true);
							break;
						case '3':
							indigo_set_switch(MOUNT_TRACK_RATE_PROPERTY, MOUNT_TRACK_RATE_KING_ITEM, true);
							break;
						case '4':
							indigo_set_switch(MOUNT_TRACK_RATE_PROPERTY, MOUNT_TRACK_RATE_CUSTOM_ITEM, true);
							break;
					}
					if (response[0] == '1') {
						MOUNT_GEOGRAPHIC_COORDINATES_PROPERTY->state = INDIGO_BUSY_STATE;
					} else {
						if (ieq_command(device, ":Gt#", response, sizeof(response))) {
							MOUNT_GEOGRAPHIC_COORDINATES_LATITUDE_ITEM->number.target = MOUNT_GEOGRAPHIC_COORDINATES_LATITUDE_ITEM->number.value = atol(response) / 60.0 / 60.0;
						}
						if (ieq_command(device, ":Gg#", response, sizeof(response))) {
							double longitude = atol(response) / 60.0 / 60.0;
							if (longitude < 0) {
								longitude += 360;
							}
							MOUNT_GEOGRAPHIC_COORDINATES_LONGITUDE_ITEM->number.target = MOUNT_GEOGRAPHIC_COORDINATES_LONGITUDE_ITEM->number.value = longitude;
						}
					}
				}
				if (ieq_command(device, ":AG#", response, sizeof(response))) {
					MOUNT_GUIDE_RATE_PROPERTY->count = 1;
					MOUNT_GUIDE_RATE_RA_ITEM->number.value = atoi(response);
				}
			} else if (PRIVATE_DATA->protocol == 0x0205) {
				MOUNT_GUIDE_RATE_PROPERTY->hidden = false;
				MOUNT_HOME_PROPERTY->hidden = false;
				MOUNT_PARK_SET_PROPERTY->hidden = false;
				MOUNT_PARK_SET_PROPERTY->count = 1;
				MOUNT_TRACK_RATE_PROPERTY->hidden = false;
				MOUNT_CUSTOM_TRACKING_RATE_PROPERTY->hidden = false;
				MOUNT_CUSTOM_TRACKING_RATE_ITEM->number.min = 0.5;
				MOUNT_CUSTOM_TRACKING_RATE_ITEM->number.max = 1.5;
				if (MOUNT_CUSTOM_TRACKING_RATE_ITEM->number.value == 0) {
					MOUNT_CUSTOM_TRACKING_RATE_ITEM->number.value = 1;
				}
				if (!strncmp(PRIVATE_DATA->product, "CEM60", 5) || !strncmp(PRIVATE_DATA->product, "CEM40", 5) || !strncmp(PRIVATE_DATA->product, "CEM45", 5) || !strncmp(PRIVATE_DATA->product, "CEM70", 5) || !strncmp(PRIVATE_DATA->product, "CEM120", 6))
					MOUNT_HOME_PROPERTY->count = 2;
				if (ieq_command(device, ":GLS#", response, sizeof(response))) {
					indigo_set_switch(MOUNT_TRACKING_PROPERTY, MOUNT_TRACKING_OFF_ITEM, true);
					indigo_set_switch(MOUNT_PARK_PROPERTY, MOUNT_PARK_UNPARKED_ITEM, true);
					MOUNT_TRACKING_PROPERTY->state = INDIGO_OK_STATE;
					MOUNT_PARK_PROPERTY->state = INDIGO_OK_STATE;
					MOUNT_TRACK_RATE_PROPERTY->state = INDIGO_OK_STATE;
					MOUNT_EQUATORIAL_COORDINATES_PROPERTY->state = INDIGO_OK_STATE;
					if (response[13] == '1') {
						MOUNT_GEOGRAPHIC_COORDINATES_PROPERTY->state = INDIGO_BUSY_STATE;
					} else {
						char val[16];
						memcpy(val, response, 7);
						val[7] = 0;
						double longitude = atol(val) / 60.0 / 60.0;
						if (longitude < 0) {
							longitude += 360;
						}
						if (longitude != MOUNT_GEOGRAPHIC_COORDINATES_LONGITUDE_ITEM->number.value) {
							MOUNT_GEOGRAPHIC_COORDINATES_LONGITUDE_ITEM->number.target = MOUNT_GEOGRAPHIC_COORDINATES_LONGITUDE_ITEM->number.value = longitude;
						}
						memcpy(val, response + 7, 6);
						val[6] = 0;
						double latitude = atol(val) / 60.0 / 60.0 - 90;
						if (latitude != MOUNT_GEOGRAPHIC_COORDINATES_LATITUDE_ITEM->number.value) {
							MOUNT_GEOGRAPHIC_COORDINATES_LATITUDE_ITEM->number.target = MOUNT_GEOGRAPHIC_COORDINATES_LATITUDE_ITEM->number.value = latitude;
						}
						MOUNT_GEOGRAPHIC_COORDINATES_PROPERTY->state = INDIGO_OK_STATE;
					}
					switch (response[14]) {
						case '0': // stopped (not at zero position)
							break;
						case '2': // slewing
						case '3': // guiding
						case '4': // meridian flipping
							MOUNT_EQUATORIAL_COORDINATES_PROPERTY->state = INDIGO_BUSY_STATE;
							break;
						case '1': // tracking with PEC disabled
						case '5': // tracking with PEC enabled (only for non-encoder edition)
							indigo_set_switch(MOUNT_TRACKING_PROPERTY, MOUNT_TRACKING_ON_ITEM, true);
							break;
						case '6': // parked
							indigo_set_switch(MOUNT_PARK_PROPERTY, MOUNT_PARK_PARKED_ITEM, true);
							break;
						case '7': // stopped at zero position
							break;
					}
					switch (response[15]) {
						case '0':
							indigo_set_switch(MOUNT_TRACK_RATE_PROPERTY, MOUNT_TRACK_RATE_SIDEREAL_ITEM, true);
							break;
						case '1':
							indigo_set_switch(MOUNT_TRACK_RATE_PROPERTY, MOUNT_TRACK_RATE_LUNAR_ITEM, true);
							break;
						case '2':
							indigo_set_switch(MOUNT_TRACK_RATE_PROPERTY, MOUNT_TRACK_RATE_SOLAR_ITEM, true);
							break;
						case '3':
							indigo_set_switch(MOUNT_TRACK_RATE_PROPERTY, MOUNT_TRACK_RATE_KING_ITEM, true);
							break;
						case '4':
							indigo_set_switch(MOUNT_TRACK_RATE_PROPERTY, MOUNT_TRACK_RATE_CUSTOM_ITEM, true);
							break;
					}
				}
				if (ieq_command(device, ":AG#", response, sizeof(response))) {
					MOUNT_GUIDE_RATE_PROPERTY->hidden = false;
					MOUNT_GUIDE_RATE_PROPERTY->count = 2;
					MOUNT_GUIDE_RATE_DEC_ITEM->number.value = atoi(response + 2);
					response[2] = 0;
					MOUNT_GUIDE_RATE_RA_ITEM->number.value = atoi(response);
				}
			} else if (PRIVATE_DATA->protocol == 0x0300) {
				MOUNT_GUIDE_RATE_PROPERTY->hidden = false;
				MOUNT_HOME_PROPERTY->hidden = false;
				MOUNT_PARK_SET_PROPERTY->hidden = false;
				MOUNT_PARK_SET_PROPERTY->count = 1;
				MOUNT_SIDE_OF_PIER_PROPERTY->hidden = false;
				MOUNT_SIDE_OF_PIER_PROPERTY->perm = INDIGO_RO_PERM;
				MOUNT_TRACK_RATE_PROPERTY->hidden = false;
				MOUNT_CUSTOM_TRACKING_RATE_PROPERTY->hidden = false;
				MOUNT_CUSTOM_TRACKING_RATE_ITEM->number.min = 0.1;
				MOUNT_CUSTOM_TRACKING_RATE_ITEM->number.max = 1.9;
				if (MOUNT_CUSTOM_TRACKING_RATE_ITEM->number.value == 0) {
					MOUNT_CUSTOM_TRACKING_RATE_ITEM->number.value = 1;
				}
				MOUNT_HOME_PROPERTY->count = 2;
				if (ieq_command(device, ":GLS#", response, sizeof(response))) {
					indigo_set_switch(MOUNT_TRACKING_PROPERTY, MOUNT_TRACKING_OFF_ITEM, true);
					indigo_set_switch(MOUNT_PARK_PROPERTY, MOUNT_PARK_UNPARKED_ITEM, true);
					MOUNT_TRACKING_PROPERTY->state = INDIGO_OK_STATE;
					MOUNT_PARK_PROPERTY->state = INDIGO_OK_STATE;
					MOUNT_TRACK_RATE_PROPERTY->state = INDIGO_OK_STATE;
					MOUNT_EQUATORIAL_COORDINATES_PROPERTY->state = INDIGO_OK_STATE;
					if (response[17] == '1') {
						MOUNT_GEOGRAPHIC_COORDINATES_PROPERTY->state = INDIGO_BUSY_STATE;
					} else {
						char val[16];
						memcpy(val, response, 9);
						val[9] = 0;
						double longitude = atol(val) / 60.0 / 60.0 / 100.0;
						if (longitude < 0) {
							longitude += 360;
						}
						if (longitude != MOUNT_GEOGRAPHIC_COORDINATES_LONGITUDE_ITEM->number.value) {
							MOUNT_GEOGRAPHIC_COORDINATES_LONGITUDE_ITEM->number.target = MOUNT_GEOGRAPHIC_COORDINATES_LONGITUDE_ITEM->number.value = longitude;
						}
						memcpy(val, response + 9, 8);
						val[8] = 0;
						double latitude = atol(val) / 60.0 / 60.0 / 100.0 - 90;
						if (latitude != MOUNT_GEOGRAPHIC_COORDINATES_LATITUDE_ITEM->number.value) {
							MOUNT_GEOGRAPHIC_COORDINATES_LATITUDE_ITEM->number.target = MOUNT_GEOGRAPHIC_COORDINATES_LATITUDE_ITEM->number.value = latitude;
						}
						MOUNT_GEOGRAPHIC_COORDINATES_PROPERTY->state = INDIGO_OK_STATE;
					}
					switch (response[18]) {
						case '0': // stopped (not at zero position)
							break;
						case '2': // slewing
						case '3': // guiding
						case '4': // meridian flipping
							MOUNT_EQUATORIAL_COORDINATES_PROPERTY->state = INDIGO_BUSY_STATE;
							break;
						case '1': // tracking with PEC disabled
						case '5': // tracking with PEC enabled (only for non-encoder edition)
							indigo_set_switch(MOUNT_TRACKING_PROPERTY, MOUNT_TRACKING_ON_ITEM, true);
							break;
						case '6': // parked
							indigo_set_switch(MOUNT_PARK_PROPERTY, MOUNT_PARK_PARKED_ITEM, true);
							break;
						case '7': // stopped at zero position
							break;
					}
					switch (response[19]) {
						case '0':
							indigo_set_switch(MOUNT_TRACK_RATE_PROPERTY, MOUNT_TRACK_RATE_SIDEREAL_ITEM, true);
							break;
						case '1':
							indigo_set_switch(MOUNT_TRACK_RATE_PROPERTY, MOUNT_TRACK_RATE_LUNAR_ITEM, true);
							break;
						case '2':
							indigo_set_switch(MOUNT_TRACK_RATE_PROPERTY, MOUNT_TRACK_RATE_SOLAR_ITEM, true);
							break;
						case '3':
							indigo_set_switch(MOUNT_TRACK_RATE_PROPERTY, MOUNT_TRACK_RATE_KING_ITEM, true);
							break;
						case '4':
							indigo_set_switch(MOUNT_TRACK_RATE_PROPERTY, MOUNT_TRACK_RATE_CUSTOM_ITEM, true);
							break;
					}
				}
				if (ieq_command(device, ":AG#", response, sizeof(response))) {
					MOUNT_GUIDE_RATE_PROPERTY->hidden = false;
					MOUNT_GUIDE_RATE_PROPERTY->count = 2;
					MOUNT_GUIDE_RATE_DEC_ITEM->number.value = atoi(response + 2);
					response[2] = 0;
					MOUNT_GUIDE_RATE_RA_ITEM->number.value = atoi(response);
				}
			}
			PRIVATE_DATA->has_sp = false;
			if (ieq_command(device, ":pS#", response, sizeof(response))) {
				if (response[0] == '0' || response[0] == 'E' || response[0] == '1' || response[0] == 'W') {
					MOUNT_SIDE_OF_PIER_PROPERTY->hidden = false;
					MOUNT_SIDE_OF_PIER_PROPERTY->perm = INDIGO_RO_PERM;
					PRIVATE_DATA->has_sp = true;
				}
			}
			ieq_get_coords(device);
			MOUNT_EQUATORIAL_COORDINATES_RA_ITEM->number.target = MOUNT_EQUATORIAL_COORDINATES_RA_ITEM->number.value = PRIVATE_DATA->currentRA;
			MOUNT_EQUATORIAL_COORDINATES_DEC_ITEM->number.target = MOUNT_EQUATORIAL_COORDINATES_DEC_ITEM->number.value = PRIVATE_DATA->currentDec;
			indigo_set_timer(device, 0, position_timer_callback, &PRIVATE_DATA->position_timer);
			CONNECTION_PROPERTY->state = INDIGO_OK_STATE;
		} else {
			PRIVATE_DATA->device_count--;
			CONNECTION_PROPERTY->state = INDIGO_ALERT_STATE;
			indigo_set_switch(CONNECTION_PROPERTY, CONNECTION_DISCONNECTED_ITEM, true);
		}
	} else {
		indigo_cancel_timer(device, &PRIVATE_DATA->position_timer);
		if (--PRIVATE_DATA->device_count == 0) {
			ieq_close(device);
		}
		CONNECTION_PROPERTY->state = INDIGO_OK_STATE;
	}
	indigo_mount_change_property(device, NULL, CONNECTION_PROPERTY);
	pthread_mutex_unlock(&PRIVATE_DATA->mutex);
}

static void mount_park_set_callback(indigo_device *device) {
	char command[128], response[128];
	pthread_mutex_lock(&PRIVATE_DATA->mutex);
	if (PRIVATE_DATA->no_park) {
		if (ieq_command(device, ":SZP#", response, 1) && *response == '1') {
			MOUNT_PARK_SET_PROPERTY->state = INDIGO_OK_STATE;
		} else {
			MOUNT_PARK_SET_PROPERTY->state = INDIGO_ALERT_STATE;
		}
	} else if (PRIVATE_DATA->protocol == 0x0205 || PRIVATE_DATA->protocol == 0x0300) {
		ieq_command(device, ":GPC#", response, sizeof(response));
		if (ieq_command(device, ":GAC#", response, sizeof(response)) && *response == '+') {
			char alt[9], az[10];
			strncpy(alt, response + 1, 8);
			alt[8] = 0;
			strncpy(az, response + 9, 9);
			az[9] = 0;
			sprintf(command, ":SPH%s#", alt);
			if (ieq_command(device, command, response, 1) && *response == '1') {
				sprintf(command, ":SPA%s#", az);
				if (ieq_command(device, command, response, 1) && *response == '1') {
					MOUNT_PARK_SET_PROPERTY->state = INDIGO_OK_STATE;
				} else {
					MOUNT_PARK_SET_PROPERTY->state = INDIGO_ALERT_STATE;
				}
			} else {
				MOUNT_PARK_SET_PROPERTY->state = INDIGO_ALERT_STATE;
			}
		} else {
			MOUNT_PARK_SET_PROPERTY->state = INDIGO_ALERT_STATE;
		}
	} else {
		MOUNT_PARK_SET_PROPERTY->state = INDIGO_ALERT_STATE;
	}
	MOUNT_PARK_SET_CURRENT_ITEM->sw.value = false;
	indigo_update_property(device, MOUNT_PARK_SET_PROPERTY, NULL);
	pthread_mutex_unlock(&PRIVATE_DATA->mutex);
}

static void mount_park_callback(indigo_device *device) {
	char response[128];
	pthread_mutex_lock(&PRIVATE_DATA->mutex);
	if (MOUNT_PARK_PARKED_ITEM->sw.value) {
		if (PRIVATE_DATA->no_park) {
			ieq_command(device, ":MH#", response, 1);
		} else {
			ieq_command(device, ":MP1#", response, 1);
		}
		MOUNT_PARK_PROPERTY->state = INDIGO_BUSY_STATE;
		indigo_update_property(device, MOUNT_PARK_PROPERTY, "Parking");
	} else if (MOUNT_PARK_UNPARKED_ITEM->sw.value) {
		if (!PRIVATE_DATA->no_park) {
			ieq_command(device, ":MP0#", response, 1);
		}
		MOUNT_PARK_PROPERTY->state = INDIGO_OK_STATE;
		indigo_update_property(device, MOUNT_PARK_PROPERTY, "Unparked");
	}
	pthread_mutex_unlock(&PRIVATE_DATA->mutex);
}

static void mount_home_callback(indigo_device *device) {
	char response[128];
	pthread_mutex_lock(&PRIVATE_DATA->mutex);
	if (MOUNT_HOME_ITEM->sw.value) {
		ieq_command(device, ":MH#", response, 1);
		MOUNT_HOME_ITEM->sw.value = false;
		MOUNT_HOME_PROPERTY->state = INDIGO_BUSY_STATE;
		indigo_update_property(device, MOUNT_HOME_PROPERTY, "Going home");
	}
	if (MOUNT_HOME_SEARCH_ITEM->sw.value) {
		ieq_command(device, ":MSH#", response, 1);
		MOUNT_HOME_SEARCH_ITEM->sw.value = false;
		MOUNT_HOME_PROPERTY->state = INDIGO_BUSY_STATE;
		indigo_update_property(device, MOUNT_HOME_PROPERTY, "Searching home");
	}
	pthread_mutex_unlock(&PRIVATE_DATA->mutex);
}

static void mount_geographic_coordinates_callback(indigo_device *device) {
	char command[128], response[128];
	pthread_mutex_lock(&PRIVATE_DATA->mutex);
	if (MOUNT_GEOGRAPHIC_COORDINATES_LONGITUDE_ITEM->number.value < 0) {
		MOUNT_GEOGRAPHIC_COORDINATES_LONGITUDE_ITEM->number.value += 360;
	}
	MOUNT_GEOGRAPHIC_COORDINATES_PROPERTY->state = INDIGO_OK_STATE;
	if (PRIVATE_DATA->hc8406 || PRIVATE_DATA->hc8407 || PRIVATE_DATA->protocol == 0x0000 || PRIVATE_DATA->protocol == 0x0100) {
		sprintf(command, ":St %s#", indigo_dtos(MOUNT_GEOGRAPHIC_COORDINATES_LATITUDE_ITEM->number.value, "%+03d*%02d:%02.0f"));
	} else if (PRIVATE_DATA->protocol == 0x0200 || PRIVATE_DATA->protocol == 0x0205)
		sprintf(command, ":St%+07.0f#", MOUNT_GEOGRAPHIC_COORDINATES_LATITUDE_ITEM->number.value * 60 * 60);
	else if (PRIVATE_DATA->protocol == 0x0300)
		sprintf(command, ":SLA%+09.0f#", MOUNT_GEOGRAPHIC_COORDINATES_LATITUDE_ITEM->number.value * 60 * 60 * 100);
	if (!ieq_command(device, command, response, 1) || *response != '1') {
		INDIGO_DRIVER_ERROR(DRIVER_NAME, "%s failed", command);
		MOUNT_GEOGRAPHIC_COORDINATES_PROPERTY->state = INDIGO_ALERT_STATE;
	} else {
		double longitude = MOUNT_GEOGRAPHIC_COORDINATES_LONGITUDE_ITEM->number.value;
		if (longitude > 180) {
			longitude -= 360;
		}
		if (PRIVATE_DATA->hc8406 || PRIVATE_DATA->hc8407 || PRIVATE_DATA->protocol == 0x0000 || PRIVATE_DATA->protocol == 0x0100) {
			sprintf(command, ":Sg %s#", indigo_dtos(longitude, "%+04d*%02d:%02.0f"));
		} else if (PRIVATE_DATA->protocol == 0x0200 || PRIVATE_DATA->protocol == 0x0205)
			sprintf(command, ":Sg%+07.0f#", longitude * 60 * 60);
		else if (PRIVATE_DATA->protocol == 0x0300)
			sprintf(command, ":SLO%+09.0f#", longitude * 60 * 60 * 100);
		if (!ieq_command(device, command, response, 1) || *response != '1') {
			INDIGO_DRIVER_ERROR(DRIVER_NAME, "%s failed", command);
			MOUNT_GEOGRAPHIC_COORDINATES_PROPERTY->state = INDIGO_ALERT_STATE;
		}
	}
	indigo_update_property(device, MOUNT_GEOGRAPHIC_COORDINATES_PROPERTY, NULL);
	pthread_mutex_unlock(&PRIVATE_DATA->mutex);
}

static void mount_equatorial_coordinates_callback(indigo_device *device) {
	char command[128], response[128];
	pthread_mutex_lock(&PRIVATE_DATA->mutex);
	double targetRa = MOUNT_EQUATORIAL_COORDINATES_RA_ITEM->number.target;
	double targetDec = MOUNT_EQUATORIAL_COORDINATES_DEC_ITEM->number.target;
	indigo_j2k_to_eq(MOUNT_EPOCH_ITEM->number.value, &targetRa, &targetDec);
	if (MOUNT_ON_COORDINATES_SET_TRACK_ITEM->sw.value) {
		MOUNT_EQUATORIAL_COORDINATES_PROPERTY->state = INDIGO_BUSY_STATE;
		if (PRIVATE_DATA->hc8406) {
			if (MOUNT_TRACK_RATE_SIDEREAL_ITEM->sw.value && PRIVATE_DATA->lastTrackRate != '0') {
				ieq_command(device, ":STR0#", response, 1);
				PRIVATE_DATA->lastTrackRate = '0';
			} else if (MOUNT_TRACK_RATE_SOLAR_ITEM->sw.value && PRIVATE_DATA->lastTrackRate != '1') {
				ieq_command(device, ":STR1#", response, 1);
				PRIVATE_DATA->lastTrackRate = '1';
			} else if (MOUNT_TRACK_RATE_LUNAR_ITEM->sw.value && PRIVATE_DATA->lastTrackRate != '2') {
				ieq_command(device, ":STR2#", response, 1);
				PRIVATE_DATA->lastTrackRate = '2';
			}
		} else {
			if (MOUNT_TRACK_RATE_SIDEREAL_ITEM->sw.value && PRIVATE_DATA->lastTrackRate != '0') {
				ieq_command(device, ":RT0#", response, 1);
				PRIVATE_DATA->lastTrackRate = '0';
			} else if (MOUNT_TRACK_RATE_LUNAR_ITEM->sw.value && PRIVATE_DATA->lastTrackRate != '1') {
				ieq_command(device, ":RT1#", response, 1);
				PRIVATE_DATA->lastTrackRate = '1';
			} else if (MOUNT_TRACK_RATE_SOLAR_ITEM->sw.value && PRIVATE_DATA->lastTrackRate != '2') {
				ieq_command(device, ":RT2#", response, 1);
				PRIVATE_DATA->lastTrackRate = '2';
			} else if (MOUNT_TRACK_RATE_KING_ITEM->sw.value && PRIVATE_DATA->lastTrackRate != '3') {
				ieq_command(device, ":RT3#", response, 1);
				PRIVATE_DATA->lastTrackRate = '3';
			} else if (MOUNT_TRACK_RATE_CUSTOM_ITEM->sw.value && PRIVATE_DATA->lastTrackRate != '4') {
				ieq_command(device, ":RT4#", response, 1);
				PRIVATE_DATA->lastTrackRate = '4';
			}
			if (MOUNT_TRACK_RATE_CUSTOM_ITEM->sw.value && PRIVATE_DATA->lastCustomTrackingRate != MOUNT_CUSTOM_TRACKING_RATE_ITEM->number.value) {
				if (PRIVATE_DATA->hc8407 || PRIVATE_DATA->protocol == 0x0100) {
					sprintf(command, ":RR %+8.4f#", MOUNT_CUSTOM_TRACKING_RATE_ITEM->number.value);
				} else if (PRIVATE_DATA->protocol == 0x0200) {
					sprintf(command, ":RR%+8.4f#", MOUNT_CUSTOM_TRACKING_RATE_ITEM->number.value);
				} else if (PRIVATE_DATA->protocol >= 0x0205) {
					sprintf(command, ":RR%05d#", (int)(MOUNT_CUSTOM_TRACKING_RATE_ITEM->number.value * 1e4));
				}
				if (ieq_command(device, command, response, 1) && *response == '1') {
					PRIVATE_DATA->lastCustomTrackingRate = MOUNT_CUSTOM_TRACKING_RATE_ITEM->number.value;
					MOUNT_CUSTOM_TRACKING_RATE_PROPERTY->state = INDIGO_OK_STATE;
				} else {
					MOUNT_CUSTOM_TRACKING_RATE_PROPERTY->state = INDIGO_ALERT_STATE;
				}
				indigo_update_property(device, MOUNT_CUSTOM_TRACKING_RATE_PROPERTY, NULL);
			}
			ieq_command(device, ":ST1#", response, 1);
		}
		if (PRIVATE_DATA->hc8406) {
			sprintf(command, ":Sr %s#", indigo_dtos(targetRa, "%02d:%02d:%04.1f"));
		} else if (PRIVATE_DATA->hc8407 || PRIVATE_DATA->protocol == 0x0000 || PRIVATE_DATA->protocol == 0x0100)
			sprintf(command, ":Sr %s#", indigo_dtos(targetRa, "%02d:%02d:%02.0f"));
		else if (PRIVATE_DATA->protocol == 0x0200 || PRIVATE_DATA->protocol == 0x0205)
			sprintf(command, ":Sr%08.0f#", targetRa * 60 * 60 * 1000);
		else if (PRIVATE_DATA->protocol == 0x0300)
			sprintf(command, ":SRA%09.0f#", targetRa * 15 * 60 * 60 * 100);
		if (!ieq_command(device, command, response, 1) || *response != '1') {
			INDIGO_DRIVER_ERROR(DRIVER_NAME, "%s failed", command);
			MOUNT_EQUATORIAL_COORDINATES_PROPERTY->state = INDIGO_ALERT_STATE;
		} else {
			if (PRIVATE_DATA->hc8406 || PRIVATE_DATA->hc8407 || PRIVATE_DATA->protocol == 0x0000 || PRIVATE_DATA->protocol == 0x0100) {
				sprintf(command, ":Sd %s#", indigo_dtos(targetDec, "%+03d*%02d:%02.0f"));
			} else if (PRIVATE_DATA->protocol >= 0x0200)
				sprintf(command, ":Sd%+09.0f#", targetDec * 60 * 60 * 100);
			if (!ieq_command(device, command, response, 1) || *response != '1') {
				INDIGO_DRIVER_ERROR(DRIVER_NAME, "%s failed", command);
				MOUNT_EQUATORIAL_COORDINATES_PROPERTY->state = INDIGO_ALERT_STATE;
			} else {
				if (PRIVATE_DATA->hc8406) {
					if (!ieq_command(device, ":MS#", response, 1) || *response != '0') {
						INDIGO_DRIVER_ERROR(DRIVER_NAME, ":MS# failed");
						MOUNT_EQUATORIAL_COORDINATES_PROPERTY->state = INDIGO_ALERT_STATE;
					}
				} else if (PRIVATE_DATA->hc8407 || PRIVATE_DATA->protocol <= 0x0205) {
					if (!ieq_command(device, ":MS#", response, 1) || *response != '1') {
						INDIGO_DRIVER_ERROR(DRIVER_NAME, ":MS# failed");
						MOUNT_EQUATORIAL_COORDINATES_PROPERTY->state = INDIGO_ALERT_STATE;
					}
				} else if (PRIVATE_DATA->protocol == 0x0300) {
					if (!ieq_command(device, ":MS1#", response, 1) || *response != '1') {
						INDIGO_DRIVER_ERROR(DRIVER_NAME, ":MS1# failed");
						MOUNT_EQUATORIAL_COORDINATES_PROPERTY->state = INDIGO_ALERT_STATE;
					}
				}
			}
		}
	} else if (MOUNT_ON_COORDINATES_SET_SYNC_ITEM->sw.value) {
		MOUNT_EQUATORIAL_COORDINATES_PROPERTY->state = INDIGO_OK_STATE;
		char command[128], response[128];
		if (PRIVATE_DATA->hc8406) {
			sprintf(command, ":Sr %s#", indigo_dtos(targetRa, "%02d:%02d:%04.1f"));
		} else if (PRIVATE_DATA->hc8407 || PRIVATE_DATA->protocol == 0x0000 || PRIVATE_DATA->protocol == 0x0100)
			sprintf(command, ":Sr %s#", indigo_dtos(targetRa, "%02d:%02d:%02.0f"));
		else if (PRIVATE_DATA->protocol == 0x0200 || PRIVATE_DATA->protocol == 0x0205)
			sprintf(command, ":Sr%08.0f#", targetRa * 60 * 60 * 1000);
		else if (PRIVATE_DATA->protocol == 0x0300)
			sprintf(command, ":SRA%09.0f#", targetRa * 15 * 60 * 60 * 100);
		if (!ieq_command(device, command, response, 1) || *response != '1') {
			INDIGO_DRIVER_ERROR(DRIVER_NAME, "%s failed", command);
			MOUNT_EQUATORIAL_COORDINATES_PROPERTY->state = INDIGO_ALERT_STATE;
		} else {
			if (PRIVATE_DATA->hc8406 || PRIVATE_DATA->hc8407 || PRIVATE_DATA->protocol == 0x0000 || PRIVATE_DATA->protocol == 0x0100) {
				sprintf(command, ":Sd %s#", indigo_dtos(targetDec, "%+03d*%02d:%02.0f"));
			} else if (PRIVATE_DATA->protocol >= 0x0200)
				sprintf(command, ":Sd%+08.0f#", targetDec * 60 * 60 * 100);
			if (!ieq_command(device, command, response, 1) || *response != '1') {
				INDIGO_DRIVER_ERROR(DRIVER_NAME, "%s failed", command);
				MOUNT_EQUATORIAL_COORDINATES_PROPERTY->state = INDIGO_ALERT_STATE;
			} else {
				if (PRIVATE_DATA->hc8406) {
					if (!ieq_command(device, ":CMR#", response, 1)) {
						INDIGO_DRIVER_ERROR(DRIVER_NAME, ":CMR# failed");
						MOUNT_EQUATORIAL_COORDINATES_PROPERTY->state = INDIGO_ALERT_STATE;
					}
				} else {
					if (!ieq_command(device, ":CM#", response, 1) || *response != '1') {
						INDIGO_DRIVER_ERROR(DRIVER_NAME, ":CM# failed");
						MOUNT_EQUATORIAL_COORDINATES_PROPERTY->state = INDIGO_ALERT_STATE;
					}
				}
			}
		}
	}
	indigo_update_coordinates(device, NULL);
	pthread_mutex_unlock(&PRIVATE_DATA->mutex);
}

static void mount_abort_callback(indigo_device *device) {
	char response[128];
	pthread_mutex_lock(&PRIVATE_DATA->mutex);
	if (PRIVATE_DATA->hc8406) {
		ieq_command(device, ":Q#", NULL, 0);
	} else {
		ieq_command(device, ":Q#", response, 1);
		if (PRIVATE_DATA->hc8407 || PRIVATE_DATA->protocol == 0x0000 || PRIVATE_DATA->protocol == 0x0100) {
			ieq_command(device, ":q#", NULL, 0);
		} else if (PRIVATE_DATA->protocol >= 0x0200)
			ieq_command(device, ":q#", response, 1);
	}
	PRIVATE_DATA->lastMotionDec = 0;
	MOUNT_MOTION_NORTH_ITEM->sw.value = false;
	MOUNT_MOTION_SOUTH_ITEM->sw.value = false;
	MOUNT_MOTION_DEC_PROPERTY->state = INDIGO_OK_STATE;
	indigo_update_property(device, MOUNT_MOTION_DEC_PROPERTY, NULL);
	PRIVATE_DATA->lastMotionRA = 0;
	MOUNT_MOTION_WEST_ITEM->sw.value = false;
	MOUNT_MOTION_EAST_ITEM->sw.value = false;
	MOUNT_MOTION_RA_PROPERTY->state = INDIGO_OK_STATE;
	indigo_update_property(device, MOUNT_MOTION_RA_PROPERTY, NULL);
	MOUNT_EQUATORIAL_COORDINATES_RA_ITEM->number.target = MOUNT_EQUATORIAL_COORDINATES_RA_ITEM->number.value;
	MOUNT_EQUATORIAL_COORDINATES_DEC_ITEM->number.target = MOUNT_EQUATORIAL_COORDINATES_DEC_ITEM->number.value;
	MOUNT_EQUATORIAL_COORDINATES_PROPERTY->state = INDIGO_OK_STATE;
	indigo_update_coordinates(device, NULL);
	MOUNT_ABORT_MOTION_ITEM->sw.value = false;
	MOUNT_ABORT_MOTION_PROPERTY->state = *response == '1';
	indigo_update_property(device, MOUNT_ABORT_MOTION_PROPERTY, "Aborted");
	pthread_mutex_unlock(&PRIVATE_DATA->mutex);
}

static void mount_motion_dec_callback(indigo_device *device) {
	char response[128];
	pthread_mutex_lock(&PRIVATE_DATA->mutex);
	if (MOUNT_SLEW_RATE_GUIDE_ITEM->sw.value && PRIVATE_DATA->lastSlewRate != '1') {
		ieq_command(device, ":SR1#", response, 1);
		PRIVATE_DATA->lastSlewRate = '1';
	} else if (MOUNT_SLEW_RATE_CENTERING_ITEM->sw.value && PRIVATE_DATA->lastSlewRate != '3') {
		ieq_command(device, ":SR3#", response, 1);
		PRIVATE_DATA->lastSlewRate = '3';
	} else if (MOUNT_SLEW_RATE_FIND_ITEM->sw.value && PRIVATE_DATA->lastSlewRate != '5') {
		ieq_command(device, ":SR5#", response, 1);
		PRIVATE_DATA->lastSlewRate = '5';
	} else if (MOUNT_SLEW_RATE_MAX_ITEM->sw.value && PRIVATE_DATA->lastSlewRate != '9') {
		ieq_command(device, ":SR9#", response, 1);
		PRIVATE_DATA->lastSlewRate = '9';
	}
	if (MOUNT_MOTION_NORTH_ITEM->sw.value) {
		if (PRIVATE_DATA->lastMotionDec != 'n') {
			ieq_command(device, ":mn#", NULL, 0);
			PRIVATE_DATA->lastMotionDec = 'n';
		}
		MOUNT_MOTION_DEC_PROPERTY->state = INDIGO_BUSY_STATE;
	} else if (MOUNT_MOTION_SOUTH_ITEM->sw.value) {
		if (PRIVATE_DATA->lastMotionDec != 's') {
			ieq_command(device, ":ms#", NULL, 0);
			PRIVATE_DATA->lastMotionDec = 's';
		}
		MOUNT_MOTION_DEC_PROPERTY->state = INDIGO_BUSY_STATE;
	} else {
		if (PRIVATE_DATA->hc8407 || PRIVATE_DATA->protocol == 0x0000 || PRIVATE_DATA->protocol == 0x0100) {
			ieq_command(device, ":q#", NULL, 0);
		} else if (PRIVATE_DATA->protocol >= 0x0200)
			ieq_command(device, ":qD#", response, 1);
		PRIVATE_DATA->lastMotionDec = 0;
		MOUNT_MOTION_DEC_PROPERTY->state = INDIGO_OK_STATE;
	}
	indigo_update_property(device, MOUNT_MOTION_DEC_PROPERTY, NULL);
	pthread_mutex_unlock(&PRIVATE_DATA->mutex);
}

static void mount_motion_ra_callback(indigo_device *device) {
	char response[128];
	pthread_mutex_lock(&PRIVATE_DATA->mutex);
	if (MOUNT_SLEW_RATE_GUIDE_ITEM->sw.value && PRIVATE_DATA->lastSlewRate != '1') {
		ieq_command(device, ":SR1#", response, 1);
		PRIVATE_DATA->lastSlewRate = '1';
	} else if (MOUNT_SLEW_RATE_CENTERING_ITEM->sw.value && PRIVATE_DATA->lastSlewRate != '3') {
		ieq_command(device, ":SR3#", response, 1);
		PRIVATE_DATA->lastSlewRate = '3';
	} else if (MOUNT_SLEW_RATE_FIND_ITEM->sw.value && PRIVATE_DATA->lastSlewRate != '5') {
		ieq_command(device, ":SR5#", response, 1);
		PRIVATE_DATA->lastSlewRate = '5';
	} else if (MOUNT_SLEW_RATE_MAX_ITEM->sw.value && PRIVATE_DATA->lastSlewRate != '9') {
		ieq_command(device, ":SR9#", response, 1);
		PRIVATE_DATA->lastSlewRate = '9';
	}
	if (MOUNT_MOTION_WEST_ITEM->sw.value) {
		if (PRIVATE_DATA->lastMotionRA != 'w') {
			ieq_command(device, ":mw#", NULL, 0);
			PRIVATE_DATA->lastMotionRA = 'w';
		}
		MOUNT_MOTION_RA_PROPERTY->state = INDIGO_BUSY_STATE;
	} else if (MOUNT_MOTION_EAST_ITEM->sw.value) {
		if (PRIVATE_DATA->lastMotionRA != 'e') {
			ieq_command(device, ":me#", NULL, 0);
			PRIVATE_DATA->lastMotionRA = 'e';
		}
		MOUNT_MOTION_RA_PROPERTY->state = INDIGO_BUSY_STATE;
	} else {
		if (PRIVATE_DATA->hc8407 || PRIVATE_DATA->protocol == 0x0000 || PRIVATE_DATA->protocol == 0x0100) {
			ieq_command(device, ":q#", NULL, 0);
		} else if (PRIVATE_DATA->protocol >= 0x0200)
			ieq_command(device, ":qR#", response, 1);
		PRIVATE_DATA->lastMotionRA = 0;
		MOUNT_MOTION_RA_PROPERTY->state = INDIGO_OK_STATE;
	}
	indigo_update_property(device, MOUNT_MOTION_RA_PROPERTY, NULL);
	pthread_mutex_unlock(&PRIVATE_DATA->mutex);
}

static void mount_set_host_time_callback(indigo_device *device) {
	pthread_mutex_lock(&PRIVATE_DATA->mutex);
	if (MOUNT_SET_HOST_TIME_ITEM->sw.value) {
		MOUNT_SET_HOST_TIME_ITEM->sw.value = false;
		time_t secs = time(NULL);
		if (ieq_set_utc(device, &secs, indigo_get_utc_offset())) {
			MOUNT_UTC_TIME_PROPERTY->state = INDIGO_OK_STATE;
			MOUNT_SET_HOST_TIME_PROPERTY->state = INDIGO_OK_STATE;
			indigo_timetoisogm(secs, MOUNT_UTC_ITEM->text.value, INDIGO_VALUE_SIZE);
			indigo_update_property(device, MOUNT_UTC_TIME_PROPERTY, NULL);
		} else {
			MOUNT_UTC_TIME_PROPERTY->state = INDIGO_ALERT_STATE;
		}
	}
	indigo_update_property(device, MOUNT_SET_HOST_TIME_PROPERTY, NULL);
	pthread_mutex_unlock(&PRIVATE_DATA->mutex);
}

static void mount_set_utc_callback(indigo_device *device) {
	pthread_mutex_lock(&PRIVATE_DATA->mutex);
	time_t secs = indigo_isogmtotime(MOUNT_UTC_ITEM->text.value);
	int offset = atoi(MOUNT_UTC_OFFSET_ITEM->text.value);
	if (secs == -1) {
		INDIGO_DRIVER_ERROR(DRIVER_NAME, "indigo_mount_lx200: Wrong date/time format!");
		MOUNT_UTC_TIME_PROPERTY->state = INDIGO_ALERT_STATE;
		indigo_update_property(device, MOUNT_UTC_TIME_PROPERTY, "Wrong date/time format!");
	} else {
		if (ieq_set_utc(device, &secs, offset)) {
			MOUNT_UTC_TIME_PROPERTY->state = INDIGO_OK_STATE;
		} else {
			MOUNT_UTC_TIME_PROPERTY->state = INDIGO_ALERT_STATE;
		}
		indigo_update_property(device, MOUNT_UTC_TIME_PROPERTY, NULL);
	}
	pthread_mutex_unlock(&PRIVATE_DATA->mutex);
}

static void mount_tracking_callback(indigo_device *device) {
	char response[128];
	pthread_mutex_lock(&PRIVATE_DATA->mutex);
	if (MOUNT_TRACKING_ON_ITEM->sw.value) {
		ieq_command(device, ":ST1#", response, 1);
	} else {
		ieq_command(device, ":ST0#", response, 1);
	}
	MOUNT_TRACKING_PROPERTY->state = INDIGO_OK_STATE;
	indigo_update_property(device, MOUNT_TRACKING_PROPERTY, NULL);
	pthread_mutex_unlock(&PRIVATE_DATA->mutex);
}

static void mount_guide_rate_callback(indigo_device *device) {
	char command[128], response[128];
	pthread_mutex_lock(&PRIVATE_DATA->mutex);
	if (PRIVATE_DATA->hc8407 || PRIVATE_DATA->protocol <= 0x0200) {
		sprintf(command, ":RG%03d#", (int)MOUNT_GUIDE_RATE_RA_ITEM->number.value);
	} else {
		sprintf(command, ":RG%02d%02d#", (int)MOUNT_GUIDE_RATE_RA_ITEM->number.value, (int)MOUNT_GUIDE_RATE_DEC_ITEM->number.value);
	}
	ieq_command(device, command, response, 1);
	MOUNT_GUIDE_RATE_PROPERTY->state = *response == '1' ? INDIGO_OK_STATE : INDIGO_ALERT_STATE;
	indigo_update_property(device, MOUNT_GUIDE_RATE_PROPERTY, NULL);
	pthread_mutex_unlock(&PRIVATE_DATA->mutex);
}

static void start_tracking(indigo_device *device) {
	char response[2];
	if (MOUNT_TRACKING_OFF_ITEM->sw.value) {
		ieq_command(device, ":ST1#", response, 1);
		indigo_set_switch(MOUNT_TRACKING_PROPERTY, MOUNT_TRACKING_ON_ITEM, true);
		indigo_update_property(device, MOUNT_TRACKING_PROPERTY, NULL);
	}
}

static void guider_connect_callback(indigo_device *device) {
	char response[128];
	pthread_mutex_lock(&PRIVATE_DATA->mutex);
	if (CONNECTION_CONNECTED_ITEM->sw.value) {
		bool result = true;
		if (PRIVATE_DATA->device_count++ == 0) {
			CONNECTION_PROPERTY->state = INDIGO_BUSY_STATE;
			indigo_update_property(device, CONNECTION_PROPERTY, NULL);
			result = ieq_open(device->master_device);
		}
		if (result) {
			if (PRIVATE_DATA->hc8406) {
				GUIDER_RATE_PROPERTY->hidden = true;
			} else {
				GUIDER_RATE_PROPERTY->hidden = false;
				if (ieq_command(device, ":AG#", response, sizeof(response))) {
					if (PRIVATE_DATA->protocol >= 0x0205) {
						GUIDER_RATE_PROPERTY->count = 2;
						GUIDER_DEC_RATE_ITEM->number.value = atoi(response + 2);
						response[2] = 0;
					} else {
						GUIDER_RATE_PROPERTY->count = 1;
					}
					GUIDER_RATE_ITEM->number.value = atoi(response);
				}
			}
			CONNECTION_PROPERTY->state = INDIGO_OK_STATE;
		} else {
			PRIVATE_DATA->device_count--;
			CONNECTION_PROPERTY->state = INDIGO_ALERT_STATE;
			indigo_set_switch(CONNECTION_PROPERTY, CONNECTION_DISCONNECTED_ITEM, true);
		}
	} else {
		if (--PRIVATE_DATA->device_count == 0) {
			ieq_close(device->master_device);
		}
		CONNECTION_PROPERTY->state = INDIGO_OK_STATE;
	}
	indigo_guider_change_property(device, NULL, CONNECTION_PROPERTY);
	pthread_mutex_unlock(&PRIVATE_DATA->mutex);
}

static void guider_guide_dec_callback(indigo_device *device) {
	char command[128];
	pthread_mutex_lock(&PRIVATE_DATA->mutex);
	start_tracking(device->master_device);
	if (GUIDER_GUIDE_NORTH_ITEM->number.value > 0) {
		sprintf(command, ":Mn%05d#", (int)GUIDER_GUIDE_NORTH_ITEM->number.value);
		ieq_command(device, command, NULL, 0);
		indigo_usleep(1000 * (int)GUIDER_GUIDE_NORTH_ITEM->number.value);
	} else if (GUIDER_GUIDE_SOUTH_ITEM->number.value > 0) {
		sprintf(command, ":Ms%05d#", (int)GUIDER_GUIDE_SOUTH_ITEM->number.value);
		ieq_command(device, command, NULL, 0);
		indigo_usleep(1000 * (int)GUIDER_GUIDE_SOUTH_ITEM->number.value);
	}
	GUIDER_GUIDE_NORTH_ITEM->number.value = GUIDER_GUIDE_SOUTH_ITEM->number.value = 0;
	GUIDER_GUIDE_DEC_PROPERTY->state = INDIGO_OK_STATE;
	indigo_update_property(device, GUIDER_GUIDE_DEC_PROPERTY, NULL);
	pthread_mutex_unlock(&PRIVATE_DATA->mutex);
}

static void guider_guide_ra_callback(indigo_device *device) {
	char command[128];
	pthread_mutex_lock(&PRIVATE_DATA->mutex);
	start_tracking(device->master_device);
	if (GUIDER_GUIDE_WEST_ITEM->number.value > 0) {
		sprintf(command, ":Mw%05d#", (int)GUIDER_GUIDE_WEST_ITEM->number.value);
		ieq_command(device, command, NULL, 0);
		indigo_usleep(1000 * (int)GUIDER_GUIDE_WEST_ITEM->number.value);
	} else if (GUIDER_GUIDE_EAST_ITEM->number.value > 0) {
		sprintf(command, ":Me%05d#", (int)GUIDER_GUIDE_EAST_ITEM->number.value);
		ieq_command(device, command, NULL, 0);
		indigo_usleep(1000 * (int)GUIDER_GUIDE_EAST_ITEM->number.value);
	}
	GUIDER_GUIDE_WEST_ITEM->number.value = GUIDER_GUIDE_EAST_ITEM->number.value = 0;
	GUIDER_GUIDE_RA_PROPERTY->state = INDIGO_OK_STATE;
	indigo_update_property(device, GUIDER_GUIDE_RA_PROPERTY, NULL);
	pthread_mutex_unlock(&PRIVATE_DATA->mutex);
}

static void guider_rate_callback(indigo_device *device) {
	char command[128], response[128];
	pthread_mutex_lock(&PRIVATE_DATA->mutex);
	if (PRIVATE_DATA->protocol <= 0x0200) {
		sprintf(command, ":RG%03d#", (int)GUIDER_RATE_ITEM->number.value);
	} else {
		sprintf(command, ":RG%02d%02d#", (int)GUIDER_RATE_ITEM->number.value, (int)GUIDER_DEC_RATE_ITEM->number.value);
	}
	ieq_command(device, command, response, 1);
	GUIDER_RATE_PROPERTY->state = *response == '1';
	indigo_update_property(device, GUIDER_RATE_PROPERTY, NULL);
	pthread_mutex_unlock(&PRIVATE_DATA->mutex);
}

// -------------------------------------------------------------------------------- INDIGO MOUNT device implementation

static indigo_result mount_enumerate_properties(indigo_device *device, indigo_client *client, indigo_property *property);

static indigo_result mount_attach(indigo_device *device) {
	assert(device != NULL);
	assert(PRIVATE_DATA != NULL);
	if (indigo_mount_attach(device, DRIVER_NAME, DRIVER_VERSION) == INDIGO_OK) {
		// --------------------------------------------------------------------------------
		MOUNT_ON_COORDINATES_SET_PROPERTY->count = 2;
		DEVICE_PORT_PROPERTY->hidden = false;
		DEVICE_PORTS_PROPERTY->hidden = false;
		indigo_enumerate_serial_ports(device, DEVICE_PORTS_PROPERTY);
		MOUNT_TRACK_RATE_PROPERTY->hidden = false;
		MOUNT_SET_HOST_TIME_PROPERTY->hidden = false;
		MOUNT_UTC_TIME_PROPERTY->hidden = false;
		MOUNT_TRACK_RATE_PROPERTY->count = 5;
		DEVICE_BAUDRATE_PROPERTY->hidden = false;
		*DEVICE_BAUDRATE_ITEM->text.value = 0;
		// -------------------------------------------------------------------------------- MOUNT_HOME
		MOUNT_HOME_PROPERTY = indigo_resize_property(MOUNT_HOME_PROPERTY, 2);
		if (MOUNT_HOME_PROPERTY == NULL) {
			return INDIGO_FAILED;
		}
		indigo_init_switch_item(MOUNT_HOME_SEARCH_ITEM, MOUNT_HOME_SEARCH_ITEM_NAME, "Search mechanical zero position", false);
		MOUNT_HOME_PROPERTY->count = 1;
		// -------------------------------------------------------------------------------- MOUNT_PROTOCOL
		MOUNT_PROTOCOL_PROPERTY = indigo_init_switch_property(NULL, device->name, MOUNT_PROTOCOL_PROPERTY_NAME, MAIN_GROUP, "Mount protocol version", INDIGO_OK_STATE, INDIGO_RW_PERM, INDIGO_ONE_OF_MANY_RULE, 8);
		if (MOUNT_PROTOCOL_PROPERTY == NULL) {
			return INDIGO_FAILED;
		}
		indigo_init_switch_item(PROTOCOL_AUTO_ITEM, PROTOCOL_AUTO_ITEM_NAME, "Autodetection", true);
		indigo_init_switch_item(PROTOCOL_8406_ITEM, PROTOCOL_8406_ITEM_NAME, "HC 8406", false);
		indigo_init_switch_item(PROTOCOL_8407_ITEM, PROTOCOL_8407_ITEM_NAME, "HC 8407", false);
		indigo_init_switch_item(PROTOCOL_0000_ITEM, PROTOCOL_0000_ITEM_NAME, "0.0 (unknown)", false);
		indigo_init_switch_item(PROTOCOL_0100_ITEM, PROTOCOL_0100_ITEM_NAME, "1.0", false);
		indigo_init_switch_item(PROTOCOL_0200_ITEM, PROTOCOL_0200_ITEM_NAME, "2.0", false);
		indigo_init_switch_item(PROTOCOL_0205_ITEM, PROTOCOL_0205_ITEM_NAME, "2.5", false);
		indigo_init_switch_item(PROTOCOL_0300_ITEM, PROTOCOL_0300_ITEM_NAME, "3.0", false);
		// --------------------------------------------------------------------------------
		ADDITIONAL_INSTANCES_PROPERTY->hidden = DEVICE_CONTEXT->base_device != NULL;
		INDIGO_DEVICE_ATTACH_LOG(DRIVER_NAME, device->name);
		return mount_enumerate_properties(device, NULL, NULL);
	}
	return INDIGO_FAILED;
}

static indigo_result mount_enumerate_properties(indigo_device *device, indigo_client *client, indigo_property *property) {
	indigo_define_property(device, MOUNT_PROTOCOL_PROPERTY, NULL);
	return indigo_mount_enumerate_properties(device, NULL, NULL);
}

static indigo_result mount_change_property(indigo_device *device, indigo_client *client, indigo_property *property) {
	assert(device != NULL);
	assert(DEVICE_CONTEXT != NULL);
	assert(property != NULL);
	if (indigo_property_match_changeable(CONNECTION_PROPERTY, property)) {
		// -------------------------------------------------------------------------------- CONNECTION
		if (indigo_ignore_connection_change(device, property))
			return INDIGO_OK;
		indigo_property_copy_values(CONNECTION_PROPERTY, property, false);
		CONNECTION_PROPERTY->state = INDIGO_BUSY_STATE;
		indigo_update_property(device, CONNECTION_PROPERTY, NULL);
		indigo_set_timer(device, 0, mount_connect_callback, NULL);
		return INDIGO_OK;
	} else if (indigo_property_match_changeable(MOUNT_PARK_SET_PROPERTY, property)) {
		// -------------------------------------------------------------------------------- MOUNT_PARK_SET
		indigo_property_copy_values(MOUNT_PARK_SET_PROPERTY, property, false);
		if (MOUNT_PARK_SET_CURRENT_ITEM->sw.value) {
			MOUNT_PARK_SET_PROPERTY->state = INDIGO_BUSY_STATE;
			indigo_update_property(device, MOUNT_PARK_SET_PROPERTY, NULL);
			indigo_set_timer(device, 0, mount_park_set_callback, NULL);
		}
		return INDIGO_OK;
	} else if (indigo_property_match_changeable(MOUNT_PARK_PROPERTY, property)) {
		// -------------------------------------------------------------------------------- MOUNT_PARK
		bool parked = MOUNT_PARK_PARKED_ITEM->sw.value;
		indigo_property_copy_values(MOUNT_PARK_PROPERTY, property, false);
		if (parked != MOUNT_PARK_PARKED_ITEM->sw.value) {
			MOUNT_PARK_PROPERTY->state = INDIGO_BUSY_STATE;
			indigo_update_property(device, MOUNT_PARK_PROPERTY, NULL);
			indigo_set_timer(device, 0, mount_park_callback, NULL);
		}
		return INDIGO_OK;
	} else if (indigo_property_match_changeable(MOUNT_HOME_PROPERTY, property)) {
		// -------------------------------------------------------------------------------- MOUNT_HOME
		indigo_property_copy_values(MOUNT_HOME_PROPERTY, property, false);
		if (MOUNT_HOME_ITEM->sw.value || MOUNT_HOME_SEARCH_ITEM->sw.value) {
			MOUNT_HOME_PROPERTY->state = INDIGO_BUSY_STATE;
			indigo_update_property(device, MOUNT_HOME_PROPERTY, NULL);
			indigo_set_timer(device, 0, mount_home_callback, NULL);
		}
		return INDIGO_OK;
	} else if (indigo_property_match_changeable(MOUNT_GEOGRAPHIC_COORDINATES_PROPERTY, property)) {
		// -------------------------------------------------------------------------------- MOUNT_GEOGRAPHIC_COORDINATES
		indigo_property_copy_values(MOUNT_GEOGRAPHIC_COORDINATES_PROPERTY, property, false);
		MOUNT_GEOGRAPHIC_COORDINATES_PROPERTY->state = INDIGO_BUSY_STATE;
		indigo_update_property(device, MOUNT_GEOGRAPHIC_COORDINATES_PROPERTY, NULL);
		indigo_set_timer(device, 0, mount_geographic_coordinates_callback, NULL);
		return INDIGO_OK;
	} else if (indigo_property_match_changeable(MOUNT_EQUATORIAL_COORDINATES_PROPERTY, property)) {
		// -------------------------------------------------------------------------------- MOUNT_EQUATORIAL_COORDINATES
		if (!MOUNT_PARK_PROPERTY->hidden && MOUNT_PARK_PARKED_ITEM->sw.value) {
			MOUNT_EQUATORIAL_COORDINATES_PROPERTY->state = INDIGO_ALERT_STATE;
			indigo_update_coordinates(device, "Mount is parked!");
		} else {
			indigo_property_copy_values(MOUNT_EQUATORIAL_COORDINATES_PROPERTY, property, false);
			MOUNT_EQUATORIAL_COORDINATES_RA_ITEM->number.value = PRIVATE_DATA->currentRA;
			MOUNT_EQUATORIAL_COORDINATES_DEC_ITEM->number.value = PRIVATE_DATA->currentDec;
			MOUNT_EQUATORIAL_COORDINATES_PROPERTY->state = INDIGO_BUSY_STATE;
			indigo_update_coordinates(device, NULL);
			indigo_set_timer(device, 0, mount_equatorial_coordinates_callback, NULL);
		}
		return INDIGO_OK;
	} else if (indigo_property_match_changeable(MOUNT_ABORT_MOTION_PROPERTY, property)) {
		// -------------------------------------------------------------------------------- MOUNT_ABORT_MOTION
		if (!MOUNT_PARK_PROPERTY->hidden && MOUNT_PARK_PARKED_ITEM->sw.value) {
			MOUNT_ABORT_MOTION_PROPERTY->state = INDIGO_ALERT_STATE;
			indigo_update_property(device, MOUNT_ABORT_MOTION_PROPERTY, "Mount is parked!");
		} else {
			indigo_property_copy_values(MOUNT_ABORT_MOTION_PROPERTY, property, false);
			if (MOUNT_ABORT_MOTION_ITEM->sw.value) {
				MOUNT_ABORT_MOTION_PROPERTY->state = INDIGO_BUSY_STATE;
				indigo_update_property(device, MOUNT_ABORT_MOTION_PROPERTY, NULL);
				indigo_set_timer(device, 0, mount_abort_callback, NULL);
			}
		}
		return INDIGO_OK;
	} else if (indigo_property_match_changeable(MOUNT_MOTION_DEC_PROPERTY, property)) {
		// -------------------------------------------------------------------------------- MOUNT_MOTION_DEC
		if (!MOUNT_PARK_PROPERTY->hidden && MOUNT_PARK_PARKED_ITEM->sw.value) {
			MOUNT_MOTION_DEC_PROPERTY->state = INDIGO_ALERT_STATE;
			indigo_update_property(device, MOUNT_MOTION_DEC_PROPERTY, "Mount is parked!");
		} else {
			indigo_property_copy_values(MOUNT_MOTION_DEC_PROPERTY, property, false);
			MOUNT_MOTION_DEC_PROPERTY->state = INDIGO_OK_STATE;
			indigo_update_property(device, MOUNT_MOTION_DEC_PROPERTY, NULL);
			indigo_set_timer(device, 0, mount_motion_dec_callback, NULL);
		}
		return INDIGO_OK;
	} else if (indigo_property_match_changeable(MOUNT_MOTION_RA_PROPERTY, property)) {
		// -------------------------------------------------------------------------------- MOUNT_MOTION_RA
		if (!MOUNT_PARK_PROPERTY->hidden && MOUNT_PARK_PARKED_ITEM->sw.value) {
			MOUNT_MOTION_RA_PROPERTY->state = INDIGO_ALERT_STATE;
			indigo_update_property(device, MOUNT_MOTION_RA_PROPERTY, "Mount is parked!");
		} else {
			indigo_property_copy_values(MOUNT_MOTION_RA_PROPERTY, property, false);
			MOUNT_MOTION_RA_PROPERTY->state = INDIGO_BUSY_STATE;
			indigo_update_property(device, MOUNT_MOTION_RA_PROPERTY, NULL);
			indigo_set_timer(device, 0, mount_motion_ra_callback, NULL);
		}
		return INDIGO_OK;
	} else if (indigo_property_match_changeable(MOUNT_SET_HOST_TIME_PROPERTY, property)) {
		// -------------------------------------------------------------------------------- MOUNT_SET_HOST_TIME_PROPERTY
		indigo_property_copy_values(MOUNT_SET_HOST_TIME_PROPERTY, property, false);
		if (MOUNT_SET_HOST_TIME_ITEM->sw.value) {
			MOUNT_SET_HOST_TIME_PROPERTY->state = INDIGO_BUSY_STATE;
			indigo_update_property(device, MOUNT_SET_HOST_TIME_PROPERTY, NULL);
			indigo_set_timer(device, 0, mount_set_host_time_callback, NULL);
		}
		return INDIGO_OK;
	} else if (indigo_property_match_changeable(MOUNT_UTC_TIME_PROPERTY, property)) {
		// -------------------------------------------------------------------------------- MOUNT_UTC_TIME_PROPERTY
		indigo_property_copy_values(MOUNT_UTC_TIME_PROPERTY, property, false);
		MOUNT_UTC_TIME_PROPERTY->state = INDIGO_BUSY_STATE;
		indigo_update_property(device, MOUNT_UTC_TIME_PROPERTY, NULL);
		indigo_set_timer(device, 0, mount_set_utc_callback, NULL);
	} else if (indigo_property_match_changeable(MOUNT_TRACKING_PROPERTY, property)) {
		// -------------------------------------------------------------------------------- MOUNT_TRACKING
		if (!MOUNT_PARK_PROPERTY->hidden && MOUNT_PARK_PARKED_ITEM->sw.value) {
			MOUNT_TRACKING_PROPERTY->state = INDIGO_ALERT_STATE;
			indigo_update_property(device, MOUNT_TRACKING_PROPERTY, "Mount is parked!");
		} else {
			indigo_property_copy_values(MOUNT_TRACKING_PROPERTY, property, false);
			MOUNT_TRACKING_PROPERTY->state = INDIGO_BUSY_STATE;
			indigo_update_property(device, MOUNT_TRACKING_PROPERTY, NULL);
			indigo_set_timer(device, 0, mount_tracking_callback, NULL);
		}
		return INDIGO_OK;
	} else if (indigo_property_match_changeable(MOUNT_GUIDE_RATE_PROPERTY, property)) {
		// -------------------------------------------------------------------------------- MOUNT_GUIDE_RATE
		indigo_property_copy_values(MOUNT_GUIDE_RATE_PROPERTY, property, false);
		MOUNT_GUIDE_RATE_PROPERTY->state = INDIGO_BUSY_STATE;
		indigo_update_property(device, MOUNT_GUIDE_RATE_PROPERTY, NULL);
		indigo_set_timer(device, 0, mount_guide_rate_callback, NULL);
		return INDIGO_OK;
	} else if (indigo_property_match(MOUNT_PROTOCOL_PROPERTY, property)) {
		// -------------------------------------------------------------------------------- MOUNT_PROTOCOL
		indigo_property_copy_values(MOUNT_PROTOCOL_PROPERTY, property, false);
		MOUNT_PROTOCOL_PROPERTY->state = INDIGO_OK_STATE;
		indigo_update_property(device, MOUNT_PROTOCOL_PROPERTY, NULL);
		return INDIGO_OK;
	} else if (indigo_property_match_changeable(CONFIG_PROPERTY, property)) {
		// -------------------------------------------------------------------------------- CONFIG
		if (indigo_switch_match(CONFIG_SAVE_ITEM, property)) {
			indigo_save_property(device, NULL, MOUNT_PROTOCOL_PROPERTY);
		}
		// --------------------------------------------------------------------------------
	}
	return indigo_mount_change_property(device, client, property);
}

static indigo_result mount_detach(indigo_device *device) {
	assert(device != NULL);
	if (IS_CONNECTED) {
		indigo_set_switch(CONNECTION_PROPERTY, CONNECTION_DISCONNECTED_ITEM, true);
		mount_connect_callback(device);
	}
	indigo_release_property(MOUNT_PROTOCOL_PROPERTY);
	INDIGO_DEVICE_DETACH_LOG(DRIVER_NAME, device->name);
	return indigo_mount_detach(device);
}

// -------------------------------------------------------------------------------- INDIGO guider device implementation

static indigo_result guider_attach(indigo_device *device) {
	assert(device != NULL);
	assert(PRIVATE_DATA != NULL);
	if (indigo_guider_attach(device, DRIVER_NAME, DRIVER_VERSION) == INDIGO_OK) {
		GUIDER_RATE_PROPERTY->hidden = false;
		INDIGO_DEVICE_ATTACH_LOG(DRIVER_NAME, device->name);
		return indigo_guider_enumerate_properties(device, NULL, NULL);
	}
	return INDIGO_FAILED;
}

static indigo_result guider_change_property(indigo_device *device, indigo_client *client, indigo_property *property) {
	assert(device != NULL);
	assert(DEVICE_CONTEXT != NULL);
	assert(property != NULL);
	if (indigo_property_match_changeable(CONNECTION_PROPERTY, property)) {
		// -------------------------------------------------------------------------------- CONNECTION
		indigo_property_copy_values(CONNECTION_PROPERTY, property, false);
		CONNECTION_PROPERTY->state = INDIGO_BUSY_STATE;
		indigo_update_property(device, CONNECTION_PROPERTY, NULL);
		indigo_set_timer(device, 0, guider_connect_callback, NULL);
		return INDIGO_OK;
	} else if (indigo_property_match_changeable(GUIDER_GUIDE_DEC_PROPERTY, property)) {
		// -------------------------------------------------------------------------------- GUIDER_GUIDE_DEC
		indigo_property_copy_values(GUIDER_GUIDE_DEC_PROPERTY, property, false);
		GUIDER_GUIDE_DEC_PROPERTY->state = INDIGO_BUSY_STATE;
		indigo_update_property(device, GUIDER_GUIDE_DEC_PROPERTY, NULL);
		indigo_set_timer(device, 0, guider_guide_dec_callback, NULL);
		return INDIGO_OK;
	} else if (indigo_property_match_changeable(GUIDER_GUIDE_RA_PROPERTY, property)) {
		// -------------------------------------------------------------------------------- GUIDER_GUIDE_RA
		indigo_property_copy_values(GUIDER_GUIDE_RA_PROPERTY, property, false);
		GUIDER_GUIDE_RA_PROPERTY->state = INDIGO_BUSY_STATE;
		indigo_update_property(device, GUIDER_GUIDE_RA_PROPERTY, NULL);
		indigo_set_timer(device, 0, guider_guide_ra_callback, NULL);
		return INDIGO_OK;
	} else if (indigo_property_match_changeable(GUIDER_RATE_PROPERTY, property)) {
			// -------------------------------------------------------------------------------- GUIDER_RATE
		indigo_property_copy_values(GUIDER_RATE_PROPERTY, property, false);
		GUIDER_RATE_PROPERTY->state = INDIGO_BUSY_STATE;
		indigo_update_property(device, GUIDER_RATE_PROPERTY, NULL);
		indigo_set_timer(device, 0, guider_rate_callback, NULL);
		return INDIGO_OK;
		// --------------------------------------------------------------------------------
	}
	return indigo_guider_change_property(device, client, property);
}

static indigo_result guider_detach(indigo_device *device) {
	assert(device != NULL);
	if (IS_CONNECTED) {
		indigo_set_switch(CONNECTION_PROPERTY, CONNECTION_DISCONNECTED_ITEM, true);
		guider_connect_callback(device);
	}
	INDIGO_DEVICE_DETACH_LOG(DRIVER_NAME, device->name);
	return indigo_guider_detach(device);
}

// --------------------------------------------------------------------------------

static ioptron_private_data *private_data = NULL;

static indigo_device *mount = NULL;
static indigo_device *mount_guider = NULL;

indigo_result indigo_mount_ioptron(indigo_driver_action action, indigo_driver_info *info) {
	static indigo_device mount_template = INDIGO_DEVICE_INITIALIZER(
		MOUNT_IOPTRON_NAME,
		mount_attach,
		mount_enumerate_properties,
		mount_change_property,
		NULL,
		mount_detach
	);
	static indigo_device mount_guider_template = INDIGO_DEVICE_INITIALIZER(
		MOUNT_IOPTRON_GUIDER_NAME,
		guider_attach,
		indigo_guider_enumerate_properties,
		guider_change_property,
		NULL,
		guider_detach
	);

	static indigo_driver_action last_action = INDIGO_DRIVER_SHUTDOWN;

	SET_DRIVER_INFO(info, "iOptron Mount", __FUNCTION__, DRIVER_VERSION, false, last_action);


	if (action == last_action) {
		return INDIGO_OK;
	}

	switch (action) {
		case INDIGO_DRIVER_INIT:
			last_action = action;
			private_data = indigo_safe_malloc(sizeof(ioptron_private_data));
			mount = indigo_safe_malloc_copy(sizeof(indigo_device), &mount_template);
			mount->private_data = private_data;
			mount->master_device = mount;
			indigo_attach_device(mount);
			mount_guider = indigo_safe_malloc_copy(sizeof(indigo_device), &mount_guider_template);
			mount_guider->private_data = private_data;
			mount_guider->master_device = mount;
			indigo_attach_device(mount_guider);
			break;

		case INDIGO_DRIVER_SHUTDOWN:
			VERIFY_NOT_CONNECTED(mount);
			VERIFY_NOT_CONNECTED(mount_guider);
			last_action = action;
			if (mount != NULL) {
				indigo_detach_device(mount);
				free(mount);
				mount = NULL;
			}
			if (mount_guider != NULL) {
				indigo_detach_device(mount_guider);
				free(mount_guider);
				mount_guider = NULL;
			}
			if (private_data != NULL) {
				free(private_data);
				private_data = NULL;
			}
			break;

		case INDIGO_DRIVER_INFO:
			break;
	}

	return INDIGO_OK;
}<|MERGE_RESOLUTION|>--- conflicted
+++ resolved
@@ -259,11 +259,7 @@
 			int offset = atoi(response);
 			*utc_offset = offset / 60;
 			double jd = atoll(response + 5) / 8.64e+7 + JD2000;
-<<<<<<< HEAD
-			*secs = (time_t)((jd - DELTA_UTC_UT1 - 2440587.5) * 86400.0);
-=======
-			*secs = (jd - DELTA_UT1_UTC - 2440587.5) * 86400.0;
->>>>>>> 4b8065b2
+			*secs = (time_t)((jd - DELTA_UT1_UTC - 2440587.5) * 86400.0);
 			return true;
 		}
 	}
