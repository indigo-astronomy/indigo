--- conflicted
+++ resolved
@@ -20,13 +20,8 @@
 #
 #---------------------------------------------------------------------
 
-<<<<<<< HEAD
-INDIGO_VERSION = 3.0
-INDIGO_BUILD = 328
-=======
 INDIGO_VERSION = 2.0
 INDIGO_BUILD = 329
->>>>>>> 8f35c0eb
 
 # Keep the suffix empty for official releases
 INDIGO_BUILD_SUFFIX =
